<ParameterList name="Inputs">
  <!-- ===========  BEGIN GENERAL INPUT PARAMETER SUBLIST  =========== -->
  <ParameterList name="General">
    <Parameter name="Variable Objective Function"            type="bool"   value="false" />
    <Parameter name="Scale for Epsilon Active Sets"          type="double" value="1.0"   />
    <!-- ===========  USE INEXACT OBJECTIVE OR DERIVATIVES  =========== -->
    <Parameter name="Inexact Objective Function"             type="bool" value="false" />
    <Parameter name="Inexact Gradient"                       type="bool" value="false" />
    <Parameter name="Inexact Hessian-Times-A-Vector"         type="bool" value="false" />
    <!-- ===========  BOUND CONSTRAINED CRITICALITY MEASURE  =========== -->
    <Parameter name="Projected Gradient Criticality Measure" type="bool" value="false" />

    <!-- ===========  SECANT INPUTS  =========== -->
    <ParameterList name="Secant">
      <Parameter name="Type"                   type="string" value="Limited-Memory BFGS" />
      <Parameter name="Use as Preconditioner"  type="bool"   value="false"               />
      <Parameter name="Use as Hessian"         type="bool"   value="false"               />
<<<<<<< HEAD
      <Parameter name="Maximumt Storage"       type="int"    value="10"                  />
=======
      <Parameter name="Maximum Storage"        type="int"    value="10"                  />
>>>>>>> ce841c12
      <Parameter name="Barzilai-Borwein Type"  type="int"    value="1"                   />
    </ParameterList>

    <!-- ===========  KRYLOV INPUTS  =========== -->
    <ParameterList name="Krylov">
      <Parameter name="Type"               type="string" value="Conjugate Gradients" />
      <Parameter name="Absolute Tolerance" type="double" value="1.e-4"               />
      <Parameter name="Relative Tolerance" type="double" value="1.e-2"               />
      <Parameter name="Iteration Limit"    type="int"    value="100"                 />
    </ParameterList>
  </ParameterList>

  <!-- ===========  STEP SUBLIST  =========== -->
  <ParameterList name="Step">
    <!-- ===========  LINE SEARCH  =========== -->
    <ParameterList name="Line Search">
      <Parameter name="Function Evaluation Limit"      type="int"    value="20"    />
      <Parameter name="Sufficient Decrease Tolerance"  type="double" value="1.e-4" />
      <Parameter name="Initial Step Size"              type="double" value="1.0"   />
      <Parameter name="User Defined Initial Step Size" type="bool"   value="false" />
      <Parameter name="Accept Linesearch Minimizer"    type="bool"   value="false" />
      <Parameter name="Accept Last Alpha"              type="bool"   value="false" />

      <!-- ===========  DESCENT ALGORITHM SPECIFICATION  =========== -->
      <ParameterList name="Descent Method">
        <Parameter name="Type"              type="string" value="Newton-Krylov"    /> 
        <Parameter name="Nonlinear CG Type" type="string" value="Hestenes-Stiefel" />
      </ParameterList>

      <!-- ===========  CURVATURE CONDITION SPECIFICATION  =========== -->
      <ParameterList name="Curvature Condition">
        <Parameter name="Type"                        type="string" value="Strong Wolfe Conditions" />
        <Parameter name="General Parameter"           type="double" value="0.9"                     />
        <Parameter name="Generalized Wolfe Parameter" type="double" value="0.6"                     />
      </ParameterList>

      <!-- ===========  LINE-SEARCH ALGORITHM SPECIFICATION  =========== -->
      <ParameterList name="Line-Search Method">
        <Parameter name="Type"                         type="string" value="Cubic Interpolation" />
        <Parameter name="Backtracking Rate"            type="double" value="0.5"                 />
        <Parameter name="Bracketing Tolerance"         type="double" value="1.e-8"               />

        <!-- ===========  PATH-BASED TARGET LEVEL  =========== -->
        <ParameterList name="Path-Based Target Level">
          <Parameter name="Target Relaxation Parameter" type="double" value="1.0" />
          <Parameter name="Upper Bound on Path Length"  type="double" value="1.0" />
        </ParameterList>
      </ParameterList>
    </ParameterList>

    <!-- ===========  TRUST REGION  =========== -->
    <ParameterList name="Trust Region">
      <Parameter name="Subproblem Solver"                    type="string" value="Truncated CG" />
      <Parameter name="Initial Radius"                       type="double" value="10.0"         />
      <Parameter name="Maximum Radius"                       type="double" value="5.e3"         />
      <Parameter name="Step Acceptance Threshold"            type="double" value="0.05"         />
      <Parameter name="Radius Shrinking Threshold"           type="double" value="0.05"         />
      <Parameter name="Radius Growing Threshold"             type="double" value="0.9"          />
      <Parameter name="Radius Shrinking Rate (Negative rho)" type="double" value="0.0625"       />
      <Parameter name="Radius Shrinking Rate (Positive rho)" type="double" value="0.25"         />
      <Parameter name="Radius Growing Rate"                  type="double" value="2.5"          />
<<<<<<< HEAD
      <Parameter name="Safeguard Size"                       type="double" value="1.e4"         />
=======
      <Parameter name="Safeguard Size"                       type="double" value="1.e8"         />
>>>>>>> ce841c12

      <!-- ===========  CONTROLS FOR INEXACTNESS  =========== -->
      <ParameterList name="Inexact">

        <!-- ===========  INEXACT OBJECTIVE VALUE UPDATE  =========== -->
        <ParameterList name="Value">
          <Parameter name="Tolerance Scaling"                 type="double" value="1.e-1" />
          <Parameter name="Exponent"                          type="double" value="0.9"   />
          <Parameter name="Forcing Sequence Initial Value"    type="double" value="1.0"   />
          <Parameter name="Forcing Sequence Update Frequency" type="int"    value="10"    />
          <Parameter name="Forcing Sequence Reduction Factor" type="double" value="0.1"   />
        </ParameterList>

        <!-- ===========  INEXACT GRADIENT UPDATE  =========== -->
        <ParameterList name="Gradient">
          <Parameter name="Tolerance Scaling"  type="double" value="1.e-1" />
          <Parameter name="Relative Tolerance" type="double" value="2.0"   />
        </ParameterList>
      </ParameterList>
    </ParameterList>

    <!-- ===========  PRIMAL DUAL ACTIVE SET  =========== -->
    <ParameterList name="Primal Dual Active Set">
      <Parameter name="Dual Scaling"                type="double" value="1.0"   />
      <Parameter name="Iteration Limit"             type="int"    value="10"    />
      <Parameter name="Relative Step Tolerance"     type="double" value="1.e-8" />
      <Parameter name="Relative Gradient Tolerance" type="double" value="1.e-6" />
    </ParameterList>

    <!-- ===========  COMPOSITE STEP SQP  =========== -->
    <ParameterList name="Composite Step SQP">
      <Parameter name="Nominal Optimality Solver Tolerance" type="double" value="1.e-3" />
    </ParameterList>

    <!-- ===========  AUGMENTED LAGRANGIAN  =========== -->
    <ParameterList name="Augmented Lagrangian">
      <!-- ===========  PENALTY PARAMETER UPDATE  =========== -->
      <Parameter name="Initial Penalty Parameter"               type="double" value="1.e1"  />
      <Parameter name="Penalty Parameter Growth Factor"         type="double" value="100.0" />
      <Parameter name="Minimum Penalty Parameter Reciprocal"    type="double" value="0.1"   />
      <!-- ===========  OPTIMALITY TOLERANCE UPDATE  =========== -->
      <Parameter name="Initial Optimality Tolerance"            type="double" value="1.0"   />
      <Parameter name="Optimality Tolerance Update Exponent"    type="double" value="1.0"   />
      <Parameter name="Optimality Tolerance Decrease Exponent"  type="double" value="1.0"   />
      <!-- ===========  FEASIBILITY TOLERANCE UPDATE  =========== -->
      <Parameter name="Initial Feasibility Tolerance"           type="double" value="1.0"   />
      <Parameter name="Feasibility Tolerance Update Exponent"   type="double" value="0.1"   />
      <Parameter name="Feasibility Tolerance Decrease Exponent" type="double" value="0.9"   />
      <!-- ===========  SUBPROBLEM SOLVER  =========== -->
      <Parameter name="Print Intermediate Optimization History" type="bool"   value="false" />
      <Parameter name="Subproblem Step Type"                    type="int"    value="0"     />
      <Parameter name="Subproblem Iteration Limit"              type="int"    value="1000"  />
    </ParameterList>

    <!-- ===========  MOREAU-YOSIDA PENALTY  =========== -->
    <ParameterList name="Moreau-Yosida Penalty">
      <!-- ===========  PENALTY PARAMETER UPDATE  =========== -->
      <Parameter name="Initial Penalty Parameter"       type="double" value="1e2"    />
      <Parameter name="Penalty Parameter Growth Factor" type="double" value="1.0"    />

      <!-- ===========  SUBPROBLEM SOLVER  =========== -->
      <ParameterList name="Subproblem">
        <Parameter name="Optimality Tolerance"          type="double" value="1.e-12" />
        <Parameter name="Feasibility Tolerance"         type="double" value="1.e-12" />
        <Parameter name="Print History"                 type="bool"   value="false"  />
        <Parameter name="Iteration Limit"               type="int"    value="200"    />
      </ParameterList>
    </ParameterList>

    <!-- ===========  BUNDLE METHOD  =========== -->
    <ParameterList name="Bundle">
      <!-- ===========  TRUST-REGION RADIUS UPDATE  =========== -->
      <Parameter name="Initial Trust-Region Parameter"       type="double" value="1.e1"  />
      <Parameter name="Maximum Trust-Region Parameter"       type="double" value="1.e8"  />
      <Parameter name="Tolerance for Trust-Region Parameter" type="double" value="1.e-4" />
      <!-- ===========  EPSILON SOLUTION STOPPING CONDITION  =========== -->
      <Parameter name="Epsilon Solution Tolerance"           type="double" value="1.e-8" />
      <!-- ===========  SERIOUS STEP PARAMETERS  =========== -->
      <Parameter name="Upper Threshold for Serious Step"     type="double" value="1.e-1" />
      <Parameter name="Lower Threshold for Serious Step"     type="double" value="2.e-1" />
      <Parameter name="Upper Threshold for Null Step"        type="double" value="9.e-1" />
      <!-- ===========  BUNDLE INFORMATION  =========== -->
      <Parameter name="Distance Measure Coefficient"         type="double" value="1.e-6" />
      <Parameter name="Maximum Bundle Size"                  type="int"    value="50"    />
      <Parameter name="Removal Size for Bundle Update"       type="int"    value="2"     />
      <!-- ===========  CUTTING PLANE SUBPROBLEM SOLVER  =========== -->
      <Parameter name="Cutting Plane Tolerance"              type="double" value="1.e-8" />
      <Parameter name="Cutting Plane Iteration Limit"        type="int"    value="1000"  />
    </ParameterList>
  </ParameterList>

  <!-- ===========  STATUS TEST SUBLIST  =========== -->
  <ParameterList name="Status Test">
<<<<<<< HEAD
    <Parameter name="Gradient Tolerance"   type="double" value="1.e-10" />
=======
    <Parameter name="Gradient Tolerance"   type="double" value="1.e-12" />
>>>>>>> ce841c12
    <Parameter name="Constraint Tolerance" type="double" value="1.e-10" />
    <Parameter name="Step Tolerance"       type="double" value="1.e-14" />
    <Parameter name="Iteration Limit"      type="int"    value="1000"   />
  </ParameterList>
</ParameterList><|MERGE_RESOLUTION|>--- conflicted
+++ resolved
@@ -15,11 +15,7 @@
       <Parameter name="Type"                   type="string" value="Limited-Memory BFGS" />
       <Parameter name="Use as Preconditioner"  type="bool"   value="false"               />
       <Parameter name="Use as Hessian"         type="bool"   value="false"               />
-<<<<<<< HEAD
-      <Parameter name="Maximumt Storage"       type="int"    value="10"                  />
-=======
       <Parameter name="Maximum Storage"        type="int"    value="10"                  />
->>>>>>> ce841c12
       <Parameter name="Barzilai-Borwein Type"  type="int"    value="1"                   />
     </ParameterList>
 
@@ -81,11 +77,7 @@
       <Parameter name="Radius Shrinking Rate (Negative rho)" type="double" value="0.0625"       />
       <Parameter name="Radius Shrinking Rate (Positive rho)" type="double" value="0.25"         />
       <Parameter name="Radius Growing Rate"                  type="double" value="2.5"          />
-<<<<<<< HEAD
-      <Parameter name="Safeguard Size"                       type="double" value="1.e4"         />
-=======
       <Parameter name="Safeguard Size"                       type="double" value="1.e8"         />
->>>>>>> ce841c12
 
       <!-- ===========  CONTROLS FOR INEXACTNESS  =========== -->
       <ParameterList name="Inexact">
@@ -179,11 +171,7 @@
 
   <!-- ===========  STATUS TEST SUBLIST  =========== -->
   <ParameterList name="Status Test">
-<<<<<<< HEAD
     <Parameter name="Gradient Tolerance"   type="double" value="1.e-10" />
-=======
-    <Parameter name="Gradient Tolerance"   type="double" value="1.e-12" />
->>>>>>> ce841c12
     <Parameter name="Constraint Tolerance" type="double" value="1.e-10" />
     <Parameter name="Step Tolerance"       type="double" value="1.e-14" />
     <Parameter name="Iteration Limit"      type="int"    value="1000"   />
