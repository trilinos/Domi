--- conflicted
+++ resolved
@@ -76,22 +76,9 @@
     return bind( &Constraint<Real>::value, &con_, ph::_1, ph::_2, tol_);
   }
 
-<<<<<<< HEAD
-  f_dderiv_t<Real> applyJacobian() {
-    return bind( &Constraint<Real>::applyJacobian, &con_, ph::_1, ph::_2, ph::_3, tol_);
-  }
-
-  // Provide a vector in the dual constraint space
-  f_vector_t<Real> applyAdjointJacobian( ) {
-    return bind( static_cast<void (Constraint<Real>::*)
-                              ( V&, const V&, const V&, Real& )>
-               (&Constraint<Real>::applyAdjointJacobian), 
-                &con_, ph::_1, ph::_2, ph::_3, tol_);
-=======
 
   f_dderiv_t<Real> jacobian() {
     return bind( &Constraint<Real>::applyJacobian, &con_, ph::_1, ph::_2, ph::_3, tol_);
->>>>>>> a6bf271e
   }
 
   // Provide a vector in the dual constraint space
@@ -99,17 +86,10 @@
     return bind( static_cast<void (Constraint<Real>::*)
                               ( V&, const V&, const V&, Real& )>
                (&Constraint<Real>::applyAdjointJacobian), 
-<<<<<<< HEAD
-                &con_, ph::_1, cref(l), ph::_2, tol_);
-  }
-
-  f_dderiv_t<Real> applyAdjointHessian( const V& l ) {
-=======
                 &con_, ph::_1, ph::_2, ph::_3, tol_);
   }
 
   f_dderiv_t<Real> adjointHessian( const V& l ) {
->>>>>>> a6bf271e
     return bind( &Constraint<Real>::applyAdjointHessian, &con_, ph::_1, cref(l), ph::_2, ph::_3, tol_);
   }
 
