/*
//@HEADER
// ************************************************************************
//
//                        Kokkos v. 3.0
//       Copyright (2020) National Technology & Engineering
//               Solutions of Sandia, LLC (NTESS).
//
// Under the terms of Contract DE-NA0003525 with NTESS,
// the U.S. Government retains certain rights in this software.
//
// Redistribution and use in source and binary forms, with or without
// modification, are permitted provided that the following conditions are
// met:
//
// 1. Redistributions of source code must retain the above copyright
// notice, this list of conditions and the following disclaimer.
//
// 2. Redistributions in binary form must reproduce the above copyright
// notice, this list of conditions and the following disclaimer in the
// documentation and/or other materials provided with the distribution.
//
// 3. Neither the name of the Corporation nor the names of the
// contributors may be used to endorse or promote products derived from
// this software without specific prior written permission.
//
// THIS SOFTWARE IS PROVIDED BY NTESS "AS IS" AND ANY
// EXPRESS OR IMPLIED WARRANTIES, INCLUDING, BUT NOT LIMITED TO, THE
// IMPLIED WARRANTIES OF MERCHANTABILITY AND FITNESS FOR A PARTICULAR
// PURPOSE ARE DISCLAIMED. IN NO EVENT SHALL NTESS OR THE
// CONTRIBUTORS BE LIABLE FOR ANY DIRECT, INDIRECT, INCIDENTAL, SPECIAL,
// EXEMPLARY, OR CONSEQUENTIAL DAMAGES (INCLUDING, BUT NOT LIMITED TO,
// PROCUREMENT OF SUBSTITUTE GOODS OR SERVICES; LOSS OF USE, DATA, OR
// PROFITS; OR BUSINESS INTERRUPTION) HOWEVER CAUSED AND ON ANY THEORY OF
// LIABILITY, WHETHER IN CONTRACT, STRICT LIABILITY, OR TORT (INCLUDING
// NEGLIGENCE OR OTHERWISE) ARISING IN ANY WAY OUT OF THE USE OF THIS
// SOFTWARE, EVEN IF ADVISED OF THE POSSIBILITY OF SUCH DAMAGE.
//
// Questions? Contact Christian R. Trott (crtrott@sandia.gov)
//
// ************************************************************************
//@HEADER
*/

#ifndef KOKKOS_VIEW_HPP
#define KOKKOS_VIEW_HPP

#include <type_traits>
#include <string>
#include <algorithm>
#include <initializer_list>

#include <Kokkos_Core_fwd.hpp>
#include <Kokkos_HostSpace.hpp>
#include <Kokkos_MemoryTraits.hpp>
#include <Kokkos_ExecPolicy.hpp>

<<<<<<< HEAD
#if defined(KOKKOS_ENABLE_PROFILING)
#include <impl/Kokkos_Profiling_Interface.hpp>
#endif
=======
#include <impl/Kokkos_Tools.hpp>
>>>>>>> 4103bf6c

//----------------------------------------------------------------------------
//----------------------------------------------------------------------------

namespace Kokkos {
namespace Impl {

template <class DataType>
struct ViewArrayAnalysis;

template <class DataType, class ArrayLayout,
          typename ValueType =
              typename ViewArrayAnalysis<DataType>::non_const_value_type>
struct ViewDataAnalysis;

template <class, class...>
class ViewMapping {
 public:
  enum { is_assignable_data_type = false };
  enum { is_assignable = false };
};

template <typename IntType>
KOKKOS_INLINE_FUNCTION std::size_t count_valid_integers(
    const IntType i0, const IntType i1, const IntType i2, const IntType i3,
    const IntType i4, const IntType i5, const IntType i6, const IntType i7) {
  static_assert(std::is_integral<IntType>::value,
                "count_valid_integers() must have integer arguments.");

  return (i0 != KOKKOS_INVALID_INDEX) + (i1 != KOKKOS_INVALID_INDEX) +
         (i2 != KOKKOS_INVALID_INDEX) + (i3 != KOKKOS_INVALID_INDEX) +
         (i4 != KOKKOS_INVALID_INDEX) + (i5 != KOKKOS_INVALID_INDEX) +
         (i6 != KOKKOS_INVALID_INDEX) + (i7 != KOKKOS_INVALID_INDEX);
}

<<<<<<< HEAD
#ifndef KOKKOS_ENABLE_DEPRECATED_CODE
=======
>>>>>>> 4103bf6c
KOKKOS_INLINE_FUNCTION
void runtime_check_rank_device(const size_t dyn_rank, const bool is_void_spec,
                               const size_t i0, const size_t i1,
                               const size_t i2, const size_t i3,
                               const size_t i4, const size_t i5,
                               const size_t i6, const size_t i7) {
  if (is_void_spec) {
    const size_t num_passed_args =
        count_valid_integers(i0, i1, i2, i3, i4, i5, i6, i7);

    if (num_passed_args != dyn_rank && is_void_spec) {
      Kokkos::abort(
          "Number of arguments passed to Kokkos::View() constructor must match "
          "the dynamic rank of the view.");
    }
  }
}
<<<<<<< HEAD
#else
KOKKOS_INLINE_FUNCTION
void runtime_check_rank_device(const size_t, const bool, const size_t,
                               const size_t, const size_t, const size_t,
                               const size_t, const size_t, const size_t,
                               const size_t) {}
#endif

#ifdef KOKKOS_ACTIVE_EXECUTION_MEMORY_SPACE_HOST
#ifndef KOKKOS_ENABLE_DEPRECATED_CODE
=======

#ifdef KOKKOS_ACTIVE_EXECUTION_MEMORY_SPACE_HOST
>>>>>>> 4103bf6c
KOKKOS_INLINE_FUNCTION
void runtime_check_rank_host(const size_t dyn_rank, const bool is_void_spec,
                             const size_t i0, const size_t i1, const size_t i2,
                             const size_t i3, const size_t i4, const size_t i5,
                             const size_t i6, const size_t i7,
                             const std::string& label) {
  if (is_void_spec) {
    const size_t num_passed_args =
        count_valid_integers(i0, i1, i2, i3, i4, i5, i6, i7);

    if (num_passed_args != dyn_rank) {
      const std::string message =
          "Constructor for Kokkos View '" + label +
          "' has mismatched number of arguments. Number of arguments = " +
          std::to_string(num_passed_args) +
          " but dynamic rank = " + std::to_string(dyn_rank) + " \n";
      Kokkos::abort(message.c_str());
    }
  }
}
<<<<<<< HEAD
#else
KOKKOS_INLINE_FUNCTION
void runtime_check_rank_host(const size_t, const bool, const size_t,
                             const size_t, const size_t, const size_t,
                             const size_t, const size_t, const size_t,
                             const size_t, const std::string&) {}
#endif
=======
>>>>>>> 4103bf6c
#endif

} /* namespace Impl */
} /* namespace Kokkos */

// Class to provide a uniform type
namespace Kokkos {
namespace Impl {
template <class ViewType, int Traits = 0>
struct ViewUniformType;
}
}  // namespace Kokkos

//----------------------------------------------------------------------------
//----------------------------------------------------------------------------

namespace Kokkos {

/** \class ViewTraits
 *  \brief Traits class for accessing attributes of a View.
 *
 * This is an implementation detail of View.  It is only of interest
 * to developers implementing a new specialization of View.
 *
 * Template argument options:
 *   - View< DataType >
 *   - View< DataType , Space >
 *   - View< DataType , Space , MemoryTraits >
 *   - View< DataType , ArrayLayout >
 *   - View< DataType , ArrayLayout , Space >
 *   - View< DataType , ArrayLayout , MemoryTraits >
 *   - View< DataType , ArrayLayout , Space , MemoryTraits >
 *   - View< DataType , MemoryTraits >
 */

template <class DataType, class... Properties>
struct ViewTraits;

template <>
struct ViewTraits<void> {
<<<<<<< HEAD
  typedef void execution_space;
  typedef void memory_space;
  typedef void HostMirrorSpace;
  typedef void array_layout;
  typedef void memory_traits;
  typedef void specialize;
=======
  using execution_space = void;
  using memory_space    = void;
  using HostMirrorSpace = void;
  using array_layout    = void;
  using memory_traits   = void;
  using specialize      = void;
>>>>>>> 4103bf6c
};

template <class... Prop>
struct ViewTraits<void, void, Prop...> {
  // Ignore an extraneous 'void'
<<<<<<< HEAD
  typedef typename ViewTraits<void, Prop...>::execution_space execution_space;
  typedef typename ViewTraits<void, Prop...>::memory_space memory_space;
  typedef typename ViewTraits<void, Prop...>::HostMirrorSpace HostMirrorSpace;
  typedef typename ViewTraits<void, Prop...>::array_layout array_layout;
  typedef typename ViewTraits<void, Prop...>::memory_traits memory_traits;
  typedef typename ViewTraits<void, Prop...>::specialize specialize;
=======
  using execution_space = typename ViewTraits<void, Prop...>::execution_space;
  using memory_space    = typename ViewTraits<void, Prop...>::memory_space;
  using HostMirrorSpace = typename ViewTraits<void, Prop...>::HostMirrorSpace;
  using array_layout    = typename ViewTraits<void, Prop...>::array_layout;
  using memory_traits   = typename ViewTraits<void, Prop...>::memory_traits;
  using specialize      = typename ViewTraits<void, Prop...>::specialize;
>>>>>>> 4103bf6c
};

template <class ArrayLayout, class... Prop>
struct ViewTraits<typename std::enable_if<
                      Kokkos::Impl::is_array_layout<ArrayLayout>::value>::type,
                  ArrayLayout, Prop...> {
  // Specify layout, keep subsequent space and memory traits arguments

<<<<<<< HEAD
  typedef typename ViewTraits<void, Prop...>::execution_space execution_space;
  typedef typename ViewTraits<void, Prop...>::memory_space memory_space;
  typedef typename ViewTraits<void, Prop...>::HostMirrorSpace HostMirrorSpace;
  typedef ArrayLayout array_layout;
  typedef typename ViewTraits<void, Prop...>::memory_traits memory_traits;
  typedef typename ViewTraits<void, Prop...>::specialize specialize;
=======
  using execution_space = typename ViewTraits<void, Prop...>::execution_space;
  using memory_space    = typename ViewTraits<void, Prop...>::memory_space;
  using HostMirrorSpace = typename ViewTraits<void, Prop...>::HostMirrorSpace;
  using array_layout    = ArrayLayout;
  using memory_traits   = typename ViewTraits<void, Prop...>::memory_traits;
  using specialize      = typename ViewTraits<void, Prop...>::specialize;
>>>>>>> 4103bf6c
};

template <class Space, class... Prop>
struct ViewTraits<
    typename std::enable_if<Kokkos::Impl::is_space<Space>::value>::type, Space,
    Prop...> {
  // Specify Space, memory traits should be the only subsequent argument.

  static_assert(
      std::is_same<typename ViewTraits<void, Prop...>::execution_space,
                   void>::value &&
          std::is_same<typename ViewTraits<void, Prop...>::memory_space,
                       void>::value &&
          std::is_same<typename ViewTraits<void, Prop...>::HostMirrorSpace,
                       void>::value &&
          std::is_same<typename ViewTraits<void, Prop...>::array_layout,
                       void>::value,
      "Only one View Execution or Memory Space template argument");

<<<<<<< HEAD
  typedef typename Space::execution_space execution_space;
  typedef typename Space::memory_space memory_space;
  typedef typename Kokkos::Impl::HostMirror<Space>::Space::memory_space
      HostMirrorSpace;
  typedef typename execution_space::array_layout array_layout;
  typedef typename ViewTraits<void, Prop...>::memory_traits memory_traits;
  typedef typename ViewTraits<void, Prop...>::specialize specialize;
=======
  using execution_space = typename Space::execution_space;
  using memory_space    = typename Space::memory_space;
  using HostMirrorSpace =
      typename Kokkos::Impl::HostMirror<Space>::Space::memory_space;
  using array_layout  = typename execution_space::array_layout;
  using memory_traits = typename ViewTraits<void, Prop...>::memory_traits;
  using specialize    = typename ViewTraits<void, Prop...>::specialize;
>>>>>>> 4103bf6c
};

template <class MemoryTraits, class... Prop>
struct ViewTraits<typename std::enable_if<Kokkos::Impl::is_memory_traits<
                      MemoryTraits>::value>::type,
                  MemoryTraits, Prop...> {
  // Specify memory trait, should not be any subsequent arguments

  static_assert(
      std::is_same<typename ViewTraits<void, Prop...>::execution_space,
                   void>::value &&
          std::is_same<typename ViewTraits<void, Prop...>::memory_space,
                       void>::value &&
          std::is_same<typename ViewTraits<void, Prop...>::array_layout,
                       void>::value &&
          std::is_same<typename ViewTraits<void, Prop...>::memory_traits,
                       void>::value,
      "MemoryTrait is the final optional template argument for a View");

<<<<<<< HEAD
  typedef void execution_space;
  typedef void memory_space;
  typedef void HostMirrorSpace;
  typedef void array_layout;
  typedef MemoryTraits memory_traits;
  typedef void specialize;
=======
  using execution_space = void;
  using memory_space    = void;
  using HostMirrorSpace = void;
  using array_layout    = void;
  using memory_traits   = MemoryTraits;
  using specialize      = void;
>>>>>>> 4103bf6c
};

template <class DataType, class... Properties>
struct ViewTraits {
 private:
  // Unpack the properties arguments
<<<<<<< HEAD
  typedef ViewTraits<void, Properties...> prop;

  typedef typename std::conditional<
      !std::is_same<typename prop::execution_space, void>::value,
      typename prop::execution_space, Kokkos::DefaultExecutionSpace>::type
      ExecutionSpace;

  typedef typename std::conditional<
      !std::is_same<typename prop::memory_space, void>::value,
      typename prop::memory_space, typename ExecutionSpace::memory_space>::type
      MemorySpace;

  typedef typename std::conditional<
      !std::is_same<typename prop::array_layout, void>::value,
      typename prop::array_layout, typename ExecutionSpace::array_layout>::type
      ArrayLayout;

  typedef typename std::conditional<
      !std::is_same<typename prop::HostMirrorSpace, void>::value,
      typename prop::HostMirrorSpace,
      typename Kokkos::Impl::HostMirror<ExecutionSpace>::Space>::type
      HostMirrorSpace;

  typedef typename std::conditional<
      !std::is_same<typename prop::memory_traits, void>::value,
      typename prop::memory_traits, typename Kokkos::MemoryManaged>::type
      MemoryTraits;

  // Analyze data type's properties,
  // May be specialized based upon the layout and value type
  typedef Kokkos::Impl::ViewDataAnalysis<DataType, ArrayLayout> data_analysis;

 public:
  //------------------------------------
  // Data type traits:

  typedef typename data_analysis::type data_type;
  typedef typename data_analysis::const_type const_data_type;
  typedef typename data_analysis::non_const_type non_const_data_type;

  //------------------------------------
  // Compatible array of trivial type traits:

  typedef typename data_analysis::scalar_array_type scalar_array_type;
  typedef
      typename data_analysis::const_scalar_array_type const_scalar_array_type;
  typedef typename data_analysis::non_const_scalar_array_type
      non_const_scalar_array_type;
=======
  using prop = ViewTraits<void, Properties...>;

  using ExecutionSpace = typename std::conditional<
      !std::is_same<typename prop::execution_space, void>::value,
      typename prop::execution_space, Kokkos::DefaultExecutionSpace>::type;

  using MemorySpace = typename std::conditional<
      !std::is_same<typename prop::memory_space, void>::value,
      typename prop::memory_space, typename ExecutionSpace::memory_space>::type;

  using ArrayLayout = typename std::conditional<
      !std::is_same<typename prop::array_layout, void>::value,
      typename prop::array_layout, typename ExecutionSpace::array_layout>::type;

  using HostMirrorSpace = typename std::conditional<
      !std::is_same<typename prop::HostMirrorSpace, void>::value,
      typename prop::HostMirrorSpace,
      typename Kokkos::Impl::HostMirror<ExecutionSpace>::Space>::type;

  using MemoryTraits = typename std::conditional<
      !std::is_same<typename prop::memory_traits, void>::value,
      typename prop::memory_traits, typename Kokkos::MemoryManaged>::type;

  // Analyze data type's properties,
  // May be specialized based upon the layout and value type
  using data_analysis = Kokkos::Impl::ViewDataAnalysis<DataType, ArrayLayout>;
>>>>>>> 4103bf6c

 public:
  //------------------------------------
<<<<<<< HEAD
  // Value type traits:

  typedef typename data_analysis::value_type value_type;
  typedef typename data_analysis::const_value_type const_value_type;
  typedef typename data_analysis::non_const_value_type non_const_value_type;

  //------------------------------------
  // Mapping traits:

  typedef ArrayLayout array_layout;
  typedef typename data_analysis::dimension dimension;

  typedef typename std::conditional<
      std::is_same<typename data_analysis::specialize, void>::value,
      typename prop::specialize, typename data_analysis::specialize>::type
      specialize; /* mapping specialization tag */
=======
  // Data type traits:

  using data_type           = typename data_analysis::type;
  using const_data_type     = typename data_analysis::const_type;
  using non_const_data_type = typename data_analysis::non_const_type;

  //------------------------------------
  // Compatible array of trivial type traits:

  using scalar_array_type = typename data_analysis::scalar_array_type;
  using const_scalar_array_type =
      typename data_analysis::const_scalar_array_type;
  using non_const_scalar_array_type =
      typename data_analysis::non_const_scalar_array_type;

  //------------------------------------
  // Value type traits:

  using value_type           = typename data_analysis::value_type;
  using const_value_type     = typename data_analysis::const_value_type;
  using non_const_value_type = typename data_analysis::non_const_value_type;

  //------------------------------------
  // Mapping traits:

  using array_layout = ArrayLayout;
  using dimension    = typename data_analysis::dimension;

  using specialize = typename std::conditional<
      std::is_same<typename data_analysis::specialize, void>::value,
      typename prop::specialize, typename data_analysis::specialize>::
      type; /* mapping specialization tag */
>>>>>>> 4103bf6c

  enum { rank = dimension::rank };
  enum { rank_dynamic = dimension::rank_dynamic };

  //------------------------------------
  // Execution space, memory space, memory access traits, and host mirror space.

<<<<<<< HEAD
  typedef ExecutionSpace execution_space;
  typedef MemorySpace memory_space;
  typedef Kokkos::Device<ExecutionSpace, MemorySpace> device_type;
  typedef MemoryTraits memory_traits;
  typedef HostMirrorSpace host_mirror_space;

  typedef typename MemorySpace::size_type size_type;
=======
  using execution_space   = ExecutionSpace;
  using memory_space      = MemorySpace;
  using device_type       = Kokkos::Device<ExecutionSpace, MemorySpace>;
  using memory_traits     = MemoryTraits;
  using host_mirror_space = HostMirrorSpace;

  using size_type = typename MemorySpace::size_type;
>>>>>>> 4103bf6c

  enum { is_hostspace = std::is_same<MemorySpace, HostSpace>::value };
  enum { is_managed = MemoryTraits::is_unmanaged == 0 };
  enum { is_random_access = MemoryTraits::is_random_access == 1 };

  //------------------------------------
};

/** \class View
 *  \brief View to an array of data.
 *
 * A View represents an array of one or more dimensions.
 * For details, please refer to Kokkos' tutorial materials.
 *
 * \section Kokkos_View_TemplateParameters Template parameters
 *
 * This class has both required and optional template parameters.  The
 * \c DataType parameter must always be provided, and must always be
 * first. The parameters \c Arg1Type, \c Arg2Type, and \c Arg3Type are
 * placeholders for different template parameters.  The default value
 * of the fifth template parameter \c Specialize suffices for most use
 * cases.  When explaining the template parameters, we won't refer to
 * \c Arg1Type, \c Arg2Type, and \c Arg3Type; instead, we will refer
 * to the valid categories of template parameters, in whatever order
 * they may occur.
 *
 * Valid ways in which template arguments may be specified:
 *   - View< DataType >
 *   - View< DataType , Layout >
 *   - View< DataType , Layout , Space >
 *   - View< DataType , Layout , Space , MemoryTraits >
 *   - View< DataType , Space >
 *   - View< DataType , Space , MemoryTraits >
 *   - View< DataType , MemoryTraits >
 *
 * \tparam DataType (required) This indicates both the type of each
 *   entry of the array, and the combination of compile-time and
 *   run-time array dimension(s).  For example, <tt>double*</tt>
 *   indicates a one-dimensional array of \c double with run-time
 *   dimension, and <tt>int*[3]</tt> a two-dimensional array of \c int
 *   with run-time first dimension and compile-time second dimension
 *   (of 3).  In general, the run-time dimensions (if any) must go
 *   first, followed by zero or more compile-time dimensions.  For
 *   more examples, please refer to the tutorial materials.
 *
 * \tparam Space (required) The memory space.
 *
 * \tparam Layout (optional) The array's layout in memory.  For
 *   example, LayoutLeft indicates a column-major (Fortran style)
 *   layout, and LayoutRight a row-major (C style) layout.  If not
 *   specified, this defaults to the preferred layout for the
 *   <tt>Space</tt>.
 *
 * \tparam MemoryTraits (optional) Assertion of the user's intended
 *   access behavior.  For example, RandomAccess indicates read-only
 *   access with limited spatial locality, and Unmanaged lets users
 *   wrap externally allocated memory in a View without automatic
 *   deallocation.
 *
 * \section Kokkos_View_MT MemoryTraits discussion
 *
 * \subsection Kokkos_View_MT_Interp MemoryTraits interpretation depends on
 * Space
 *
 * Some \c MemoryTraits options may have different interpretations for
 * different \c Space types.  For example, with the Cuda device,
 * \c RandomAccess tells Kokkos to fetch the data through the texture
 * cache, whereas the non-GPU devices have no such hardware construct.
 *
 * \subsection Kokkos_View_MT_PrefUse Preferred use of MemoryTraits
 *
 * Users should defer applying the optional \c MemoryTraits parameter
 * until the point at which they actually plan to rely on it in a
 * computational kernel.  This minimizes the number of template
 * parameters exposed in their code, which reduces the cost of
 * compilation.  Users may always assign a View without specified
 * \c MemoryTraits to a compatible View with that specification.
 * For example:
 * \code
 * // Pass in the simplest types of View possible.
 * void
 * doSomething (View<double*, Cuda> out,
 *              View<const double*, Cuda> in)
 * {
 *   // Assign the "generic" View in to a RandomAccess View in_rr.
 *   // Note that RandomAccess View objects must have const data.
 *   View<const double*, Cuda, RandomAccess> in_rr = in;
 *   // ... do something with in_rr and out ...
 * }
 * \endcode
 */
<<<<<<< HEAD
template <class DataType, class... Properties>
class View;
=======

}  // namespace Kokkos

namespace Kokkos {
>>>>>>> 4103bf6c

template <class T1, class T2>
struct is_always_assignable_impl;

template <class... ViewTDst, class... ViewTSrc>
struct is_always_assignable_impl<Kokkos::View<ViewTDst...>,
                                 Kokkos::View<ViewTSrc...>> {
  using mapping_type = Kokkos::Impl::ViewMapping<
      typename Kokkos::View<ViewTDst...>::traits,
      typename Kokkos::View<ViewTSrc...>::traits,
      typename Kokkos::View<ViewTDst...>::traits::specialize>;

  constexpr static bool value =
      mapping_type::is_assignable &&
      static_cast<int>(Kokkos::View<ViewTDst...>::rank_dynamic) >=
          static_cast<int>(Kokkos::View<ViewTSrc...>::rank_dynamic);
};

template <class View1, class View2>
using is_always_assignable = is_always_assignable_impl<
    typename std::remove_reference<View1>::type,
    typename std::remove_const<
        typename std::remove_reference<View2>::type>::type>;

#ifdef KOKKOS_ENABLE_CXX17
template <class T1, class T2>
inline constexpr bool is_always_assignable_v =
    is_always_assignable<T1, T2>::value;
#endif

template <class... ViewTDst, class... ViewTSrc>
constexpr bool is_assignable(const Kokkos::View<ViewTDst...>& dst,
                             const Kokkos::View<ViewTSrc...>& src) {
  using DstTraits = typename Kokkos::View<ViewTDst...>::traits;
  using SrcTraits = typename Kokkos::View<ViewTSrc...>::traits;
  using mapping_type =
      Kokkos::Impl::ViewMapping<DstTraits, SrcTraits,
                                typename DstTraits::specialize>;

#ifdef KOKKOS_ENABLE_CXX17
  return is_always_assignable_v<Kokkos::View<ViewTDst...>,
                                Kokkos::View<ViewTSrc...>> ||
#else
  return is_always_assignable<Kokkos::View<ViewTDst...>,
                              Kokkos::View<ViewTSrc...>>::value ||
#endif
         (mapping_type::is_assignable &&
          ((DstTraits::dimension::rank_dynamic >= 1) ||
           (dst.static_extent(0) == src.extent(0))) &&
          ((DstTraits::dimension::rank_dynamic >= 2) ||
           (dst.static_extent(1) == src.extent(1))) &&
          ((DstTraits::dimension::rank_dynamic >= 3) ||
           (dst.static_extent(2) == src.extent(2))) &&
          ((DstTraits::dimension::rank_dynamic >= 4) ||
           (dst.static_extent(3) == src.extent(3))) &&
          ((DstTraits::dimension::rank_dynamic >= 5) ||
           (dst.static_extent(4) == src.extent(4))) &&
          ((DstTraits::dimension::rank_dynamic >= 6) ||
           (dst.static_extent(5) == src.extent(5))) &&
          ((DstTraits::dimension::rank_dynamic >= 7) ||
           (dst.static_extent(6) == src.extent(6))) &&
          ((DstTraits::dimension::rank_dynamic >= 8) ||
           (dst.static_extent(7) == src.extent(7))));
}

} /* namespace Kokkos */
<<<<<<< HEAD

//----------------------------------------------------------------------------
//----------------------------------------------------------------------------

#include <impl/Kokkos_ViewMapping.hpp>
#include <impl/Kokkos_ViewArray.hpp>

//----------------------------------------------------------------------------
//----------------------------------------------------------------------------

namespace Kokkos {

namespace {

constexpr Kokkos::Impl::ALL_t ALL = Kokkos::Impl::ALL_t();

constexpr Kokkos::Impl::WithoutInitializing_t WithoutInitializing =
    Kokkos::Impl::WithoutInitializing_t();

constexpr Kokkos::Impl::AllowPadding_t AllowPadding =
    Kokkos::Impl::AllowPadding_t();

}  // namespace

/** \brief  Create View allocation parameter bundle from argument list.
 *
 *  Valid argument list members are:
 *    1) label as a "string" or std::string
 *    2) memory space instance of the View::memory_space type
 *    3) execution space instance compatible with the View::memory_space
 *    4) Kokkos::WithoutInitializing to bypass initialization
 *    4) Kokkos::AllowPadding to allow allocation to pad dimensions for memory
 * alignment
 */
template <class... Args>
inline Impl::ViewCtorProp<typename Impl::ViewCtorProp<void, Args>::type...>
view_alloc(Args const&... args) {
  typedef Impl::ViewCtorProp<typename Impl::ViewCtorProp<void, Args>::type...>
      return_type;

  static_assert(!return_type::has_pointer,
                "Cannot give pointer-to-memory for view allocation");

  return return_type(args...);
}

template <class... Args>
KOKKOS_INLINE_FUNCTION
    Impl::ViewCtorProp<typename Impl::ViewCtorProp<void, Args>::type...>
    view_wrap(Args const&... args) {
  typedef Impl::ViewCtorProp<typename Impl::ViewCtorProp<void, Args>::type...>
      return_type;

  static_assert(!return_type::has_memory_space &&
                    !return_type::has_execution_space &&
                    !return_type::has_label && return_type::has_pointer,
                "Must only give pointer-to-memory for view wrapping");

  return return_type(args...);
}

} /* namespace Kokkos */

//----------------------------------------------------------------------------
//----------------------------------------------------------------------------

namespace Kokkos {

template <class DataType, class... Properties>
class View;

template <class>
struct is_view : public std::false_type {};

template <class D, class... P>
struct is_view<View<D, P...>> : public std::true_type {};

template <class D, class... P>
struct is_view<const View<D, P...>> : public std::true_type {};

template <class DataType, class... Properties>
class View : public ViewTraits<DataType, Properties...> {
 private:
  template <class, class...>
  friend class View;
  template <class, class...>
  friend class Kokkos::Impl::ViewMapping;

 public:
  typedef ViewTraits<DataType, Properties...> traits;

 private:
  typedef Kokkos::Impl::ViewMapping<traits, typename traits::specialize>
      map_type;
  typedef Kokkos::Impl::SharedAllocationTracker track_type;

  track_type m_track;
=======

//----------------------------------------------------------------------------
//----------------------------------------------------------------------------

#include <impl/Kokkos_ViewMapping.hpp>
#include <impl/Kokkos_ViewArray.hpp>

//----------------------------------------------------------------------------
//----------------------------------------------------------------------------

namespace Kokkos {

namespace {

constexpr Kokkos::Impl::ALL_t ALL = Kokkos::Impl::ALL_t();

constexpr Kokkos::Impl::WithoutInitializing_t WithoutInitializing =
    Kokkos::Impl::WithoutInitializing_t();

constexpr Kokkos::Impl::AllowPadding_t AllowPadding =
    Kokkos::Impl::AllowPadding_t();

}  // namespace

/** \brief  Create View allocation parameter bundle from argument list.
 *
 *  Valid argument list members are:
 *    1) label as a "string" or std::string
 *    2) memory space instance of the View::memory_space type
 *    3) execution space instance compatible with the View::memory_space
 *    4) Kokkos::WithoutInitializing to bypass initialization
 *    4) Kokkos::AllowPadding to allow allocation to pad dimensions for memory
 * alignment
 */
template <class... Args>
inline Impl::ViewCtorProp<typename Impl::ViewCtorProp<void, Args>::type...>
view_alloc(Args const&... args) {
  using return_type =
      Impl::ViewCtorProp<typename Impl::ViewCtorProp<void, Args>::type...>;

  static_assert(!return_type::has_pointer,
                "Cannot give pointer-to-memory for view allocation");

  return return_type(args...);
}

template <class... Args>
KOKKOS_INLINE_FUNCTION
    Impl::ViewCtorProp<typename Impl::ViewCtorProp<void, Args>::type...>
    view_wrap(Args const&... args) {
  using return_type =
      Impl::ViewCtorProp<typename Impl::ViewCtorProp<void, Args>::type...>;

  static_assert(!return_type::has_memory_space &&
                    !return_type::has_execution_space &&
                    !return_type::has_label && return_type::has_pointer,
                "Must only give pointer-to-memory for view wrapping");

  return return_type(args...);
}

} /* namespace Kokkos */

//----------------------------------------------------------------------------
//----------------------------------------------------------------------------

namespace Kokkos {

template <class DataType, class... Properties>
class View;

template <class>
struct is_view : public std::false_type {};

template <class D, class... P>
struct is_view<View<D, P...>> : public std::true_type {};

template <class D, class... P>
struct is_view<const View<D, P...>> : public std::true_type {};

template <class DataType, class... Properties>
class View : public ViewTraits<DataType, Properties...> {
 private:
  template <class, class...>
  friend class View;
  template <class, class...>
  friend class Kokkos::Impl::ViewMapping;

  using view_tracker_type = Kokkos::Impl::ViewTracker<View>;

 public:
  using traits = ViewTraits<DataType, Properties...>;

 private:
  using map_type =
      Kokkos::Impl::ViewMapping<traits, typename traits::specialize>;
  template <typename V>
  friend struct Kokkos::Impl::ViewTracker;

  view_tracker_type m_track;
>>>>>>> 4103bf6c
  map_type m_map;

 public:
  //----------------------------------------
  /** \brief  Compatible view of array of scalar types */
<<<<<<< HEAD
  typedef View<typename traits::scalar_array_type,
               typename traits::array_layout, typename traits::device_type,
               typename traits::memory_traits>
      array_type;

  /** \brief  Compatible view of const data type */
  typedef View<typename traits::const_data_type, typename traits::array_layout,
               typename traits::device_type, typename traits::memory_traits>
      const_type;

  /** \brief  Compatible view of non-const data type */
  typedef View<typename traits::non_const_data_type,
               typename traits::array_layout, typename traits::device_type,
               typename traits::memory_traits>
      non_const_type;

  /** \brief  Compatible HostMirror view */
  typedef View<typename traits::non_const_data_type,
               typename traits::array_layout,
               Device<DefaultHostExecutionSpace,
                      typename traits::host_mirror_space::memory_space>>
      HostMirror;

  /** \brief  Compatible HostMirror view */
  typedef View<typename traits::non_const_data_type,
               typename traits::array_layout,
               typename traits::host_mirror_space>
      host_mirror_type;

  /** \brief Unified types */
  typedef typename Impl::ViewUniformType<View, 0>::type uniform_type;
  typedef
      typename Impl::ViewUniformType<View, 0>::const_type uniform_const_type;
  typedef typename Impl::ViewUniformType<View, 0>::runtime_type
      uniform_runtime_type;
  typedef typename Impl::ViewUniformType<View, 0>::runtime_const_type
      uniform_runtime_const_type;
  typedef typename Impl::ViewUniformType<View, 0>::nomemspace_type
      uniform_nomemspace_type;
  typedef typename Impl::ViewUniformType<View, 0>::const_nomemspace_type
      uniform_const_nomemspace_type;
  typedef typename Impl::ViewUniformType<View, 0>::runtime_nomemspace_type
      uniform_runtime_nomemspace_type;
  typedef typename Impl::ViewUniformType<View, 0>::runtime_const_nomemspace_type
      uniform_runtime_const_nomemspace_type;

  //----------------------------------------
  // Domain rank and extents

  enum { Rank = map_type::Rank };

  /** \brief rank() to be implemented
   */
  // KOKKOS_INLINE_FUNCTION
  // static
  // constexpr unsigned rank() { return map_type::Rank; }

  template <typename iType>
  KOKKOS_INLINE_FUNCTION constexpr
      typename std::enable_if<std::is_integral<iType>::value, size_t>::type
      extent(const iType& r) const noexcept {
    return m_map.extent(r);
  }

  static KOKKOS_INLINE_FUNCTION constexpr size_t static_extent(
      const unsigned r) noexcept {
    return map_type::static_extent(r);
  }

  template <typename iType>
  KOKKOS_INLINE_FUNCTION constexpr
      typename std::enable_if<std::is_integral<iType>::value, int>::type
      extent_int(const iType& r) const noexcept {
    return static_cast<int>(m_map.extent(r));
  }

  KOKKOS_INLINE_FUNCTION constexpr typename traits::array_layout layout()
      const {
    return m_map.layout();
  }

  //----------------------------------------
  /*  Deprecate all 'dimension' functions in favor of
   *  ISO/C++ vocabulary 'extent'.
   */

#ifdef KOKKOS_ENABLE_DEPRECATED_CODE

  template <typename iType>
  KOKKOS_INLINE_FUNCTION constexpr
      typename std::enable_if<std::is_integral<iType>::value, size_t>::type
      dimension(const iType& r) const {
    return extent(r);
  }

  KOKKOS_INLINE_FUNCTION constexpr size_t dimension_0() const {
    return m_map.dimension_0();
  }
  KOKKOS_INLINE_FUNCTION constexpr size_t dimension_1() const {
    return m_map.dimension_1();
  }
  KOKKOS_INLINE_FUNCTION constexpr size_t dimension_2() const {
    return m_map.dimension_2();
  }
  KOKKOS_INLINE_FUNCTION constexpr size_t dimension_3() const {
    return m_map.dimension_3();
  }
  KOKKOS_INLINE_FUNCTION constexpr size_t dimension_4() const {
    return m_map.dimension_4();
  }
  KOKKOS_INLINE_FUNCTION constexpr size_t dimension_5() const {
    return m_map.dimension_5();
  }
  KOKKOS_INLINE_FUNCTION constexpr size_t dimension_6() const {
    return m_map.dimension_6();
  }
  KOKKOS_INLINE_FUNCTION constexpr size_t dimension_7() const {
    return m_map.dimension_7();
  }

#endif

  //----------------------------------------

  KOKKOS_INLINE_FUNCTION constexpr size_t size() const {
    return m_map.dimension_0() * m_map.dimension_1() * m_map.dimension_2() *
           m_map.dimension_3() * m_map.dimension_4() * m_map.dimension_5() *
           m_map.dimension_6() * m_map.dimension_7();
  }

  KOKKOS_INLINE_FUNCTION constexpr size_t stride_0() const {
    return m_map.stride_0();
  }
  KOKKOS_INLINE_FUNCTION constexpr size_t stride_1() const {
    return m_map.stride_1();
  }
  KOKKOS_INLINE_FUNCTION constexpr size_t stride_2() const {
    return m_map.stride_2();
  }
  KOKKOS_INLINE_FUNCTION constexpr size_t stride_3() const {
    return m_map.stride_3();
  }
  KOKKOS_INLINE_FUNCTION constexpr size_t stride_4() const {
    return m_map.stride_4();
  }
  KOKKOS_INLINE_FUNCTION constexpr size_t stride_5() const {
    return m_map.stride_5();
  }
  KOKKOS_INLINE_FUNCTION constexpr size_t stride_6() const {
    return m_map.stride_6();
  }
  KOKKOS_INLINE_FUNCTION constexpr size_t stride_7() const {
    return m_map.stride_7();
  }

  template <typename iType>
  KOKKOS_INLINE_FUNCTION constexpr
      typename std::enable_if<std::is_integral<iType>::value, size_t>::type
      stride(iType r) const {
    return (
        r == 0
            ? m_map.stride_0()
            : (r == 1
                   ? m_map.stride_1()
                   : (r == 2
                          ? m_map.stride_2()
                          : (r == 3
                                 ? m_map.stride_3()
                                 : (r == 4
                                        ? m_map.stride_4()
                                        : (r == 5
                                               ? m_map.stride_5()
                                               : (r == 6
                                                      ? m_map.stride_6()
                                                      : m_map.stride_7())))))));
  }

  template <typename iType>
  KOKKOS_INLINE_FUNCTION void stride(iType* const s) const {
    m_map.stride(s);
  }

  //----------------------------------------
  // Range span is the span which contains all members.

  typedef typename map_type::reference_type reference_type;
  typedef typename map_type::pointer_type pointer_type;

  enum {
    reference_type_is_lvalue_reference =
        std::is_lvalue_reference<reference_type>::value
  };

  KOKKOS_INLINE_FUNCTION constexpr size_t span() const { return m_map.span(); }
#ifdef KOKKOS_ENABLE_DEPRECATED_CODE
  // Deprecated, use 'span()' instead
  KOKKOS_INLINE_FUNCTION constexpr size_t capacity() const {
    return m_map.span();
  }
#endif
  KOKKOS_INLINE_FUNCTION bool span_is_contiguous() const {
    return m_map.span_is_contiguous();
  }
  KOKKOS_INLINE_FUNCTION constexpr pointer_type data() const {
    return m_map.data();
  }

#ifdef KOKKOS_ENABLE_DEPRECATED_CODE
  // Deprecated, use 'span_is_contigous()' instead
  KOKKOS_INLINE_FUNCTION constexpr bool is_contiguous() const {
    return m_map.span_is_contiguous();
  }
  // Deprecated, use 'data()' instead
  KOKKOS_INLINE_FUNCTION constexpr pointer_type ptr_on_device() const {
    return m_map.data();
  }
#endif

  //----------------------------------------
  // Allow specializations to query their specialized map

#ifdef KOKKOS_ENABLE_DEPRECATED_CODE
  KOKKOS_INLINE_FUNCTION
  const Kokkos::Impl::ViewMapping<traits, typename traits::specialize>&
  implementation_map() const {
    return m_map;
  }
#endif
  KOKKOS_INLINE_FUNCTION
  const Kokkos::Impl::ViewMapping<traits, typename traits::specialize>&
  impl_map() const {
    return m_map;
  }
  KOKKOS_INLINE_FUNCTION
  const Kokkos::Impl::SharedAllocationTracker& impl_track() const {
    return m_track;
  }
  //----------------------------------------

 private:
  static constexpr bool is_layout_left =
      std::is_same<typename traits::array_layout, Kokkos::LayoutLeft>::value;

  static constexpr bool is_layout_right =
      std::is_same<typename traits::array_layout, Kokkos::LayoutRight>::value;

  static constexpr bool is_layout_stride =
      std::is_same<typename traits::array_layout, Kokkos::LayoutStride>::value;

  static constexpr bool is_default_map =
      std::is_same<typename traits::specialize, void>::value &&
      (is_layout_left || is_layout_right || is_layout_stride);

  template <class Space, bool = Kokkos::Impl::MemorySpaceAccess<
                             Space, typename traits::memory_space>::accessible>
  struct verify_space {
    KOKKOS_FORCEINLINE_FUNCTION static void check() {}
  };

  template <class Space>
  struct verify_space<Space, false> {
    KOKKOS_FORCEINLINE_FUNCTION static void check() {
      Kokkos::abort(
          "Kokkos::View ERROR: attempt to access inaccessible memory space");
    };
  };

#if defined(KOKKOS_ENABLE_DEBUG_BOUNDS_CHECK)

#define KOKKOS_IMPL_SINK(ARG) ARG

#define KOKKOS_IMPL_VIEW_OPERATOR_VERIFY(ARG)             \
  View::template verify_space<                            \
      Kokkos::Impl::ActiveExecutionMemorySpace>::check(); \
  Kokkos::Impl::view_verify_operator_bounds<typename traits::memory_space> ARG;

#else

#define KOKKOS_IMPL_SINK(ARG)

#define KOKKOS_IMPL_VIEW_OPERATOR_VERIFY(ARG) \
  View::template verify_space<                \
      Kokkos::Impl::ActiveExecutionMemorySpace>::check();

#endif

 public:
#ifdef KOKKOS_ENABLE_DEPRECATED_CODE
  template <class... Args>
  KOKKOS_FORCEINLINE_FUNCTION
      typename std::enable_if<(Kokkos::Impl::are_integral<Args...>::value &&
                               (0 == Rank)),
                              reference_type>::type
      operator()(Args... args) const {
    KOKKOS_IMPL_VIEW_OPERATOR_VERIFY((m_track, m_map, args...))
    return m_map.reference();
  }

  template <typename I0, class... Args>
  KOKKOS_FORCEINLINE_FUNCTION
      typename std::enable_if<(Kokkos::Impl::are_integral<I0, Args...>::value &&
                               (1 == Rank) && !is_default_map),
                              reference_type>::type
      operator()(const I0& i0, Args... args) const {
    KOKKOS_IMPL_VIEW_OPERATOR_VERIFY((m_track, m_map, i0, args...))
    return m_map.reference(i0);
  }

  template <typename I0, class... Args>
  KOKKOS_FORCEINLINE_FUNCTION
      typename std::enable_if<(Kokkos::Impl::are_integral<I0, Args...>::value &&
                               (1 == Rank) && is_default_map &&
                               !is_layout_stride),
                              reference_type>::type
      operator()(const I0& i0, Args... args) const {
    KOKKOS_IMPL_VIEW_OPERATOR_VERIFY((m_track, m_map, i0, args...))
    return m_map.m_impl_handle[i0];
  }

  template <typename I0, class... Args>
  KOKKOS_FORCEINLINE_FUNCTION
      typename std::enable_if<(Kokkos::Impl::are_integral<I0, Args...>::value &&
                               (1 == Rank) && is_default_map &&
                               is_layout_stride),
                              reference_type>::type
      operator()(const I0& i0, Args... args) const {
    KOKKOS_IMPL_VIEW_OPERATOR_VERIFY((m_track, m_map, i0, args...))
    return m_map.m_impl_handle[m_map.m_impl_offset.m_stride.S0 * i0];
  }

  //------------------------------
  // Rank 1 operator[]

  template <typename I0>
  KOKKOS_FORCEINLINE_FUNCTION
      typename std::enable_if<(Kokkos::Impl::are_integral<I0>::value &&
                               (1 == Rank) && !is_default_map),
                              reference_type>::type
      operator[](const I0& i0) const {
    KOKKOS_IMPL_VIEW_OPERATOR_VERIFY((m_track, m_map, i0))
    return m_map.reference(i0);
  }

  template <typename I0>
  KOKKOS_FORCEINLINE_FUNCTION
      typename std::enable_if<(Kokkos::Impl::are_integral<I0>::value &&
                               (1 == Rank) && is_default_map &&
                               !is_layout_stride),
                              reference_type>::type
      operator[](const I0& i0) const {
    KOKKOS_IMPL_VIEW_OPERATOR_VERIFY((m_track, m_map, i0))
    return m_map.m_impl_handle[i0];
  }

  template <typename I0>
  KOKKOS_FORCEINLINE_FUNCTION
      typename std::enable_if<(Kokkos::Impl::are_integral<I0>::value &&
                               (1 == Rank) && is_default_map &&
                               is_layout_stride),
                              reference_type>::type
      operator[](const I0& i0) const {
    KOKKOS_IMPL_VIEW_OPERATOR_VERIFY((m_track, m_map, i0))
    return m_map.m_impl_handle[m_map.m_impl_offset.m_stride.S0 * i0];
  }

  template <typename I0, typename I1, class... Args>
  KOKKOS_FORCEINLINE_FUNCTION typename std::enable_if<
      (Kokkos::Impl::are_integral<I0, I1, Args...>::value && (2 == Rank) &&
       !is_default_map),
      reference_type>::type
  operator()(const I0& i0, const I1& i1, Args... args) const {
    KOKKOS_IMPL_VIEW_OPERATOR_VERIFY((m_track, m_map, i0, i1, args...))
    return m_map.reference(i0, i1);
  }

  template <typename I0, typename I1, class... Args>
  KOKKOS_FORCEINLINE_FUNCTION typename std::enable_if<
      (Kokkos::Impl::are_integral<I0, I1, Args...>::value && (2 == Rank) &&
       is_default_map && is_layout_left && (traits::rank_dynamic == 0)),
      reference_type>::type
  operator()(const I0& i0, const I1& i1, Args... args) const {
    KOKKOS_IMPL_VIEW_OPERATOR_VERIFY((m_track, m_map, i0, i1, args...))
    return m_map.m_impl_handle[i0 + m_map.m_impl_offset.m_dim.N0 * i1];
  }

  template <typename I0, typename I1, class... Args>
  KOKKOS_FORCEINLINE_FUNCTION typename std::enable_if<
      (Kokkos::Impl::are_integral<I0, I1, Args...>::value && (2 == Rank) &&
       is_default_map && is_layout_left && (traits::rank_dynamic != 0)),
      reference_type>::type
  operator()(const I0& i0, const I1& i1, Args... args) const {
    KOKKOS_IMPL_VIEW_OPERATOR_VERIFY((m_track, m_map, i0, i1, args...))
    return m_map.m_impl_handle[i0 + m_map.m_impl_offset.m_stride * i1];
  }

  template <typename I0, typename I1, class... Args>
  KOKKOS_FORCEINLINE_FUNCTION typename std::enable_if<
      (Kokkos::Impl::are_integral<I0, I1, Args...>::value && (2 == Rank) &&
       is_default_map && is_layout_right && (traits::rank_dynamic == 0)),
      reference_type>::type
  operator()(const I0& i0, const I1& i1, Args... args) const {
    KOKKOS_IMPL_VIEW_OPERATOR_VERIFY((m_track, m_map, i0, i1, args...))
    return m_map.m_impl_handle[i1 + m_map.m_impl_offset.m_dim.N1 * i0];
  }

  template <typename I0, typename I1, class... Args>
  KOKKOS_FORCEINLINE_FUNCTION typename std::enable_if<
      (Kokkos::Impl::are_integral<I0, I1, Args...>::value && (2 == Rank) &&
       is_default_map && is_layout_right && (traits::rank_dynamic != 0)),
      reference_type>::type
  operator()(const I0& i0, const I1& i1, Args... args) const {
    KOKKOS_IMPL_VIEW_OPERATOR_VERIFY((m_track, m_map, i0, i1, args...))
    return m_map.m_impl_handle[i1 + m_map.m_impl_offset.m_stride * i0];
  }

  template <typename I0, typename I1, class... Args>
  KOKKOS_FORCEINLINE_FUNCTION typename std::enable_if<
      (Kokkos::Impl::are_integral<I0, I1, Args...>::value && (2 == Rank) &&
       is_default_map && is_layout_stride),
      reference_type>::type
  operator()(const I0& i0, const I1& i1, Args... args) const {
    KOKKOS_IMPL_VIEW_OPERATOR_VERIFY((m_track, m_map, i0, i1, args...))
    return m_map.m_impl_handle[i0 * m_map.m_impl_offset.m_stride.S0 +
                               i1 * m_map.m_impl_offset.m_stride.S1];
  }

  //------------------------------
  // Rank 3

  template <typename I0, typename I1, typename I2, class... Args>
  KOKKOS_FORCEINLINE_FUNCTION typename std::enable_if<
      (Kokkos::Impl::are_integral<I0, I1, I2, Args...>::value && (3 == Rank) &&
       is_default_map),
      reference_type>::type
  operator()(const I0& i0, const I1& i1, const I2& i2, Args... args) const {
    KOKKOS_IMPL_VIEW_OPERATOR_VERIFY((m_track, m_map, i0, i1, i2, args...))
    return m_map.m_impl_handle[m_map.m_impl_offset(i0, i1, i2)];
  }

  template <typename I0, typename I1, typename I2, class... Args>
  KOKKOS_FORCEINLINE_FUNCTION typename std::enable_if<
      (Kokkos::Impl::are_integral<I0, I1, I2, Args...>::value && (3 == Rank) &&
       !is_default_map),
      reference_type>::type
  operator()(const I0& i0, const I1& i1, const I2& i2, Args... args) const {
    KOKKOS_IMPL_VIEW_OPERATOR_VERIFY((m_track, m_map, i0, i1, i2, args...))
    return m_map.reference(i0, i1, i2);
  }

  //------------------------------
  // Rank 4

  template <typename I0, typename I1, typename I2, typename I3, class... Args>
  KOKKOS_FORCEINLINE_FUNCTION typename std::enable_if<
      (Kokkos::Impl::are_integral<I0, I1, I2, I3, Args...>::value &&
       (4 == Rank) && is_default_map),
      reference_type>::type
  operator()(const I0& i0, const I1& i1, const I2& i2, const I3& i3,
             Args... args) const {
    KOKKOS_IMPL_VIEW_OPERATOR_VERIFY((m_track, m_map, i0, i1, i2, i3, args...))
    return m_map.m_impl_handle[m_map.m_impl_offset(i0, i1, i2, i3)];
  }

  template <typename I0, typename I1, typename I2, typename I3, class... Args>
  KOKKOS_FORCEINLINE_FUNCTION typename std::enable_if<
      (Kokkos::Impl::are_integral<I0, I1, I2, I3, Args...>::value &&
       (4 == Rank) && !is_default_map),
      reference_type>::type
  operator()(const I0& i0, const I1& i1, const I2& i2, const I3& i3,
             Args... args) const {
    KOKKOS_IMPL_VIEW_OPERATOR_VERIFY((m_track, m_map, i0, i1, i2, i3, args...))
    return m_map.reference(i0, i1, i2, i3);
  }

  //------------------------------
  // Rank 5

  template <typename I0, typename I1, typename I2, typename I3, typename I4,
            class... Args>
  KOKKOS_FORCEINLINE_FUNCTION typename std::enable_if<
      (Kokkos::Impl::are_integral<I0, I1, I2, I3, I4, Args...>::value &&
       (5 == Rank) && is_default_map),
      reference_type>::type
  operator()(const I0& i0, const I1& i1, const I2& i2, const I3& i3,
             const I4& i4, Args... args) const {
    KOKKOS_IMPL_VIEW_OPERATOR_VERIFY(
        (m_track, m_map, i0, i1, i2, i3, i4, args...))
    return m_map.m_impl_handle[m_map.m_impl_offset(i0, i1, i2, i3, i4)];
  }

  template <typename I0, typename I1, typename I2, typename I3, typename I4,
            class... Args>
  KOKKOS_FORCEINLINE_FUNCTION typename std::enable_if<
      (Kokkos::Impl::are_integral<I0, I1, I2, I3, I4, Args...>::value &&
       (5 == Rank) && !is_default_map),
      reference_type>::type
  operator()(const I0& i0, const I1& i1, const I2& i2, const I3& i3,
             const I4& i4, Args... args) const {
    KOKKOS_IMPL_VIEW_OPERATOR_VERIFY(
        (m_track, m_map, i0, i1, i2, i3, i4, args...))
    return m_map.reference(i0, i1, i2, i3, i4);
  }

  //------------------------------
  // Rank 6

  template <typename I0, typename I1, typename I2, typename I3, typename I4,
            typename I5, class... Args>
  KOKKOS_FORCEINLINE_FUNCTION typename std::enable_if<
      (Kokkos::Impl::are_integral<I0, I1, I2, I3, I4, I5, Args...>::value &&
       (6 == Rank) && is_default_map),
      reference_type>::type
  operator()(const I0& i0, const I1& i1, const I2& i2, const I3& i3,
             const I4& i4, const I5& i5, Args... args) const {
    KOKKOS_IMPL_VIEW_OPERATOR_VERIFY(
        (m_track, m_map, i0, i1, i2, i3, i4, i5, args...))
    return m_map.m_impl_handle[m_map.m_impl_offset(i0, i1, i2, i3, i4, i5)];
  }

  template <typename I0, typename I1, typename I2, typename I3, typename I4,
            typename I5, class... Args>
  KOKKOS_FORCEINLINE_FUNCTION typename std::enable_if<
      (Kokkos::Impl::are_integral<I0, I1, I2, I3, I4, I5, Args...>::value &&
       (6 == Rank) && !is_default_map),
      reference_type>::type
  operator()(const I0& i0, const I1& i1, const I2& i2, const I3& i3,
             const I4& i4, const I5& i5, Args... args) const {
    KOKKOS_IMPL_VIEW_OPERATOR_VERIFY(
        (m_track, m_map, i0, i1, i2, i3, i4, i5, args...))
    return m_map.reference(i0, i1, i2, i3, i4, i5);
  }

  //------------------------------
  // Rank 7

  template <typename I0, typename I1, typename I2, typename I3, typename I4,
            typename I5, typename I6, class... Args>
  KOKKOS_FORCEINLINE_FUNCTION typename std::enable_if<
      (Kokkos::Impl::are_integral<I0, I1, I2, I3, I4, I5, I6, Args...>::value &&
       (7 == Rank) && is_default_map),
      reference_type>::type
  operator()(const I0& i0, const I1& i1, const I2& i2, const I3& i3,
             const I4& i4, const I5& i5, const I6& i6, Args... args) const {
    KOKKOS_IMPL_VIEW_OPERATOR_VERIFY(
        (m_track, m_map, i0, i1, i2, i3, i4, i5, i6, args...))
    return m_map.m_impl_handle[m_map.m_impl_offset(i0, i1, i2, i3, i4, i5, i6)];
  }

  template <typename I0, typename I1, typename I2, typename I3, typename I4,
            typename I5, typename I6, class... Args>
  KOKKOS_FORCEINLINE_FUNCTION typename std::enable_if<
      (Kokkos::Impl::are_integral<I0, I1, I2, I3, I4, I5, I6, Args...>::value &&
       (7 == Rank) && !is_default_map),
      reference_type>::type
  operator()(const I0& i0, const I1& i1, const I2& i2, const I3& i3,
             const I4& i4, const I5& i5, const I6& i6, Args... args) const {
    KOKKOS_IMPL_VIEW_OPERATOR_VERIFY(
        (m_track, m_map, i0, i1, i2, i3, i4, i5, i6, args...))
    return m_map.reference(i0, i1, i2, i3, i4, i5, i6);
  }

  //------------------------------
  // Rank 8

  template <typename I0, typename I1, typename I2, typename I3, typename I4,
            typename I5, typename I6, typename I7, class... Args>
  KOKKOS_FORCEINLINE_FUNCTION typename std::enable_if<
      (Kokkos::Impl::are_integral<I0, I1, I2, I3, I4, I5, I6, I7,
                                  Args...>::value &&
       (8 == Rank) && is_default_map),
      reference_type>::type
  operator()(const I0& i0, const I1& i1, const I2& i2, const I3& i3,
             const I4& i4, const I5& i5, const I6& i6, const I7& i7,
             Args... args) const {
    KOKKOS_IMPL_VIEW_OPERATOR_VERIFY(
        (m_track, m_map, i0, i1, i2, i3, i4, i5, i6, i7, args...))
    return m_map
        .m_impl_handle[m_map.m_impl_offset(i0, i1, i2, i3, i4, i5, i6, i7)];
  }

  template <typename I0, typename I1, typename I2, typename I3, typename I4,
            typename I5, typename I6, typename I7, class... Args>
  KOKKOS_FORCEINLINE_FUNCTION typename std::enable_if<
      (Kokkos::Impl::are_integral<I0, I1, I2, I3, I4, I5, I6, I7,
                                  Args...>::value &&
       (8 == Rank) && !is_default_map),
      reference_type>::type
  operator()(const I0& i0, const I1& i1, const I2& i2, const I3& i3,
             const I4& i4, const I5& i5, const I6& i6, const I7& i7,
             Args... args) const {
    KOKKOS_IMPL_VIEW_OPERATOR_VERIFY(
        (m_track, m_map, i0, i1, i2, i3, i4, i5, i6, i7, args...))
    return m_map.reference(i0, i1, i2, i3, i4, i5, i6, i7);
  }

#else
  //------------------------------
  // Rank 0 operator()

  KOKKOS_FORCEINLINE_FUNCTION
  reference_type operator()() const { return m_map.reference(); }
  //------------------------------
  // Rank 1 operator()

  template <typename I0>
  KOKKOS_FORCEINLINE_FUNCTION
      typename std::enable_if<(Kokkos::Impl::are_integral<I0>::value &&
                               (1 == Rank) && !is_default_map),
                              reference_type>::type
      operator()(const I0& i0) const {
    KOKKOS_IMPL_VIEW_OPERATOR_VERIFY((m_track, m_map, i0))
    return m_map.reference(i0);
  }

  template <typename I0>
  KOKKOS_FORCEINLINE_FUNCTION
      typename std::enable_if<(Kokkos::Impl::are_integral<I0>::value &&
                               (1 == Rank) && is_default_map &&
                               !is_layout_stride),
                              reference_type>::type
      operator()(const I0& i0) const {
    KOKKOS_IMPL_VIEW_OPERATOR_VERIFY((m_track, m_map, i0))
    return m_map.m_impl_handle[i0];
  }

  template <typename I0>
  KOKKOS_FORCEINLINE_FUNCTION
      typename std::enable_if<(Kokkos::Impl::are_integral<I0>::value &&
                               (1 == Rank) && is_default_map &&
                               is_layout_stride),
                              reference_type>::type
      operator()(const I0& i0) const {
    KOKKOS_IMPL_VIEW_OPERATOR_VERIFY((m_track, m_map, i0))
    return m_map.m_impl_handle[m_map.m_impl_offset.m_stride.S0 * i0];
  }
  //------------------------------
  // Rank 1 operator[]

  template <typename I0>
  KOKKOS_FORCEINLINE_FUNCTION
      typename std::enable_if<(Kokkos::Impl::are_integral<I0>::value &&
                               (1 == Rank) && !is_default_map),
                              reference_type>::type
      operator[](const I0& i0) const {
    KOKKOS_IMPL_VIEW_OPERATOR_VERIFY((m_track, m_map, i0))
    return m_map.reference(i0);
  }

  template <typename I0>
  KOKKOS_FORCEINLINE_FUNCTION
      typename std::enable_if<(Kokkos::Impl::are_integral<I0>::value &&
                               (1 == Rank) && is_default_map &&
                               !is_layout_stride),
                              reference_type>::type
      operator[](const I0& i0) const {
    KOKKOS_IMPL_VIEW_OPERATOR_VERIFY((m_track, m_map, i0))
    return m_map.m_impl_handle[i0];
  }

  template <typename I0>
  KOKKOS_FORCEINLINE_FUNCTION
      typename std::enable_if<(Kokkos::Impl::are_integral<I0>::value &&
                               (1 == Rank) && is_default_map &&
                               is_layout_stride),
                              reference_type>::type
      operator[](const I0& i0) const {
    KOKKOS_IMPL_VIEW_OPERATOR_VERIFY((m_track, m_map, i0))
    return m_map.m_impl_handle[m_map.m_impl_offset.m_stride.S0 * i0];
  }

  //------------------------------
  // Rank 2

  template <typename I0, typename I1>
  KOKKOS_FORCEINLINE_FUNCTION
      typename std::enable_if<(Kokkos::Impl::are_integral<I0, I1>::value &&
                               (2 == Rank) && !is_default_map),
                              reference_type>::type
      operator()(const I0& i0, const I1& i1) const {
    KOKKOS_IMPL_VIEW_OPERATOR_VERIFY((m_track, m_map, i0, i1))
    return m_map.reference(i0, i1);
  }

  template <typename I0, typename I1>
  KOKKOS_FORCEINLINE_FUNCTION
      typename std::enable_if<(Kokkos::Impl::are_integral<I0, I1>::value &&
                               (2 == Rank) && is_default_map &&
                               is_layout_left && (traits::rank_dynamic == 0)),
                              reference_type>::type
      operator()(const I0& i0, const I1& i1) const {
    KOKKOS_IMPL_VIEW_OPERATOR_VERIFY((m_track, m_map, i0, i1))
    return m_map.m_impl_handle[i0 + m_map.m_impl_offset.m_dim.N0 * i1];
  }

  template <typename I0, typename I1>
  KOKKOS_FORCEINLINE_FUNCTION
      typename std::enable_if<(Kokkos::Impl::are_integral<I0, I1>::value &&
                               (2 == Rank) && is_default_map &&
                               is_layout_left && (traits::rank_dynamic != 0)),
                              reference_type>::type
      operator()(const I0& i0, const I1& i1) const {
    KOKKOS_IMPL_VIEW_OPERATOR_VERIFY((m_track, m_map, i0, i1))
    return m_map.m_impl_handle[i0 + m_map.m_impl_offset.m_stride * i1];
  }

  template <typename I0, typename I1>
  KOKKOS_FORCEINLINE_FUNCTION
      typename std::enable_if<(Kokkos::Impl::are_integral<I0, I1>::value &&
                               (2 == Rank) && is_default_map &&
                               is_layout_right && (traits::rank_dynamic == 0)),
                              reference_type>::type
      operator()(const I0& i0, const I1& i1) const {
    KOKKOS_IMPL_VIEW_OPERATOR_VERIFY((m_track, m_map, i0, i1))
    return m_map.m_impl_handle[i1 + m_map.m_impl_offset.m_dim.N1 * i0];
  }

  template <typename I0, typename I1>
  KOKKOS_FORCEINLINE_FUNCTION
      typename std::enable_if<(Kokkos::Impl::are_integral<I0, I1>::value &&
                               (2 == Rank) && is_default_map &&
                               is_layout_right && (traits::rank_dynamic != 0)),
                              reference_type>::type
      operator()(const I0& i0, const I1& i1) const {
    KOKKOS_IMPL_VIEW_OPERATOR_VERIFY((m_track, m_map, i0, i1))
    return m_map.m_impl_handle[i1 + m_map.m_impl_offset.m_stride * i0];
  }

  template <typename I0, typename I1>
  KOKKOS_FORCEINLINE_FUNCTION
      typename std::enable_if<(Kokkos::Impl::are_integral<I0, I1>::value &&
                               (2 == Rank) && is_default_map &&
                               is_layout_stride),
                              reference_type>::type
      operator()(const I0& i0, const I1& i1) const {
    KOKKOS_IMPL_VIEW_OPERATOR_VERIFY((m_track, m_map, i0, i1))
    return m_map.m_impl_handle[i0 * m_map.m_impl_offset.m_stride.S0 +
                               i1 * m_map.m_impl_offset.m_stride.S1];
  }

  //------------------------------
  // Rank 3

  template <typename I0, typename I1, typename I2>
  KOKKOS_FORCEINLINE_FUNCTION
      typename std::enable_if<(Kokkos::Impl::are_integral<I0, I1, I2>::value &&
                               (3 == Rank) && is_default_map),
                              reference_type>::type
      operator()(const I0& i0, const I1& i1, const I2& i2) const {
    KOKKOS_IMPL_VIEW_OPERATOR_VERIFY((m_track, m_map, i0, i1, i2))
    return m_map.m_impl_handle[m_map.m_impl_offset(i0, i1, i2)];
  }

  template <typename I0, typename I1, typename I2>
  KOKKOS_FORCEINLINE_FUNCTION
      typename std::enable_if<(Kokkos::Impl::are_integral<I0, I1, I2>::value &&
                               (3 == Rank) && !is_default_map),
                              reference_type>::type
      operator()(const I0& i0, const I1& i1, const I2& i2) const {
    KOKKOS_IMPL_VIEW_OPERATOR_VERIFY((m_track, m_map, i0, i1, i2))
    return m_map.reference(i0, i1, i2);
  }

  //------------------------------
  // Rank 4

  template <typename I0, typename I1, typename I2, typename I3>
  KOKKOS_FORCEINLINE_FUNCTION typename std::enable_if<
      (Kokkos::Impl::are_integral<I0, I1, I2, I3>::value && (4 == Rank) &&
       is_default_map),
      reference_type>::type
  operator()(const I0& i0, const I1& i1, const I2& i2, const I3& i3) const {
    KOKKOS_IMPL_VIEW_OPERATOR_VERIFY((m_track, m_map, i0, i1, i2, i3))
    return m_map.m_impl_handle[m_map.m_impl_offset(i0, i1, i2, i3)];
  }

  template <typename I0, typename I1, typename I2, typename I3>
  KOKKOS_FORCEINLINE_FUNCTION typename std::enable_if<
      (Kokkos::Impl::are_integral<I0, I1, I2, I3>::value && (4 == Rank) &&
       !is_default_map),
      reference_type>::type
  operator()(const I0& i0, const I1& i1, const I2& i2, const I3& i3) const {
    KOKKOS_IMPL_VIEW_OPERATOR_VERIFY((m_track, m_map, i0, i1, i2, i3))
    return m_map.reference(i0, i1, i2, i3);
  }

  //------------------------------
  // Rank 5

  template <typename I0, typename I1, typename I2, typename I3, typename I4>
  KOKKOS_FORCEINLINE_FUNCTION typename std::enable_if<
      (Kokkos::Impl::are_integral<I0, I1, I2, I3, I4>::value && (5 == Rank) &&
       is_default_map),
      reference_type>::type
  operator()(const I0& i0, const I1& i1, const I2& i2, const I3& i3,
             const I4& i4) const {
    KOKKOS_IMPL_VIEW_OPERATOR_VERIFY((m_track, m_map, i0, i1, i2, i3, i4))
    return m_map.m_impl_handle[m_map.m_impl_offset(i0, i1, i2, i3, i4)];
  }

  template <typename I0, typename I1, typename I2, typename I3, typename I4>
  KOKKOS_FORCEINLINE_FUNCTION typename std::enable_if<
      (Kokkos::Impl::are_integral<I0, I1, I2, I3, I4>::value && (5 == Rank) &&
       !is_default_map),
      reference_type>::type
  operator()(const I0& i0, const I1& i1, const I2& i2, const I3& i3,
             const I4& i4) const {
    KOKKOS_IMPL_VIEW_OPERATOR_VERIFY((m_track, m_map, i0, i1, i2, i3, i4))
    return m_map.reference(i0, i1, i2, i3, i4);
  }

  //------------------------------
  // Rank 6

  template <typename I0, typename I1, typename I2, typename I3, typename I4,
            typename I5>
  KOKKOS_FORCEINLINE_FUNCTION typename std::enable_if<
      (Kokkos::Impl::are_integral<I0, I1, I2, I3, I4, I5>::value &&
       (6 == Rank) && is_default_map),
      reference_type>::type
  operator()(const I0& i0, const I1& i1, const I2& i2, const I3& i3,
             const I4& i4, const I5& i5) const {
    KOKKOS_IMPL_VIEW_OPERATOR_VERIFY((m_track, m_map, i0, i1, i2, i3, i4, i5))
    return m_map.m_impl_handle[m_map.m_impl_offset(i0, i1, i2, i3, i4, i5)];
  }

  template <typename I0, typename I1, typename I2, typename I3, typename I4,
            typename I5>
  KOKKOS_FORCEINLINE_FUNCTION typename std::enable_if<
      (Kokkos::Impl::are_integral<I0, I1, I2, I3, I4, I5>::value &&
       (6 == Rank) && !is_default_map),
      reference_type>::type
  operator()(const I0& i0, const I1& i1, const I2& i2, const I3& i3,
             const I4& i4, const I5& i5) const {
    KOKKOS_IMPL_VIEW_OPERATOR_VERIFY((m_track, m_map, i0, i1, i2, i3, i4, i5))
    return m_map.reference(i0, i1, i2, i3, i4, i5);
  }

  //------------------------------
  // Rank 7

  template <typename I0, typename I1, typename I2, typename I3, typename I4,
            typename I5, typename I6>
  KOKKOS_FORCEINLINE_FUNCTION typename std::enable_if<
      (Kokkos::Impl::are_integral<I0, I1, I2, I3, I4, I5, I6>::value &&
       (7 == Rank) && is_default_map),
      reference_type>::type
  operator()(const I0& i0, const I1& i1, const I2& i2, const I3& i3,
             const I4& i4, const I5& i5, const I6& i6) const {
    KOKKOS_IMPL_VIEW_OPERATOR_VERIFY(
        (m_track, m_map, i0, i1, i2, i3, i4, i5, i6))
    return m_map.m_impl_handle[m_map.m_impl_offset(i0, i1, i2, i3, i4, i5, i6)];
  }

  template <typename I0, typename I1, typename I2, typename I3, typename I4,
            typename I5, typename I6>
  KOKKOS_FORCEINLINE_FUNCTION typename std::enable_if<
      (Kokkos::Impl::are_integral<I0, I1, I2, I3, I4, I5, I6>::value &&
       (7 == Rank) && !is_default_map),
      reference_type>::type
  operator()(const I0& i0, const I1& i1, const I2& i2, const I3& i3,
             const I4& i4, const I5& i5, const I6& i6) const {
    KOKKOS_IMPL_VIEW_OPERATOR_VERIFY(
        (m_track, m_map, i0, i1, i2, i3, i4, i5, i6))
    return m_map.reference(i0, i1, i2, i3, i4, i5, i6);
  }

  //------------------------------
  // Rank 8

  template <typename I0, typename I1, typename I2, typename I3, typename I4,
            typename I5, typename I6, typename I7>
  KOKKOS_FORCEINLINE_FUNCTION typename std::enable_if<
      (Kokkos::Impl::are_integral<I0, I1, I2, I3, I4, I5, I6, I7>::value &&
       (8 == Rank) && is_default_map),
      reference_type>::type
  operator()(const I0& i0, const I1& i1, const I2& i2, const I3& i3,
             const I4& i4, const I5& i5, const I6& i6, const I7& i7) const {
    KOKKOS_IMPL_VIEW_OPERATOR_VERIFY(
        (m_track, m_map, i0, i1, i2, i3, i4, i5, i6, i7))
    return m_map
        .m_impl_handle[m_map.m_impl_offset(i0, i1, i2, i3, i4, i5, i6, i7)];
  }

  template <typename I0, typename I1, typename I2, typename I3, typename I4,
            typename I5, typename I6, typename I7>
  KOKKOS_FORCEINLINE_FUNCTION typename std::enable_if<
      (Kokkos::Impl::are_integral<I0, I1, I2, I3, I4, I5, I6, I7>::value &&
       (8 == Rank) && !is_default_map),
      reference_type>::type
  operator()(const I0& i0, const I1& i1, const I2& i2, const I3& i3,
             const I4& i4, const I5& i5, const I6& i6, const I7& i7) const {
    KOKKOS_IMPL_VIEW_OPERATOR_VERIFY(
        (m_track, m_map, i0, i1, i2, i3, i4, i5, i6, i7))
    return m_map.reference(i0, i1, i2, i3, i4, i5, i6, i7);
  }

#endif
  template <class... Args>
  KOKKOS_FORCEINLINE_FUNCTION
      typename std::enable_if<(Kokkos::Impl::are_integral<Args...>::value &&
                               (0 == Rank)),
                              reference_type>::type
      access(Args... KOKKOS_IMPL_SINK(args)) const {
    KOKKOS_IMPL_VIEW_OPERATOR_VERIFY(
        KOKKOS_IMPL_SINK((m_track, m_map, args...)))
    return m_map.reference();
  }

  template <typename I0, class... Args>
  KOKKOS_FORCEINLINE_FUNCTION
      typename std::enable_if<(Kokkos::Impl::are_integral<I0, Args...>::value &&
                               (1 == Rank) && !is_default_map),
                              reference_type>::type
      access(const I0& i0, Args... KOKKOS_IMPL_SINK(args)) const {
    KOKKOS_IMPL_VIEW_OPERATOR_VERIFY(
        KOKKOS_IMPL_SINK((m_track, m_map, i0, args...)))
    return m_map.reference(i0);
  }

  template <typename I0, class... Args>
  KOKKOS_FORCEINLINE_FUNCTION
      typename std::enable_if<(Kokkos::Impl::are_integral<I0, Args...>::value &&
                               (1 == Rank) && is_default_map &&
                               !is_layout_stride),
                              reference_type>::type
      access(const I0& i0, Args... KOKKOS_IMPL_SINK(args)) const {
    KOKKOS_IMPL_VIEW_OPERATOR_VERIFY(
        KOKKOS_IMPL_SINK((m_track, m_map, i0, args...)))
    return m_map.m_impl_handle[i0];
  }

  template <typename I0, class... Args>
  KOKKOS_FORCEINLINE_FUNCTION
      typename std::enable_if<(Kokkos::Impl::are_integral<I0, Args...>::value &&
                               (1 == Rank) && is_default_map &&
                               is_layout_stride),
                              reference_type>::type
      access(const I0& i0, Args... KOKKOS_IMPL_SINK(args)) const {
    KOKKOS_IMPL_VIEW_OPERATOR_VERIFY(
        KOKKOS_IMPL_SINK((m_track, m_map, i0, args...)))
    return m_map.m_impl_handle[m_map.m_impl_offset.m_stride.S0 * i0];
  }

  template <typename I0, typename I1, class... Args>
  KOKKOS_FORCEINLINE_FUNCTION typename std::enable_if<
      (Kokkos::Impl::are_integral<I0, I1, Args...>::value && (2 == Rank) &&
       !is_default_map),
      reference_type>::type
  access(const I0& i0, const I1& i1, Args... KOKKOS_IMPL_SINK(args)) const {
    KOKKOS_IMPL_VIEW_OPERATOR_VERIFY(
        KOKKOS_IMPL_SINK((m_track, m_map, i0, i1, args...)))
    return m_map.reference(i0, i1);
  }

  template <typename I0, typename I1, class... Args>
  KOKKOS_FORCEINLINE_FUNCTION typename std::enable_if<
      (Kokkos::Impl::are_integral<I0, I1, Args...>::value && (2 == Rank) &&
       is_default_map && is_layout_left && (traits::rank_dynamic == 0)),
      reference_type>::type
  access(const I0& i0, const I1& i1, Args... KOKKOS_IMPL_SINK(args)) const {
    KOKKOS_IMPL_VIEW_OPERATOR_VERIFY(
        KOKKOS_IMPL_SINK((m_track, m_map, i0, i1, args...)))
    return m_map.m_impl_handle[i0 + m_map.m_impl_offset.m_dim.N0 * i1];
  }

  template <typename I0, typename I1, class... Args>
  KOKKOS_FORCEINLINE_FUNCTION typename std::enable_if<
      (Kokkos::Impl::are_integral<I0, I1, Args...>::value && (2 == Rank) &&
       is_default_map && is_layout_left && (traits::rank_dynamic != 0)),
      reference_type>::type
  access(const I0& i0, const I1& i1, Args... KOKKOS_IMPL_SINK(args)) const {
    KOKKOS_IMPL_VIEW_OPERATOR_VERIFY(
        KOKKOS_IMPL_SINK((m_track, m_map, i0, i1, args...)))
    return m_map.m_impl_handle[i0 + m_map.m_impl_offset.m_stride * i1];
  }

  template <typename I0, typename I1, class... Args>
  KOKKOS_FORCEINLINE_FUNCTION typename std::enable_if<
      (Kokkos::Impl::are_integral<I0, I1, Args...>::value && (2 == Rank) &&
       is_default_map && is_layout_right && (traits::rank_dynamic == 0)),
      reference_type>::type
  access(const I0& i0, const I1& i1, Args... KOKKOS_IMPL_SINK(args)) const {
    KOKKOS_IMPL_VIEW_OPERATOR_VERIFY(
        KOKKOS_IMPL_SINK((m_track, m_map, i0, i1, args...)))
    return m_map.m_impl_handle[i1 + m_map.m_impl_offset.m_dim.N1 * i0];
  }

  template <typename I0, typename I1, class... Args>
  KOKKOS_FORCEINLINE_FUNCTION typename std::enable_if<
      (Kokkos::Impl::are_integral<I0, I1, Args...>::value && (2 == Rank) &&
       is_default_map && is_layout_right && (traits::rank_dynamic != 0)),
      reference_type>::type
  access(const I0& i0, const I1& i1, Args... KOKKOS_IMPL_SINK(args)) const {
    KOKKOS_IMPL_VIEW_OPERATOR_VERIFY(
        KOKKOS_IMPL_SINK((m_track, m_map, i0, i1, args...)))
    return m_map.m_impl_handle[i1 + m_map.m_impl_offset.m_stride * i0];
  }

=======
  using array_type =
      View<typename traits::scalar_array_type, typename traits::array_layout,
           typename traits::device_type, typename traits::memory_traits>;

  /** \brief  Compatible view of const data type */
  using const_type =
      View<typename traits::const_data_type, typename traits::array_layout,
           typename traits::device_type, typename traits::memory_traits>;

  /** \brief  Compatible view of non-const data type */
  using non_const_type =
      View<typename traits::non_const_data_type, typename traits::array_layout,
           typename traits::device_type, typename traits::memory_traits>;

  /** \brief  Compatible HostMirror view */
  using HostMirror =
      View<typename traits::non_const_data_type, typename traits::array_layout,
           Device<DefaultHostExecutionSpace,
                  typename traits::host_mirror_space::memory_space>>;

  /** \brief  Compatible HostMirror view */
  using host_mirror_type =
      View<typename traits::non_const_data_type, typename traits::array_layout,
           typename traits::host_mirror_space>;

  /** \brief Unified types */
  using uniform_type = typename Impl::ViewUniformType<View, 0>::type;
  using uniform_const_type =
      typename Impl::ViewUniformType<View, 0>::const_type;
  using uniform_runtime_type =
      typename Impl::ViewUniformType<View, 0>::runtime_type;
  using uniform_runtime_const_type =
      typename Impl::ViewUniformType<View, 0>::runtime_const_type;
  using uniform_nomemspace_type =
      typename Impl::ViewUniformType<View, 0>::nomemspace_type;
  using uniform_const_nomemspace_type =
      typename Impl::ViewUniformType<View, 0>::const_nomemspace_type;
  using uniform_runtime_nomemspace_type =
      typename Impl::ViewUniformType<View, 0>::runtime_nomemspace_type;
  using uniform_runtime_const_nomemspace_type =
      typename Impl::ViewUniformType<View, 0>::runtime_const_nomemspace_type;

  //----------------------------------------
  // Domain rank and extents

  enum { Rank = map_type::Rank };

  /** \brief rank() to be implemented
   */
  // KOKKOS_INLINE_FUNCTION
  // static
  // constexpr unsigned rank() { return map_type::Rank; }

  template <typename iType>
  KOKKOS_INLINE_FUNCTION constexpr
      typename std::enable_if<std::is_integral<iType>::value, size_t>::type
      extent(const iType& r) const noexcept {
    return m_map.extent(r);
  }

  static KOKKOS_INLINE_FUNCTION constexpr size_t static_extent(
      const unsigned r) noexcept {
    return map_type::static_extent(r);
  }

  template <typename iType>
  KOKKOS_INLINE_FUNCTION constexpr
      typename std::enable_if<std::is_integral<iType>::value, int>::type
      extent_int(const iType& r) const noexcept {
    return static_cast<int>(m_map.extent(r));
  }

  KOKKOS_INLINE_FUNCTION constexpr typename traits::array_layout layout()
      const {
    return m_map.layout();
  }

  //----------------------------------------
  /*  Deprecate all 'dimension' functions in favor of
   *  ISO/C++ vocabulary 'extent'.
   */

  KOKKOS_INLINE_FUNCTION constexpr size_t size() const {
    return m_map.dimension_0() * m_map.dimension_1() * m_map.dimension_2() *
           m_map.dimension_3() * m_map.dimension_4() * m_map.dimension_5() *
           m_map.dimension_6() * m_map.dimension_7();
  }

  KOKKOS_INLINE_FUNCTION constexpr size_t stride_0() const {
    return m_map.stride_0();
  }
  KOKKOS_INLINE_FUNCTION constexpr size_t stride_1() const {
    return m_map.stride_1();
  }
  KOKKOS_INLINE_FUNCTION constexpr size_t stride_2() const {
    return m_map.stride_2();
  }
  KOKKOS_INLINE_FUNCTION constexpr size_t stride_3() const {
    return m_map.stride_3();
  }
  KOKKOS_INLINE_FUNCTION constexpr size_t stride_4() const {
    return m_map.stride_4();
  }
  KOKKOS_INLINE_FUNCTION constexpr size_t stride_5() const {
    return m_map.stride_5();
  }
  KOKKOS_INLINE_FUNCTION constexpr size_t stride_6() const {
    return m_map.stride_6();
  }
  KOKKOS_INLINE_FUNCTION constexpr size_t stride_7() const {
    return m_map.stride_7();
  }

  template <typename iType>
  KOKKOS_INLINE_FUNCTION constexpr
      typename std::enable_if<std::is_integral<iType>::value, size_t>::type
      stride(iType r) const {
    return (
        r == 0
            ? m_map.stride_0()
            : (r == 1
                   ? m_map.stride_1()
                   : (r == 2
                          ? m_map.stride_2()
                          : (r == 3
                                 ? m_map.stride_3()
                                 : (r == 4
                                        ? m_map.stride_4()
                                        : (r == 5
                                               ? m_map.stride_5()
                                               : (r == 6
                                                      ? m_map.stride_6()
                                                      : m_map.stride_7())))))));
  }

  template <typename iType>
  KOKKOS_INLINE_FUNCTION void stride(iType* const s) const {
    m_map.stride(s);
  }

  //----------------------------------------
  // Range span is the span which contains all members.

  using reference_type = typename map_type::reference_type;
  using pointer_type   = typename map_type::pointer_type;

  enum {
    reference_type_is_lvalue_reference =
        std::is_lvalue_reference<reference_type>::value
  };

  KOKKOS_INLINE_FUNCTION constexpr size_t span() const { return m_map.span(); }
  KOKKOS_INLINE_FUNCTION bool span_is_contiguous() const {
    return m_map.span_is_contiguous();
  }
  KOKKOS_INLINE_FUNCTION constexpr bool is_allocated() const {
    return m_map.data() != nullptr;
  }
  KOKKOS_INLINE_FUNCTION constexpr pointer_type data() const {
    return m_map.data();
  }

  //----------------------------------------
  // Allow specializations to query their specialized map

  KOKKOS_INLINE_FUNCTION
  const Kokkos::Impl::ViewMapping<traits, typename traits::specialize>&
  impl_map() const {
    return m_map;
  }
  KOKKOS_INLINE_FUNCTION
  const Kokkos::Impl::SharedAllocationTracker& impl_track() const {
    return m_track.m_tracker;
  }
  //----------------------------------------

 private:
  static constexpr bool is_layout_left =
      std::is_same<typename traits::array_layout, Kokkos::LayoutLeft>::value;

  static constexpr bool is_layout_right =
      std::is_same<typename traits::array_layout, Kokkos::LayoutRight>::value;

  static constexpr bool is_layout_stride =
      std::is_same<typename traits::array_layout, Kokkos::LayoutStride>::value;

  static constexpr bool is_default_map =
      std::is_same<typename traits::specialize, void>::value &&
      (is_layout_left || is_layout_right || is_layout_stride);

  template <class Space, bool = Kokkos::Impl::MemorySpaceAccess<
                             Space, typename traits::memory_space>::accessible>
  struct verify_space {
    KOKKOS_FORCEINLINE_FUNCTION static void check() {}
  };

  template <class Space>
  struct verify_space<Space, false> {
    KOKKOS_FORCEINLINE_FUNCTION static void check() {
      Kokkos::abort(
          "Kokkos::View ERROR: attempt to access inaccessible memory space");
    };
  };

#if defined(KOKKOS_ENABLE_DEBUG_BOUNDS_CHECK)

#define KOKKOS_IMPL_SINK(ARG) ARG

#define KOKKOS_IMPL_VIEW_OPERATOR_VERIFY(ARG)             \
  View::template verify_space<                            \
      Kokkos::Impl::ActiveExecutionMemorySpace>::check(); \
  Kokkos::Impl::view_verify_operator_bounds<typename traits::memory_space> ARG;

#else

#define KOKKOS_IMPL_SINK(ARG)

#define KOKKOS_IMPL_VIEW_OPERATOR_VERIFY(ARG) \
  View::template verify_space<                \
      Kokkos::Impl::ActiveExecutionMemorySpace>::check();

#endif

 public:
  //------------------------------
  // Rank 0 operator()

  KOKKOS_FORCEINLINE_FUNCTION
  reference_type operator()() const { return m_map.reference(); }
  //------------------------------
  // Rank 1 operator()

  template <typename I0>
  KOKKOS_FORCEINLINE_FUNCTION
      typename std::enable_if<(Kokkos::Impl::are_integral<I0>::value &&
                               (1 == Rank) && !is_default_map),
                              reference_type>::type
      operator()(const I0& i0) const {
    KOKKOS_IMPL_VIEW_OPERATOR_VERIFY((m_track, m_map, i0))
    return m_map.reference(i0);
  }

  template <typename I0>
  KOKKOS_FORCEINLINE_FUNCTION
      typename std::enable_if<(Kokkos::Impl::are_integral<I0>::value &&
                               (1 == Rank) && is_default_map &&
                               !is_layout_stride),
                              reference_type>::type
      operator()(const I0& i0) const {
    KOKKOS_IMPL_VIEW_OPERATOR_VERIFY((m_track, m_map, i0))
    return m_map.m_impl_handle[i0];
  }

  template <typename I0>
  KOKKOS_FORCEINLINE_FUNCTION
      typename std::enable_if<(Kokkos::Impl::are_integral<I0>::value &&
                               (1 == Rank) && is_default_map &&
                               is_layout_stride),
                              reference_type>::type
      operator()(const I0& i0) const {
    KOKKOS_IMPL_VIEW_OPERATOR_VERIFY((m_track, m_map, i0))
    return m_map.m_impl_handle[m_map.m_impl_offset.m_stride.S0 * i0];
  }
  //------------------------------
  // Rank 1 operator[]

  template <typename I0>
  KOKKOS_FORCEINLINE_FUNCTION
      typename std::enable_if<(Kokkos::Impl::are_integral<I0>::value &&
                               (1 == Rank) && !is_default_map),
                              reference_type>::type
      operator[](const I0& i0) const {
    KOKKOS_IMPL_VIEW_OPERATOR_VERIFY((m_track, m_map, i0))
    return m_map.reference(i0);
  }

  template <typename I0>
  KOKKOS_FORCEINLINE_FUNCTION
      typename std::enable_if<(Kokkos::Impl::are_integral<I0>::value &&
                               (1 == Rank) && is_default_map &&
                               !is_layout_stride),
                              reference_type>::type
      operator[](const I0& i0) const {
    KOKKOS_IMPL_VIEW_OPERATOR_VERIFY((m_track, m_map, i0))
    return m_map.m_impl_handle[i0];
  }

  template <typename I0>
  KOKKOS_FORCEINLINE_FUNCTION
      typename std::enable_if<(Kokkos::Impl::are_integral<I0>::value &&
                               (1 == Rank) && is_default_map &&
                               is_layout_stride),
                              reference_type>::type
      operator[](const I0& i0) const {
    KOKKOS_IMPL_VIEW_OPERATOR_VERIFY((m_track, m_map, i0))
    return m_map.m_impl_handle[m_map.m_impl_offset.m_stride.S0 * i0];
  }

  //------------------------------
  // Rank 2

  template <typename I0, typename I1>
  KOKKOS_FORCEINLINE_FUNCTION
      typename std::enable_if<(Kokkos::Impl::are_integral<I0, I1>::value &&
                               (2 == Rank) && !is_default_map),
                              reference_type>::type
      operator()(const I0& i0, const I1& i1) const {
    KOKKOS_IMPL_VIEW_OPERATOR_VERIFY((m_track, m_map, i0, i1))
    return m_map.reference(i0, i1);
  }

  template <typename I0, typename I1>
  KOKKOS_FORCEINLINE_FUNCTION
      typename std::enable_if<(Kokkos::Impl::are_integral<I0, I1>::value &&
                               (2 == Rank) && is_default_map &&
                               is_layout_left && (traits::rank_dynamic == 0)),
                              reference_type>::type
      operator()(const I0& i0, const I1& i1) const {
    KOKKOS_IMPL_VIEW_OPERATOR_VERIFY((m_track, m_map, i0, i1))
    return m_map.m_impl_handle[i0 + m_map.m_impl_offset.m_dim.N0 * i1];
  }

  template <typename I0, typename I1>
  KOKKOS_FORCEINLINE_FUNCTION
      typename std::enable_if<(Kokkos::Impl::are_integral<I0, I1>::value &&
                               (2 == Rank) && is_default_map &&
                               is_layout_left && (traits::rank_dynamic != 0)),
                              reference_type>::type
      operator()(const I0& i0, const I1& i1) const {
    KOKKOS_IMPL_VIEW_OPERATOR_VERIFY((m_track, m_map, i0, i1))
    return m_map.m_impl_handle[i0 + m_map.m_impl_offset.m_stride * i1];
  }

  template <typename I0, typename I1>
  KOKKOS_FORCEINLINE_FUNCTION
      typename std::enable_if<(Kokkos::Impl::are_integral<I0, I1>::value &&
                               (2 == Rank) && is_default_map &&
                               is_layout_right && (traits::rank_dynamic == 0)),
                              reference_type>::type
      operator()(const I0& i0, const I1& i1) const {
    KOKKOS_IMPL_VIEW_OPERATOR_VERIFY((m_track, m_map, i0, i1))
    return m_map.m_impl_handle[i1 + m_map.m_impl_offset.m_dim.N1 * i0];
  }

  template <typename I0, typename I1>
  KOKKOS_FORCEINLINE_FUNCTION
      typename std::enable_if<(Kokkos::Impl::are_integral<I0, I1>::value &&
                               (2 == Rank) && is_default_map &&
                               is_layout_right && (traits::rank_dynamic != 0)),
                              reference_type>::type
      operator()(const I0& i0, const I1& i1) const {
    KOKKOS_IMPL_VIEW_OPERATOR_VERIFY((m_track, m_map, i0, i1))
    return m_map.m_impl_handle[i1 + m_map.m_impl_offset.m_stride * i0];
  }

  template <typename I0, typename I1>
  KOKKOS_FORCEINLINE_FUNCTION
      typename std::enable_if<(Kokkos::Impl::are_integral<I0, I1>::value &&
                               (2 == Rank) && is_default_map &&
                               is_layout_stride),
                              reference_type>::type
      operator()(const I0& i0, const I1& i1) const {
    KOKKOS_IMPL_VIEW_OPERATOR_VERIFY((m_track, m_map, i0, i1))
    return m_map.m_impl_handle[i0 * m_map.m_impl_offset.m_stride.S0 +
                               i1 * m_map.m_impl_offset.m_stride.S1];
  }

  //------------------------------
  // Rank 3

  template <typename I0, typename I1, typename I2>
  KOKKOS_FORCEINLINE_FUNCTION
      typename std::enable_if<(Kokkos::Impl::are_integral<I0, I1, I2>::value &&
                               (3 == Rank) && is_default_map),
                              reference_type>::type
      operator()(const I0& i0, const I1& i1, const I2& i2) const {
    KOKKOS_IMPL_VIEW_OPERATOR_VERIFY((m_track, m_map, i0, i1, i2))
    return m_map.m_impl_handle[m_map.m_impl_offset(i0, i1, i2)];
  }

  template <typename I0, typename I1, typename I2>
  KOKKOS_FORCEINLINE_FUNCTION
      typename std::enable_if<(Kokkos::Impl::are_integral<I0, I1, I2>::value &&
                               (3 == Rank) && !is_default_map),
                              reference_type>::type
      operator()(const I0& i0, const I1& i1, const I2& i2) const {
    KOKKOS_IMPL_VIEW_OPERATOR_VERIFY((m_track, m_map, i0, i1, i2))
    return m_map.reference(i0, i1, i2);
  }

  //------------------------------
  // Rank 4

  template <typename I0, typename I1, typename I2, typename I3>
  KOKKOS_FORCEINLINE_FUNCTION typename std::enable_if<
      (Kokkos::Impl::are_integral<I0, I1, I2, I3>::value && (4 == Rank) &&
       is_default_map),
      reference_type>::type
  operator()(const I0& i0, const I1& i1, const I2& i2, const I3& i3) const {
    KOKKOS_IMPL_VIEW_OPERATOR_VERIFY((m_track, m_map, i0, i1, i2, i3))
    return m_map.m_impl_handle[m_map.m_impl_offset(i0, i1, i2, i3)];
  }

  template <typename I0, typename I1, typename I2, typename I3>
  KOKKOS_FORCEINLINE_FUNCTION typename std::enable_if<
      (Kokkos::Impl::are_integral<I0, I1, I2, I3>::value && (4 == Rank) &&
       !is_default_map),
      reference_type>::type
  operator()(const I0& i0, const I1& i1, const I2& i2, const I3& i3) const {
    KOKKOS_IMPL_VIEW_OPERATOR_VERIFY((m_track, m_map, i0, i1, i2, i3))
    return m_map.reference(i0, i1, i2, i3);
  }

  //------------------------------
  // Rank 5

  template <typename I0, typename I1, typename I2, typename I3, typename I4>
  KOKKOS_FORCEINLINE_FUNCTION typename std::enable_if<
      (Kokkos::Impl::are_integral<I0, I1, I2, I3, I4>::value && (5 == Rank) &&
       is_default_map),
      reference_type>::type
  operator()(const I0& i0, const I1& i1, const I2& i2, const I3& i3,
             const I4& i4) const {
    KOKKOS_IMPL_VIEW_OPERATOR_VERIFY((m_track, m_map, i0, i1, i2, i3, i4))
    return m_map.m_impl_handle[m_map.m_impl_offset(i0, i1, i2, i3, i4)];
  }

  template <typename I0, typename I1, typename I2, typename I3, typename I4>
  KOKKOS_FORCEINLINE_FUNCTION typename std::enable_if<
      (Kokkos::Impl::are_integral<I0, I1, I2, I3, I4>::value && (5 == Rank) &&
       !is_default_map),
      reference_type>::type
  operator()(const I0& i0, const I1& i1, const I2& i2, const I3& i3,
             const I4& i4) const {
    KOKKOS_IMPL_VIEW_OPERATOR_VERIFY((m_track, m_map, i0, i1, i2, i3, i4))
    return m_map.reference(i0, i1, i2, i3, i4);
  }

  //------------------------------
  // Rank 6

  template <typename I0, typename I1, typename I2, typename I3, typename I4,
            typename I5>
  KOKKOS_FORCEINLINE_FUNCTION typename std::enable_if<
      (Kokkos::Impl::are_integral<I0, I1, I2, I3, I4, I5>::value &&
       (6 == Rank) && is_default_map),
      reference_type>::type
  operator()(const I0& i0, const I1& i1, const I2& i2, const I3& i3,
             const I4& i4, const I5& i5) const {
    KOKKOS_IMPL_VIEW_OPERATOR_VERIFY((m_track, m_map, i0, i1, i2, i3, i4, i5))
    return m_map.m_impl_handle[m_map.m_impl_offset(i0, i1, i2, i3, i4, i5)];
  }

  template <typename I0, typename I1, typename I2, typename I3, typename I4,
            typename I5>
  KOKKOS_FORCEINLINE_FUNCTION typename std::enable_if<
      (Kokkos::Impl::are_integral<I0, I1, I2, I3, I4, I5>::value &&
       (6 == Rank) && !is_default_map),
      reference_type>::type
  operator()(const I0& i0, const I1& i1, const I2& i2, const I3& i3,
             const I4& i4, const I5& i5) const {
    KOKKOS_IMPL_VIEW_OPERATOR_VERIFY((m_track, m_map, i0, i1, i2, i3, i4, i5))
    return m_map.reference(i0, i1, i2, i3, i4, i5);
  }

  //------------------------------
  // Rank 7

  template <typename I0, typename I1, typename I2, typename I3, typename I4,
            typename I5, typename I6>
  KOKKOS_FORCEINLINE_FUNCTION typename std::enable_if<
      (Kokkos::Impl::are_integral<I0, I1, I2, I3, I4, I5, I6>::value &&
       (7 == Rank) && is_default_map),
      reference_type>::type
  operator()(const I0& i0, const I1& i1, const I2& i2, const I3& i3,
             const I4& i4, const I5& i5, const I6& i6) const {
    KOKKOS_IMPL_VIEW_OPERATOR_VERIFY(
        (m_track, m_map, i0, i1, i2, i3, i4, i5, i6))
    return m_map.m_impl_handle[m_map.m_impl_offset(i0, i1, i2, i3, i4, i5, i6)];
  }

  template <typename I0, typename I1, typename I2, typename I3, typename I4,
            typename I5, typename I6>
  KOKKOS_FORCEINLINE_FUNCTION typename std::enable_if<
      (Kokkos::Impl::are_integral<I0, I1, I2, I3, I4, I5, I6>::value &&
       (7 == Rank) && !is_default_map),
      reference_type>::type
  operator()(const I0& i0, const I1& i1, const I2& i2, const I3& i3,
             const I4& i4, const I5& i5, const I6& i6) const {
    KOKKOS_IMPL_VIEW_OPERATOR_VERIFY(
        (m_track, m_map, i0, i1, i2, i3, i4, i5, i6))
    return m_map.reference(i0, i1, i2, i3, i4, i5, i6);
  }

  //------------------------------
  // Rank 8

  template <typename I0, typename I1, typename I2, typename I3, typename I4,
            typename I5, typename I6, typename I7>
  KOKKOS_FORCEINLINE_FUNCTION typename std::enable_if<
      (Kokkos::Impl::are_integral<I0, I1, I2, I3, I4, I5, I6, I7>::value &&
       (8 == Rank) && is_default_map),
      reference_type>::type
  operator()(const I0& i0, const I1& i1, const I2& i2, const I3& i3,
             const I4& i4, const I5& i5, const I6& i6, const I7& i7) const {
    KOKKOS_IMPL_VIEW_OPERATOR_VERIFY(
        (m_track, m_map, i0, i1, i2, i3, i4, i5, i6, i7))
    return m_map
        .m_impl_handle[m_map.m_impl_offset(i0, i1, i2, i3, i4, i5, i6, i7)];
  }

  template <typename I0, typename I1, typename I2, typename I3, typename I4,
            typename I5, typename I6, typename I7>
  KOKKOS_FORCEINLINE_FUNCTION typename std::enable_if<
      (Kokkos::Impl::are_integral<I0, I1, I2, I3, I4, I5, I6, I7>::value &&
       (8 == Rank) && !is_default_map),
      reference_type>::type
  operator()(const I0& i0, const I1& i1, const I2& i2, const I3& i3,
             const I4& i4, const I5& i5, const I6& i6, const I7& i7) const {
    KOKKOS_IMPL_VIEW_OPERATOR_VERIFY(
        (m_track, m_map, i0, i1, i2, i3, i4, i5, i6, i7))
    return m_map.reference(i0, i1, i2, i3, i4, i5, i6, i7);
  }

  template <class... Args>
  KOKKOS_FORCEINLINE_FUNCTION
      typename std::enable_if<(Kokkos::Impl::are_integral<Args...>::value &&
                               (0 == Rank)),
                              reference_type>::type
      access(Args... KOKKOS_IMPL_SINK(args)) const {
    KOKKOS_IMPL_VIEW_OPERATOR_VERIFY(
        KOKKOS_IMPL_SINK((m_track, m_map, args...)))
    return m_map.reference();
  }

  template <typename I0, class... Args>
  KOKKOS_FORCEINLINE_FUNCTION
      typename std::enable_if<(Kokkos::Impl::are_integral<I0, Args...>::value &&
                               (1 == Rank) && !is_default_map),
                              reference_type>::type
      access(const I0& i0, Args... KOKKOS_IMPL_SINK(args)) const {
    KOKKOS_IMPL_VIEW_OPERATOR_VERIFY(
        KOKKOS_IMPL_SINK((m_track, m_map, i0, args...)))
    return m_map.reference(i0);
  }

  template <typename I0, class... Args>
  KOKKOS_FORCEINLINE_FUNCTION
      typename std::enable_if<(Kokkos::Impl::are_integral<I0, Args...>::value &&
                               (1 == Rank) && is_default_map &&
                               !is_layout_stride),
                              reference_type>::type
      access(const I0& i0, Args... KOKKOS_IMPL_SINK(args)) const {
    KOKKOS_IMPL_VIEW_OPERATOR_VERIFY(
        KOKKOS_IMPL_SINK((m_track, m_map, i0, args...)))
    return m_map.m_impl_handle[i0];
  }

  template <typename I0, class... Args>
  KOKKOS_FORCEINLINE_FUNCTION
      typename std::enable_if<(Kokkos::Impl::are_integral<I0, Args...>::value &&
                               (1 == Rank) && is_default_map &&
                               is_layout_stride),
                              reference_type>::type
      access(const I0& i0, Args... KOKKOS_IMPL_SINK(args)) const {
    KOKKOS_IMPL_VIEW_OPERATOR_VERIFY(
        KOKKOS_IMPL_SINK((m_track, m_map, i0, args...)))
    return m_map.m_impl_handle[m_map.m_impl_offset.m_stride.S0 * i0];
  }

  template <typename I0, typename I1, class... Args>
  KOKKOS_FORCEINLINE_FUNCTION typename std::enable_if<
      (Kokkos::Impl::are_integral<I0, I1, Args...>::value && (2 == Rank) &&
       !is_default_map),
      reference_type>::type
  access(const I0& i0, const I1& i1, Args... KOKKOS_IMPL_SINK(args)) const {
    KOKKOS_IMPL_VIEW_OPERATOR_VERIFY(
        KOKKOS_IMPL_SINK((m_track, m_map, i0, i1, args...)))
    return m_map.reference(i0, i1);
  }

  template <typename I0, typename I1, class... Args>
  KOKKOS_FORCEINLINE_FUNCTION typename std::enable_if<
      (Kokkos::Impl::are_integral<I0, I1, Args...>::value && (2 == Rank) &&
       is_default_map && is_layout_left && (traits::rank_dynamic == 0)),
      reference_type>::type
  access(const I0& i0, const I1& i1, Args... KOKKOS_IMPL_SINK(args)) const {
    KOKKOS_IMPL_VIEW_OPERATOR_VERIFY(
        KOKKOS_IMPL_SINK((m_track, m_map, i0, i1, args...)))
    return m_map.m_impl_handle[i0 + m_map.m_impl_offset.m_dim.N0 * i1];
  }

  template <typename I0, typename I1, class... Args>
  KOKKOS_FORCEINLINE_FUNCTION typename std::enable_if<
      (Kokkos::Impl::are_integral<I0, I1, Args...>::value && (2 == Rank) &&
       is_default_map && is_layout_left && (traits::rank_dynamic != 0)),
      reference_type>::type
  access(const I0& i0, const I1& i1, Args... KOKKOS_IMPL_SINK(args)) const {
    KOKKOS_IMPL_VIEW_OPERATOR_VERIFY(
        KOKKOS_IMPL_SINK((m_track, m_map, i0, i1, args...)))
    return m_map.m_impl_handle[i0 + m_map.m_impl_offset.m_stride * i1];
  }

  template <typename I0, typename I1, class... Args>
  KOKKOS_FORCEINLINE_FUNCTION typename std::enable_if<
      (Kokkos::Impl::are_integral<I0, I1, Args...>::value && (2 == Rank) &&
       is_default_map && is_layout_right && (traits::rank_dynamic == 0)),
      reference_type>::type
  access(const I0& i0, const I1& i1, Args... KOKKOS_IMPL_SINK(args)) const {
    KOKKOS_IMPL_VIEW_OPERATOR_VERIFY(
        KOKKOS_IMPL_SINK((m_track, m_map, i0, i1, args...)))
    return m_map.m_impl_handle[i1 + m_map.m_impl_offset.m_dim.N1 * i0];
  }

  template <typename I0, typename I1, class... Args>
  KOKKOS_FORCEINLINE_FUNCTION typename std::enable_if<
      (Kokkos::Impl::are_integral<I0, I1, Args...>::value && (2 == Rank) &&
       is_default_map && is_layout_right && (traits::rank_dynamic != 0)),
      reference_type>::type
  access(const I0& i0, const I1& i1, Args... KOKKOS_IMPL_SINK(args)) const {
    KOKKOS_IMPL_VIEW_OPERATOR_VERIFY(
        KOKKOS_IMPL_SINK((m_track, m_map, i0, i1, args...)))
    return m_map.m_impl_handle[i1 + m_map.m_impl_offset.m_stride * i0];
  }

>>>>>>> 4103bf6c
  template <typename I0, typename I1, class... Args>
  KOKKOS_FORCEINLINE_FUNCTION typename std::enable_if<
      (Kokkos::Impl::are_integral<I0, I1, Args...>::value && (2 == Rank) &&
       is_default_map && is_layout_stride),
      reference_type>::type
  access(const I0& i0, const I1& i1, Args... KOKKOS_IMPL_SINK(args)) const {
    KOKKOS_IMPL_VIEW_OPERATOR_VERIFY(
        KOKKOS_IMPL_SINK((m_track, m_map, i0, i1, args...)))
    return m_map.m_impl_handle[i0 * m_map.m_impl_offset.m_stride.S0 +
                               i1 * m_map.m_impl_offset.m_stride.S1];
  }
<<<<<<< HEAD

  //------------------------------
  // Rank 3

  template <typename I0, typename I1, typename I2, class... Args>
  KOKKOS_FORCEINLINE_FUNCTION typename std::enable_if<
      (Kokkos::Impl::are_integral<I0, I1, I2, Args...>::value && (3 == Rank) &&
       is_default_map),
      reference_type>::type
  access(const I0& i0, const I1& i1, const I2& i2,
         Args... KOKKOS_IMPL_SINK(args)) const {
    KOKKOS_IMPL_VIEW_OPERATOR_VERIFY(
        KOKKOS_IMPL_SINK((m_track, m_map, i0, i1, i2, args...)))
    return m_map.m_impl_handle[m_map.m_impl_offset(i0, i1, i2)];
  }

  template <typename I0, typename I1, typename I2, class... Args>
  KOKKOS_FORCEINLINE_FUNCTION typename std::enable_if<
      (Kokkos::Impl::are_integral<I0, I1, I2, Args...>::value && (3 == Rank) &&
       !is_default_map),
      reference_type>::type
  access(const I0& i0, const I1& i1, const I2& i2,
         Args... KOKKOS_IMPL_SINK(args)) const {
    KOKKOS_IMPL_VIEW_OPERATOR_VERIFY(
        KOKKOS_IMPL_SINK((m_track, m_map, i0, i1, i2, args...)))
    return m_map.reference(i0, i1, i2);
  }

  //------------------------------
  // Rank 4

  template <typename I0, typename I1, typename I2, typename I3, class... Args>
  KOKKOS_FORCEINLINE_FUNCTION typename std::enable_if<
      (Kokkos::Impl::are_integral<I0, I1, I2, I3, Args...>::value &&
       (4 == Rank) && is_default_map),
      reference_type>::type
  access(const I0& i0, const I1& i1, const I2& i2, const I3& i3,
         Args... KOKKOS_IMPL_SINK(args)) const {
    KOKKOS_IMPL_VIEW_OPERATOR_VERIFY(
        KOKKOS_IMPL_SINK((m_track, m_map, i0, i1, i2, i3, args...)))
    return m_map.m_impl_handle[m_map.m_impl_offset(i0, i1, i2, i3)];
  }

  template <typename I0, typename I1, typename I2, typename I3, class... Args>
  KOKKOS_FORCEINLINE_FUNCTION typename std::enable_if<
      (Kokkos::Impl::are_integral<I0, I1, I2, I3, Args...>::value &&
       (4 == Rank) && !is_default_map),
      reference_type>::type
  access(const I0& i0, const I1& i1, const I2& i2, const I3& i3,
         Args... KOKKOS_IMPL_SINK(args)) const {
    KOKKOS_IMPL_VIEW_OPERATOR_VERIFY(
        KOKKOS_IMPL_SINK((m_track, m_map, i0, i1, i2, i3, args...)))
    return m_map.reference(i0, i1, i2, i3);
  }

  //------------------------------
  // Rank 5

  template <typename I0, typename I1, typename I2, typename I3, typename I4,
            class... Args>
  KOKKOS_FORCEINLINE_FUNCTION typename std::enable_if<
      (Kokkos::Impl::are_integral<I0, I1, I2, I3, I4, Args...>::value &&
       (5 == Rank) && is_default_map),
      reference_type>::type
  access(const I0& i0, const I1& i1, const I2& i2, const I3& i3, const I4& i4,
         Args... KOKKOS_IMPL_SINK(args)) const {
    KOKKOS_IMPL_VIEW_OPERATOR_VERIFY(
        KOKKOS_IMPL_SINK((m_track, m_map, i0, i1, i2, i3, i4, args...)))
    return m_map.m_impl_handle[m_map.m_impl_offset(i0, i1, i2, i3, i4)];
  }

  template <typename I0, typename I1, typename I2, typename I3, typename I4,
            class... Args>
  KOKKOS_FORCEINLINE_FUNCTION typename std::enable_if<
      (Kokkos::Impl::are_integral<I0, I1, I2, I3, I4, Args...>::value &&
       (5 == Rank) && !is_default_map),
      reference_type>::type
  access(const I0& i0, const I1& i1, const I2& i2, const I3& i3, const I4& i4,
         Args... KOKKOS_IMPL_SINK(args)) const {
    KOKKOS_IMPL_VIEW_OPERATOR_VERIFY(
        KOKKOS_IMPL_SINK((m_track, m_map, i0, i1, i2, i3, i4, args...)))
    return m_map.reference(i0, i1, i2, i3, i4);
  }

  //------------------------------
  // Rank 6

  template <typename I0, typename I1, typename I2, typename I3, typename I4,
            typename I5, class... Args>
  KOKKOS_FORCEINLINE_FUNCTION typename std::enable_if<
      (Kokkos::Impl::are_integral<I0, I1, I2, I3, I4, I5, Args...>::value &&
       (6 == Rank) && is_default_map),
      reference_type>::type
  access(const I0& i0, const I1& i1, const I2& i2, const I3& i3, const I4& i4,
         const I5& i5, Args... KOKKOS_IMPL_SINK(args)) const {
    KOKKOS_IMPL_VIEW_OPERATOR_VERIFY(
        KOKKOS_IMPL_SINK((m_track, m_map, i0, i1, i2, i3, i4, i5, args...)))
    return m_map.m_impl_handle[m_map.m_impl_offset(i0, i1, i2, i3, i4, i5)];
  }

  template <typename I0, typename I1, typename I2, typename I3, typename I4,
            typename I5, class... Args>
  KOKKOS_FORCEINLINE_FUNCTION typename std::enable_if<
      (Kokkos::Impl::are_integral<I0, I1, I2, I3, I4, I5, Args...>::value &&
       (6 == Rank) && !is_default_map),
      reference_type>::type
  access(const I0& i0, const I1& i1, const I2& i2, const I3& i3, const I4& i4,
         const I5& i5, Args... KOKKOS_IMPL_SINK(args)) const {
    KOKKOS_IMPL_VIEW_OPERATOR_VERIFY(
        KOKKOS_IMPL_SINK((m_track, m_map, i0, i1, i2, i3, i4, i5, args...)))
    return m_map.reference(i0, i1, i2, i3, i4, i5);
  }

  //------------------------------
  // Rank 7

  template <typename I0, typename I1, typename I2, typename I3, typename I4,
            typename I5, typename I6, class... Args>
  KOKKOS_FORCEINLINE_FUNCTION typename std::enable_if<
      (Kokkos::Impl::are_integral<I0, I1, I2, I3, I4, I5, I6, Args...>::value &&
       (7 == Rank) && is_default_map),
      reference_type>::type
  access(const I0& i0, const I1& i1, const I2& i2, const I3& i3, const I4& i4,
         const I5& i5, const I6& i6, Args... KOKKOS_IMPL_SINK(args)) const {
    KOKKOS_IMPL_VIEW_OPERATOR_VERIFY(
        KOKKOS_IMPL_SINK((m_track, m_map, i0, i1, i2, i3, i4, i5, i6, args...)))
    return m_map.m_impl_handle[m_map.m_impl_offset(i0, i1, i2, i3, i4, i5, i6)];
  }

  template <typename I0, typename I1, typename I2, typename I3, typename I4,
            typename I5, typename I6, class... Args>
  KOKKOS_FORCEINLINE_FUNCTION typename std::enable_if<
      (Kokkos::Impl::are_integral<I0, I1, I2, I3, I4, I5, I6, Args...>::value &&
       (7 == Rank) && !is_default_map),
      reference_type>::type
  access(const I0& i0, const I1& i1, const I2& i2, const I3& i3, const I4& i4,
         const I5& i5, const I6& i6, Args... KOKKOS_IMPL_SINK(args)) const {
    KOKKOS_IMPL_VIEW_OPERATOR_VERIFY(
        KOKKOS_IMPL_SINK((m_track, m_map, i0, i1, i2, i3, i4, i5, i6, args...)))
    return m_map.reference(i0, i1, i2, i3, i4, i5, i6);
  }

  //------------------------------
  // Rank 8

  template <typename I0, typename I1, typename I2, typename I3, typename I4,
            typename I5, typename I6, typename I7, class... Args>
  KOKKOS_FORCEINLINE_FUNCTION typename std::enable_if<
      (Kokkos::Impl::are_integral<I0, I1, I2, I3, I4, I5, I6, I7,
                                  Args...>::value &&
       (8 == Rank) && is_default_map),
      reference_type>::type
  access(const I0& i0, const I1& i1, const I2& i2, const I3& i3, const I4& i4,
         const I5& i5, const I6& i6, const I7& i7,
         Args... KOKKOS_IMPL_SINK(args)) const {
    KOKKOS_IMPL_VIEW_OPERATOR_VERIFY(KOKKOS_IMPL_SINK(
        (m_track, m_map, i0, i1, i2, i3, i4, i5, i6, i7, args...)))
    return m_map
        .m_impl_handle[m_map.m_impl_offset(i0, i1, i2, i3, i4, i5, i6, i7)];
  }

  template <typename I0, typename I1, typename I2, typename I3, typename I4,
            typename I5, typename I6, typename I7, class... Args>
  KOKKOS_FORCEINLINE_FUNCTION typename std::enable_if<
      (Kokkos::Impl::are_integral<I0, I1, I2, I3, I4, I5, I6, I7,
                                  Args...>::value &&
       (8 == Rank) && !is_default_map),
      reference_type>::type
  access(const I0& i0, const I1& i1, const I2& i2, const I3& i3, const I4& i4,
         const I5& i5, const I6& i6, const I7& i7,
         Args... KOKKOS_IMPL_SINK(args)) const {
    KOKKOS_IMPL_VIEW_OPERATOR_VERIFY(KOKKOS_IMPL_SINK(
        (m_track, m_map, i0, i1, i2, i3, i4, i5, i6, i7, args...)))
    return m_map.reference(i0, i1, i2, i3, i4, i5, i6, i7);
  }

#undef KOKKOS_IMPL_VIEW_OPERATOR_VERIFY

  //----------------------------------------
  // Standard destructor, constructors, and assignment operators

  KOKKOS_DEFAULTED_FUNCTION
  ~View() = default;

  KOKKOS_INLINE_FUNCTION
  View() : m_track(), m_map() {}

  KOKKOS_INLINE_FUNCTION
  View(const View& rhs)
      : m_track(rhs.m_track, traits::is_managed), m_map(rhs.m_map) {}

  KOKKOS_INLINE_FUNCTION
  View(View&& rhs)
      : m_track(std::move(rhs.m_track)), m_map(std::move(rhs.m_map)) {}

  KOKKOS_INLINE_FUNCTION
  View& operator=(const View& rhs) {
    m_track = rhs.m_track;
    m_map   = rhs.m_map;
    return *this;
  }

  KOKKOS_INLINE_FUNCTION
  View& operator=(View&& rhs) {
    m_track = std::move(rhs.m_track);
    m_map   = std::move(rhs.m_map);
    return *this;
  }

  //----------------------------------------
  // Compatible view copy constructor and assignment
  // may assign unmanaged from managed.

  template <class RT, class... RP>
  KOKKOS_INLINE_FUNCTION View(
      const View<RT, RP...>& rhs,
      typename std::enable_if<Kokkos::Impl::ViewMapping<
          traits, typename View<RT, RP...>::traits,
          typename traits::specialize>::is_assignable_data_type>::type* =
          nullptr)
      : m_track(rhs.m_track, traits::is_managed), m_map() {
    typedef typename View<RT, RP...>::traits SrcTraits;
    typedef Kokkos::Impl::ViewMapping<traits, SrcTraits,
                                      typename traits::specialize>
        Mapping;
    static_assert(Mapping::is_assignable,
                  "Incompatible View copy construction");
    Mapping::assign(m_map, rhs.m_map, rhs.m_track);
  }

  template <class RT, class... RP>
  KOKKOS_INLINE_FUNCTION typename std::enable_if<
      Kokkos::Impl::ViewMapping<
          traits, typename View<RT, RP...>::traits,
          typename traits::specialize>::is_assignable_data_type,
      View>::type&
  operator=(const View<RT, RP...>& rhs) {
    typedef typename View<RT, RP...>::traits SrcTraits;
    typedef Kokkos::Impl::ViewMapping<traits, SrcTraits,
                                      typename traits::specialize>
        Mapping;
    static_assert(Mapping::is_assignable, "Incompatible View copy assignment");
    Mapping::assign(m_map, rhs.m_map, rhs.m_track);
    m_track.assign(rhs.m_track, traits::is_managed);
    return *this;
  }

  //----------------------------------------
  // Compatible subview constructor
  // may assign unmanaged from managed.

  template <class RT, class... RP, class Arg0, class... Args>
  KOKKOS_INLINE_FUNCTION View(const View<RT, RP...>& src_view, const Arg0 arg0,
                              Args... args)
      : m_track(src_view.m_track, traits::is_managed), m_map() {
    typedef View<RT, RP...> SrcType;

    typedef Kokkos::Impl::ViewMapping<void /* deduce destination view type from
                                              source view traits */
                                      ,
                                      typename SrcType::traits, Arg0, Args...>
        Mapping;

    typedef typename Mapping::type DstType;

    static_assert(
        Kokkos::Impl::ViewMapping<traits, typename DstType::traits,
                                  typename traits::specialize>::is_assignable,
        "Subview construction requires compatible view and subview arguments");

    Mapping::assign(m_map, src_view.m_map, arg0, args...);
  }

  //----------------------------------------
  // Allocation tracking properties

  KOKKOS_INLINE_FUNCTION
  int use_count() const { return m_track.use_count(); }

  inline const std::string label() const {
    return m_track.template get_label<typename traits::memory_space>();
  }

=======

  //------------------------------
  // Rank 3

  template <typename I0, typename I1, typename I2, class... Args>
  KOKKOS_FORCEINLINE_FUNCTION typename std::enable_if<
      (Kokkos::Impl::are_integral<I0, I1, I2, Args...>::value && (3 == Rank) &&
       is_default_map),
      reference_type>::type
  access(const I0& i0, const I1& i1, const I2& i2,
         Args... KOKKOS_IMPL_SINK(args)) const {
    KOKKOS_IMPL_VIEW_OPERATOR_VERIFY(
        KOKKOS_IMPL_SINK((m_track, m_map, i0, i1, i2, args...)))
    return m_map.m_impl_handle[m_map.m_impl_offset(i0, i1, i2)];
  }

  template <typename I0, typename I1, typename I2, class... Args>
  KOKKOS_FORCEINLINE_FUNCTION typename std::enable_if<
      (Kokkos::Impl::are_integral<I0, I1, I2, Args...>::value && (3 == Rank) &&
       !is_default_map),
      reference_type>::type
  access(const I0& i0, const I1& i1, const I2& i2,
         Args... KOKKOS_IMPL_SINK(args)) const {
    KOKKOS_IMPL_VIEW_OPERATOR_VERIFY(
        KOKKOS_IMPL_SINK((m_track, m_map, i0, i1, i2, args...)))
    return m_map.reference(i0, i1, i2);
  }

  //------------------------------
  // Rank 4

  template <typename I0, typename I1, typename I2, typename I3, class... Args>
  KOKKOS_FORCEINLINE_FUNCTION typename std::enable_if<
      (Kokkos::Impl::are_integral<I0, I1, I2, I3, Args...>::value &&
       (4 == Rank) && is_default_map),
      reference_type>::type
  access(const I0& i0, const I1& i1, const I2& i2, const I3& i3,
         Args... KOKKOS_IMPL_SINK(args)) const {
    KOKKOS_IMPL_VIEW_OPERATOR_VERIFY(
        KOKKOS_IMPL_SINK((m_track, m_map, i0, i1, i2, i3, args...)))
    return m_map.m_impl_handle[m_map.m_impl_offset(i0, i1, i2, i3)];
  }

  template <typename I0, typename I1, typename I2, typename I3, class... Args>
  KOKKOS_FORCEINLINE_FUNCTION typename std::enable_if<
      (Kokkos::Impl::are_integral<I0, I1, I2, I3, Args...>::value &&
       (4 == Rank) && !is_default_map),
      reference_type>::type
  access(const I0& i0, const I1& i1, const I2& i2, const I3& i3,
         Args... KOKKOS_IMPL_SINK(args)) const {
    KOKKOS_IMPL_VIEW_OPERATOR_VERIFY(
        KOKKOS_IMPL_SINK((m_track, m_map, i0, i1, i2, i3, args...)))
    return m_map.reference(i0, i1, i2, i3);
  }

  //------------------------------
  // Rank 5

  template <typename I0, typename I1, typename I2, typename I3, typename I4,
            class... Args>
  KOKKOS_FORCEINLINE_FUNCTION typename std::enable_if<
      (Kokkos::Impl::are_integral<I0, I1, I2, I3, I4, Args...>::value &&
       (5 == Rank) && is_default_map),
      reference_type>::type
  access(const I0& i0, const I1& i1, const I2& i2, const I3& i3, const I4& i4,
         Args... KOKKOS_IMPL_SINK(args)) const {
    KOKKOS_IMPL_VIEW_OPERATOR_VERIFY(
        KOKKOS_IMPL_SINK((m_track, m_map, i0, i1, i2, i3, i4, args...)))
    return m_map.m_impl_handle[m_map.m_impl_offset(i0, i1, i2, i3, i4)];
  }

  template <typename I0, typename I1, typename I2, typename I3, typename I4,
            class... Args>
  KOKKOS_FORCEINLINE_FUNCTION typename std::enable_if<
      (Kokkos::Impl::are_integral<I0, I1, I2, I3, I4, Args...>::value &&
       (5 == Rank) && !is_default_map),
      reference_type>::type
  access(const I0& i0, const I1& i1, const I2& i2, const I3& i3, const I4& i4,
         Args... KOKKOS_IMPL_SINK(args)) const {
    KOKKOS_IMPL_VIEW_OPERATOR_VERIFY(
        KOKKOS_IMPL_SINK((m_track, m_map, i0, i1, i2, i3, i4, args...)))
    return m_map.reference(i0, i1, i2, i3, i4);
  }

  //------------------------------
  // Rank 6

  template <typename I0, typename I1, typename I2, typename I3, typename I4,
            typename I5, class... Args>
  KOKKOS_FORCEINLINE_FUNCTION typename std::enable_if<
      (Kokkos::Impl::are_integral<I0, I1, I2, I3, I4, I5, Args...>::value &&
       (6 == Rank) && is_default_map),
      reference_type>::type
  access(const I0& i0, const I1& i1, const I2& i2, const I3& i3, const I4& i4,
         const I5& i5, Args... KOKKOS_IMPL_SINK(args)) const {
    KOKKOS_IMPL_VIEW_OPERATOR_VERIFY(
        KOKKOS_IMPL_SINK((m_track, m_map, i0, i1, i2, i3, i4, i5, args...)))
    return m_map.m_impl_handle[m_map.m_impl_offset(i0, i1, i2, i3, i4, i5)];
  }

  template <typename I0, typename I1, typename I2, typename I3, typename I4,
            typename I5, class... Args>
  KOKKOS_FORCEINLINE_FUNCTION typename std::enable_if<
      (Kokkos::Impl::are_integral<I0, I1, I2, I3, I4, I5, Args...>::value &&
       (6 == Rank) && !is_default_map),
      reference_type>::type
  access(const I0& i0, const I1& i1, const I2& i2, const I3& i3, const I4& i4,
         const I5& i5, Args... KOKKOS_IMPL_SINK(args)) const {
    KOKKOS_IMPL_VIEW_OPERATOR_VERIFY(
        KOKKOS_IMPL_SINK((m_track, m_map, i0, i1, i2, i3, i4, i5, args...)))
    return m_map.reference(i0, i1, i2, i3, i4, i5);
  }

  //------------------------------
  // Rank 7

  template <typename I0, typename I1, typename I2, typename I3, typename I4,
            typename I5, typename I6, class... Args>
  KOKKOS_FORCEINLINE_FUNCTION typename std::enable_if<
      (Kokkos::Impl::are_integral<I0, I1, I2, I3, I4, I5, I6, Args...>::value &&
       (7 == Rank) && is_default_map),
      reference_type>::type
  access(const I0& i0, const I1& i1, const I2& i2, const I3& i3, const I4& i4,
         const I5& i5, const I6& i6, Args... KOKKOS_IMPL_SINK(args)) const {
    KOKKOS_IMPL_VIEW_OPERATOR_VERIFY(
        KOKKOS_IMPL_SINK((m_track, m_map, i0, i1, i2, i3, i4, i5, i6, args...)))
    return m_map.m_impl_handle[m_map.m_impl_offset(i0, i1, i2, i3, i4, i5, i6)];
  }

  template <typename I0, typename I1, typename I2, typename I3, typename I4,
            typename I5, typename I6, class... Args>
  KOKKOS_FORCEINLINE_FUNCTION typename std::enable_if<
      (Kokkos::Impl::are_integral<I0, I1, I2, I3, I4, I5, I6, Args...>::value &&
       (7 == Rank) && !is_default_map),
      reference_type>::type
  access(const I0& i0, const I1& i1, const I2& i2, const I3& i3, const I4& i4,
         const I5& i5, const I6& i6, Args... KOKKOS_IMPL_SINK(args)) const {
    KOKKOS_IMPL_VIEW_OPERATOR_VERIFY(
        KOKKOS_IMPL_SINK((m_track, m_map, i0, i1, i2, i3, i4, i5, i6, args...)))
    return m_map.reference(i0, i1, i2, i3, i4, i5, i6);
  }

  //------------------------------
  // Rank 8

  template <typename I0, typename I1, typename I2, typename I3, typename I4,
            typename I5, typename I6, typename I7, class... Args>
  KOKKOS_FORCEINLINE_FUNCTION typename std::enable_if<
      (Kokkos::Impl::are_integral<I0, I1, I2, I3, I4, I5, I6, I7,
                                  Args...>::value &&
       (8 == Rank) && is_default_map),
      reference_type>::type
  access(const I0& i0, const I1& i1, const I2& i2, const I3& i3, const I4& i4,
         const I5& i5, const I6& i6, const I7& i7,
         Args... KOKKOS_IMPL_SINK(args)) const {
    KOKKOS_IMPL_VIEW_OPERATOR_VERIFY(KOKKOS_IMPL_SINK(
        (m_track, m_map, i0, i1, i2, i3, i4, i5, i6, i7, args...)))
    return m_map
        .m_impl_handle[m_map.m_impl_offset(i0, i1, i2, i3, i4, i5, i6, i7)];
  }

  template <typename I0, typename I1, typename I2, typename I3, typename I4,
            typename I5, typename I6, typename I7, class... Args>
  KOKKOS_FORCEINLINE_FUNCTION typename std::enable_if<
      (Kokkos::Impl::are_integral<I0, I1, I2, I3, I4, I5, I6, I7,
                                  Args...>::value &&
       (8 == Rank) && !is_default_map),
      reference_type>::type
  access(const I0& i0, const I1& i1, const I2& i2, const I3& i3, const I4& i4,
         const I5& i5, const I6& i6, const I7& i7,
         Args... KOKKOS_IMPL_SINK(args)) const {
    KOKKOS_IMPL_VIEW_OPERATOR_VERIFY(KOKKOS_IMPL_SINK(
        (m_track, m_map, i0, i1, i2, i3, i4, i5, i6, i7, args...)))
    return m_map.reference(i0, i1, i2, i3, i4, i5, i6, i7);
  }

#undef KOKKOS_IMPL_VIEW_OPERATOR_VERIFY

  //----------------------------------------
  // Standard destructor, constructors, and assignment operators

  KOKKOS_DEFAULTED_FUNCTION
  ~View() = default;

  KOKKOS_DEFAULTED_FUNCTION
  View() = default;

  KOKKOS_DEFAULTED_FUNCTION
  View(const View&) = default;

  KOKKOS_DEFAULTED_FUNCTION
  View(View&&) = default;

  KOKKOS_DEFAULTED_FUNCTION
  View& operator=(const View&) = default;

  KOKKOS_DEFAULTED_FUNCTION
  View& operator=(View&&) = default;

  //----------------------------------------
  // Compatible view copy constructor and assignment
  // may assign unmanaged from managed.

  template <class RT, class... RP>
  KOKKOS_INLINE_FUNCTION View(
      const View<RT, RP...>& rhs,
      typename std::enable_if<Kokkos::Impl::ViewMapping<
          traits, typename View<RT, RP...>::traits,
          typename traits::specialize>::is_assignable_data_type>::type* =
          nullptr)
      : m_track(rhs), m_map() {
    using SrcTraits = typename View<RT, RP...>::traits;
    using Mapping   = Kokkos::Impl::ViewMapping<traits, SrcTraits,
                                              typename traits::specialize>;
    static_assert(Mapping::is_assignable,
                  "Incompatible View copy construction");
    Mapping::assign(m_map, rhs.m_map, rhs.m_track.m_tracker);
  }

  template <class RT, class... RP>
  KOKKOS_INLINE_FUNCTION typename std::enable_if<
      Kokkos::Impl::ViewMapping<
          traits, typename View<RT, RP...>::traits,
          typename traits::specialize>::is_assignable_data_type,
      View>::type&
  operator=(const View<RT, RP...>& rhs) {
    using SrcTraits = typename View<RT, RP...>::traits;
    using Mapping   = Kokkos::Impl::ViewMapping<traits, SrcTraits,
                                              typename traits::specialize>;
    static_assert(Mapping::is_assignable, "Incompatible View copy assignment");
    Mapping::assign(m_map, rhs.m_map, rhs.m_track.m_tracker);
    m_track.assign(rhs);
    return *this;
  }

  //----------------------------------------
  // Compatible subview constructor
  // may assign unmanaged from managed.

  template <class RT, class... RP, class Arg0, class... Args>
  KOKKOS_INLINE_FUNCTION View(const View<RT, RP...>& src_view, const Arg0 arg0,
                              Args... args)
      : m_track(src_view), m_map() {
    using SrcType = View<RT, RP...>;

    using Mapping = Kokkos::Impl::ViewMapping<void, typename SrcType::traits,
                                              Arg0, Args...>;

    using DstType = typename Mapping::type;

    static_assert(
        Kokkos::Impl::ViewMapping<traits, typename DstType::traits,
                                  typename traits::specialize>::is_assignable,
        "Subview construction requires compatible view and subview arguments");

    Mapping::assign(m_map, src_view.m_map, arg0, args...);
  }

  //----------------------------------------
  // Allocation tracking properties

  KOKKOS_INLINE_FUNCTION
  int use_count() const { return m_track.m_tracker.use_count(); }

  inline const std::string label() const {
    return m_track.m_tracker
        .template get_label<typename traits::memory_space>();
  }

>>>>>>> 4103bf6c
  //----------------------------------------
  // Allocation according to allocation properties and array layout

  template <class... P>
  explicit inline View(
      const Impl::ViewCtorProp<P...>& arg_prop,
      typename std::enable_if<!Impl::ViewCtorProp<P...>::has_pointer,
                              typename traits::array_layout>::type const&
          arg_layout)
      : m_track(), m_map() {
    // Append layout and spaces if not input
<<<<<<< HEAD
    typedef Impl::ViewCtorProp<P...> alloc_prop_input;

    // use 'std::integral_constant<unsigned,I>' for non-types
    // to avoid duplicate class error.
    typedef Impl::ViewCtorProp<
        P...,
        typename std::conditional<alloc_prop_input::has_label,
                                  std::integral_constant<unsigned, 0>,
                                  typename std::string>::type,
        typename std::conditional<
            alloc_prop_input::has_memory_space,
            std::integral_constant<unsigned, 1>,
            typename traits::device_type::memory_space>::type,
        typename std::conditional<
            alloc_prop_input::has_execution_space,
            std::integral_constant<unsigned, 2>,
            typename traits::device_type::execution_space>::type>
        alloc_prop;
=======
    using alloc_prop_input = Impl::ViewCtorProp<P...>;

    // use 'std::integral_constant<unsigned,I>' for non-types
    // to avoid duplicate class error.
    using alloc_prop = Impl::ViewCtorProp<
        P...,
        typename std::conditional<alloc_prop_input::has_label,
                                  std::integral_constant<unsigned int, 0>,
                                  typename std::string>::type,
        typename std::conditional<
            alloc_prop_input::has_memory_space,
            std::integral_constant<unsigned int, 1>,
            typename traits::device_type::memory_space>::type,
        typename std::conditional<
            alloc_prop_input::has_execution_space,
            std::integral_constant<unsigned int, 2>,
            typename traits::device_type::execution_space>::type>;
>>>>>>> 4103bf6c

    static_assert(traits::is_managed,
                  "View allocation constructor requires managed memory");

    if (alloc_prop::initialize &&
<<<<<<< HEAD
#ifdef KOKKOS_ENABLE_DEPRECATED_CODE
        !alloc_prop::execution_space::is_initialized()
#else
        !alloc_prop::execution_space::impl_is_initialized()
#endif
    ) {
=======
        !alloc_prop::execution_space::impl_is_initialized()) {
>>>>>>> 4103bf6c
      // If initializing view data then
      // the execution space must be initialized.
      Kokkos::Impl::throw_runtime_exception(
          "Constructing View and initializing data with uninitialized "
          "execution space");
    }

    // Copy the input allocation properties with possibly defaulted properties
    alloc_prop prop_copy(arg_prop);

//------------------------------------------------------------
#if defined(KOKKOS_ENABLE_CUDA)
    // If allocating in CudaUVMSpace must fence before and after
    // the allocation to protect against possible concurrent access
    // on the CPU and the GPU.
    // Fence using the trait's execution space (which will be Kokkos::Cuda)
    // to avoid incomplete type errors from using Kokkos::Cuda directly.
    if (std::is_same<Kokkos::CudaUVMSpace,
                     typename traits::device_type::memory_space>::value) {
      typename traits::device_type::memory_space::execution_space().fence();
<<<<<<< HEAD
=======
    }
#endif
    //------------------------------------------------------------

    Kokkos::Impl::SharedAllocationRecord<>* record =
        m_map.allocate_shared(prop_copy, arg_layout);

//------------------------------------------------------------
#if defined(KOKKOS_ENABLE_CUDA)
    if (std::is_same<Kokkos::CudaUVMSpace,
                     typename traits::device_type::memory_space>::value) {
      typename traits::device_type::memory_space::execution_space().fence();
>>>>>>> 4103bf6c
    }
#endif
    //------------------------------------------------------------

<<<<<<< HEAD
    Kokkos::Impl::SharedAllocationRecord<>* record =
        m_map.allocate_shared(prop_copy, arg_layout);

//------------------------------------------------------------
#if defined(KOKKOS_ENABLE_CUDA)
    if (std::is_same<Kokkos::CudaUVMSpace,
                     typename traits::device_type::memory_space>::value) {
      typename traits::device_type::memory_space::execution_space().fence();
    }
#endif
    //------------------------------------------------------------

    // Setup and initialization complete, start tracking
    m_track.assign_allocated_record_to_uninitialized(record);
=======
    // Setup and initialization complete, start tracking
    m_track.m_tracker.assign_allocated_record_to_uninitialized(record);
>>>>>>> 4103bf6c
  }

  KOKKOS_INLINE_FUNCTION
  void assign_data(pointer_type arg_data) {
<<<<<<< HEAD
    m_track.clear();
=======
    m_track.m_tracker.clear();
>>>>>>> 4103bf6c
    m_map.assign_data(arg_data);
  }

  // Wrap memory according to properties and array layout
  template <class... P>
  explicit KOKKOS_INLINE_FUNCTION View(
      const Impl::ViewCtorProp<P...>& arg_prop,
      typename std::enable_if<Impl::ViewCtorProp<P...>::has_pointer,
                              typename traits::array_layout>::type const&
          arg_layout)
      : m_track()  // No memory tracking
        ,
        m_map(arg_prop, arg_layout) {
    static_assert(
        std::is_same<pointer_type,
                     typename Impl::ViewCtorProp<P...>::pointer_type>::value,
        "Constructing View to wrap user memory must supply matching pointer "
        "type");
  }

  // Simple dimension-only layout
  template <class... P>
  explicit inline View(
      const Impl::ViewCtorProp<P...>& arg_prop,
      typename std::enable_if<!Impl::ViewCtorProp<P...>::has_pointer,
                              size_t>::type const arg_N0 =
          KOKKOS_IMPL_CTOR_DEFAULT_ARG,
      const size_t arg_N1 = KOKKOS_IMPL_CTOR_DEFAULT_ARG,
      const size_t arg_N2 = KOKKOS_IMPL_CTOR_DEFAULT_ARG,
      const size_t arg_N3 = KOKKOS_IMPL_CTOR_DEFAULT_ARG,
      const size_t arg_N4 = KOKKOS_IMPL_CTOR_DEFAULT_ARG,
      const size_t arg_N5 = KOKKOS_IMPL_CTOR_DEFAULT_ARG,
      const size_t arg_N6 = KOKKOS_IMPL_CTOR_DEFAULT_ARG,
      const size_t arg_N7 = KOKKOS_IMPL_CTOR_DEFAULT_ARG)
      : View(arg_prop,
             typename traits::array_layout(arg_N0, arg_N1, arg_N2, arg_N3,
                                           arg_N4, arg_N5, arg_N6, arg_N7)) {
#ifdef KOKKOS_ACTIVE_EXECUTION_MEMORY_SPACE_HOST
    Impl::runtime_check_rank_host(
        traits::rank_dynamic,
        std::is_same<typename traits::specialize, void>::value, arg_N0, arg_N1,
        arg_N2, arg_N3, arg_N4, arg_N5, arg_N6, arg_N7, label());
#else
    Impl::runtime_check_rank_device(
        traits::rank_dynamic,
        std::is_same<typename traits::specialize, void>::value, arg_N0, arg_N1,
        arg_N2, arg_N3, arg_N4, arg_N5, arg_N6, arg_N7);

#endif
  }

  template <class... P>
  explicit KOKKOS_INLINE_FUNCTION View(
      const Impl::ViewCtorProp<P...>& arg_prop,
      typename std::enable_if<Impl::ViewCtorProp<P...>::has_pointer,
                              size_t>::type const arg_N0 =
          KOKKOS_IMPL_CTOR_DEFAULT_ARG,
      const size_t arg_N1 = KOKKOS_IMPL_CTOR_DEFAULT_ARG,
      const size_t arg_N2 = KOKKOS_IMPL_CTOR_DEFAULT_ARG,
      const size_t arg_N3 = KOKKOS_IMPL_CTOR_DEFAULT_ARG,
      const size_t arg_N4 = KOKKOS_IMPL_CTOR_DEFAULT_ARG,
      const size_t arg_N5 = KOKKOS_IMPL_CTOR_DEFAULT_ARG,
      const size_t arg_N6 = KOKKOS_IMPL_CTOR_DEFAULT_ARG,
      const size_t arg_N7 = KOKKOS_IMPL_CTOR_DEFAULT_ARG)
      : View(arg_prop,
             typename traits::array_layout(arg_N0, arg_N1, arg_N2, arg_N3,
                                           arg_N4, arg_N5, arg_N6, arg_N7)) {
#ifdef KOKKOS_ACTIVE_EXECUTION_MEMORY_SPACE_HOST
    Impl::runtime_check_rank_host(
        traits::rank_dynamic,
        std::is_same<typename traits::specialize, void>::value, arg_N0, arg_N1,
        arg_N2, arg_N3, arg_N4, arg_N5, arg_N6, arg_N7, label());
#else
    Impl::runtime_check_rank_device(
        traits::rank_dynamic,
        std::is_same<typename traits::specialize, void>::value, arg_N0, arg_N1,
        arg_N2, arg_N3, arg_N4, arg_N5, arg_N6, arg_N7);

#endif
  }

  // Allocate with label and layout
  template <typename Label>
  explicit inline View(
      const Label& arg_label,
      typename std::enable_if<Kokkos::Impl::is_view_label<Label>::value,
                              typename traits::array_layout>::type const&
          arg_layout)
      : View(Impl::ViewCtorProp<std::string>(arg_label), arg_layout) {}

  // Allocate label and layout, must disambiguate from subview constructor.
  template <typename Label>
  explicit inline View(
      const Label& arg_label,
      typename std::enable_if<Kokkos::Impl::is_view_label<Label>::value,
                              const size_t>::type arg_N0 =
          KOKKOS_IMPL_CTOR_DEFAULT_ARG,
      const size_t arg_N1 = KOKKOS_IMPL_CTOR_DEFAULT_ARG,
      const size_t arg_N2 = KOKKOS_IMPL_CTOR_DEFAULT_ARG,
      const size_t arg_N3 = KOKKOS_IMPL_CTOR_DEFAULT_ARG,
      const size_t arg_N4 = KOKKOS_IMPL_CTOR_DEFAULT_ARG,
      const size_t arg_N5 = KOKKOS_IMPL_CTOR_DEFAULT_ARG,
      const size_t arg_N6 = KOKKOS_IMPL_CTOR_DEFAULT_ARG,
      const size_t arg_N7 = KOKKOS_IMPL_CTOR_DEFAULT_ARG)
      : View(Impl::ViewCtorProp<std::string>(arg_label),
             typename traits::array_layout(arg_N0, arg_N1, arg_N2, arg_N3,
                                           arg_N4, arg_N5, arg_N6, arg_N7)) {
    static_assert(traits::array_layout::is_extent_constructible,
                  "Layout is not extent constructible. A layout object should "
                  "be passed too.\n");

#ifdef KOKKOS_ACTIVE_EXECUTION_MEMORY_SPACE_HOST
    Impl::runtime_check_rank_host(
        traits::rank_dynamic,
        std::is_same<typename traits::specialize, void>::value, arg_N0, arg_N1,
        arg_N2, arg_N3, arg_N4, arg_N5, arg_N6, arg_N7, label());
#else
    Impl::runtime_check_rank_device(
        traits::rank_dynamic,
        std::is_same<typename traits::specialize, void>::value, arg_N0, arg_N1,
        arg_N2, arg_N3, arg_N4, arg_N5, arg_N6, arg_N7);

#endif
  }

  // For backward compatibility
  explicit inline View(const ViewAllocateWithoutInitializing& arg_prop,
                       const typename traits::array_layout& arg_layout)
      : View(Impl::ViewCtorProp<std::string,
                                Kokkos::Impl::WithoutInitializing_t>(
                 arg_prop.label, Kokkos::WithoutInitializing),
             arg_layout) {}

  explicit inline View(const ViewAllocateWithoutInitializing& arg_prop,
                       const size_t arg_N0 = KOKKOS_IMPL_CTOR_DEFAULT_ARG,
                       const size_t arg_N1 = KOKKOS_IMPL_CTOR_DEFAULT_ARG,
                       const size_t arg_N2 = KOKKOS_IMPL_CTOR_DEFAULT_ARG,
                       const size_t arg_N3 = KOKKOS_IMPL_CTOR_DEFAULT_ARG,
                       const size_t arg_N4 = KOKKOS_IMPL_CTOR_DEFAULT_ARG,
                       const size_t arg_N5 = KOKKOS_IMPL_CTOR_DEFAULT_ARG,
                       const size_t arg_N6 = KOKKOS_IMPL_CTOR_DEFAULT_ARG,
                       const size_t arg_N7 = KOKKOS_IMPL_CTOR_DEFAULT_ARG)
      : View(Impl::ViewCtorProp<std::string,
                                Kokkos::Impl::WithoutInitializing_t>(
                 arg_prop.label, Kokkos::WithoutInitializing),
             typename traits::array_layout(arg_N0, arg_N1, arg_N2, arg_N3,
                                           arg_N4, arg_N5, arg_N6, arg_N7)) {
#ifdef KOKKOS_ACTIVE_EXECUTION_MEMORY_SPACE_HOST
    Impl::runtime_check_rank_host(
        traits::rank_dynamic,
        std::is_same<typename traits::specialize, void>::value, arg_N0, arg_N1,
        arg_N2, arg_N3, arg_N4, arg_N5, arg_N6, arg_N7, label());
#else
    Impl::runtime_check_rank_device(
        traits::rank_dynamic,
        std::is_same<typename traits::specialize, void>::value, arg_N0, arg_N1,
        arg_N2, arg_N3, arg_N4, arg_N5, arg_N6, arg_N7);

#endif
  }
<<<<<<< HEAD
  template <class Traits>
  KOKKOS_INLINE_FUNCTION View(
      const track_type& track,
      const Kokkos::Impl::ViewMapping<Traits, typename Traits::specialize>& map)
      : m_track(track), m_map() {
    typedef Kokkos::Impl::ViewMapping<traits, Traits,
                                      typename traits::specialize>
        Mapping;
=======
  // Construct view from ViewTracker and map
  // This should be the preferred method because future extensions may need to
  // use the ViewTracker class.
  template <class Traits>
  KOKKOS_INLINE_FUNCTION View(
      const view_tracker_type& track,
      const Kokkos::Impl::ViewMapping<Traits, typename Traits::specialize>& map)
      : m_track(track), m_map() {
    using Mapping =
        Kokkos::Impl::ViewMapping<traits, Traits, typename traits::specialize>;
    static_assert(Mapping::is_assignable,
                  "Incompatible View copy construction");
    Mapping::assign(m_map, map, track.m_tracker);
  }

  // Construct View from internal shared allocation tracker object and map
  // This is here for backwards compatibility for classes that derive from
  // Kokkos::View
  template <class Traits>
  KOKKOS_INLINE_FUNCTION View(
      const typename view_tracker_type::track_type& track,
      const Kokkos::Impl::ViewMapping<Traits, typename Traits::specialize>& map)
      : m_track(track), m_map() {
    using Mapping =
        Kokkos::Impl::ViewMapping<traits, Traits, typename traits::specialize>;
>>>>>>> 4103bf6c
    static_assert(Mapping::is_assignable,
                  "Incompatible View copy construction");
    Mapping::assign(m_map, map, track);
  }

  //----------------------------------------
  // Memory span required to wrap these dimensions.
  static constexpr size_t required_allocation_size(
      const size_t arg_N0 = 0, const size_t arg_N1 = 0, const size_t arg_N2 = 0,
      const size_t arg_N3 = 0, const size_t arg_N4 = 0, const size_t arg_N5 = 0,
      const size_t arg_N6 = 0, const size_t arg_N7 = 0) {
    return map_type::memory_span(typename traits::array_layout(
        arg_N0, arg_N1, arg_N2, arg_N3, arg_N4, arg_N5, arg_N6, arg_N7));
  }

  explicit KOKKOS_INLINE_FUNCTION View(
      pointer_type arg_ptr, const size_t arg_N0 = KOKKOS_IMPL_CTOR_DEFAULT_ARG,
      const size_t arg_N1 = KOKKOS_IMPL_CTOR_DEFAULT_ARG,
      const size_t arg_N2 = KOKKOS_IMPL_CTOR_DEFAULT_ARG,
      const size_t arg_N3 = KOKKOS_IMPL_CTOR_DEFAULT_ARG,
      const size_t arg_N4 = KOKKOS_IMPL_CTOR_DEFAULT_ARG,
      const size_t arg_N5 = KOKKOS_IMPL_CTOR_DEFAULT_ARG,
      const size_t arg_N6 = KOKKOS_IMPL_CTOR_DEFAULT_ARG,
      const size_t arg_N7 = KOKKOS_IMPL_CTOR_DEFAULT_ARG)
      : View(Impl::ViewCtorProp<pointer_type>(arg_ptr),
             typename traits::array_layout(arg_N0, arg_N1, arg_N2, arg_N3,
                                           arg_N4, arg_N5, arg_N6, arg_N7)) {
#ifdef KOKKOS_ACTIVE_EXECUTION_MEMORY_SPACE_HOST
    Impl::runtime_check_rank_host(
        traits::rank_dynamic,
        std::is_same<typename traits::specialize, void>::value, arg_N0, arg_N1,
        arg_N2, arg_N3, arg_N4, arg_N5, arg_N6, arg_N7, label());
#else
    Impl::runtime_check_rank_device(
        traits::rank_dynamic,
        std::is_same<typename traits::specialize, void>::value, arg_N0, arg_N1,
        arg_N2, arg_N3, arg_N4, arg_N5, arg_N6, arg_N7);

#endif
  }

  explicit KOKKOS_INLINE_FUNCTION View(
      pointer_type arg_ptr, const typename traits::array_layout& arg_layout)
      : View(Impl::ViewCtorProp<pointer_type>(arg_ptr), arg_layout) {}

  //----------------------------------------
  // Shared scratch memory constructor

  static inline size_t shmem_size(const size_t arg_N0 = KOKKOS_INVALID_INDEX,
                                  const size_t arg_N1 = KOKKOS_INVALID_INDEX,
                                  const size_t arg_N2 = KOKKOS_INVALID_INDEX,
                                  const size_t arg_N3 = KOKKOS_INVALID_INDEX,
                                  const size_t arg_N4 = KOKKOS_INVALID_INDEX,
                                  const size_t arg_N5 = KOKKOS_INVALID_INDEX,
                                  const size_t arg_N6 = KOKKOS_INVALID_INDEX,
                                  const size_t arg_N7 = KOKKOS_INVALID_INDEX) {
    if (is_layout_stride) {
      Kokkos::abort(
          "Kokkos::View::shmem_size(extents...) doesn't work with "
          "LayoutStride. Pass a LayoutStride object instead");
    }
    const size_t num_passed_args = Impl::count_valid_integers(
        arg_N0, arg_N1, arg_N2, arg_N3, arg_N4, arg_N5, arg_N6, arg_N7);

    if (std::is_same<typename traits::specialize, void>::value &&
        num_passed_args != traits::rank_dynamic) {
      Kokkos::abort(
          "Kokkos::View::shmem_size() rank_dynamic != number of arguments.\n");
    }

    return View::shmem_size(typename traits::array_layout(
        arg_N0, arg_N1, arg_N2, arg_N3, arg_N4, arg_N5, arg_N6, arg_N7));
  }

  static inline size_t shmem_size(
      typename traits::array_layout const& arg_layout) {
    return map_type::memory_span(arg_layout) +
           sizeof(typename traits::value_type);
  }

  explicit KOKKOS_INLINE_FUNCTION View(
      const typename traits::execution_space::scratch_memory_space& arg_space,
      const typename traits::array_layout& arg_layout)
      : View(Impl::ViewCtorProp<pointer_type>(
                 reinterpret_cast<pointer_type>(arg_space.get_shmem_aligned(
                     map_type::memory_span(arg_layout),
                     sizeof(typename traits::value_type)))),
             arg_layout) {}

  explicit KOKKOS_INLINE_FUNCTION View(
      const typename traits::execution_space::scratch_memory_space& arg_space,
      const size_t arg_N0 = KOKKOS_IMPL_CTOR_DEFAULT_ARG,
      const size_t arg_N1 = KOKKOS_IMPL_CTOR_DEFAULT_ARG,
      const size_t arg_N2 = KOKKOS_IMPL_CTOR_DEFAULT_ARG,
      const size_t arg_N3 = KOKKOS_IMPL_CTOR_DEFAULT_ARG,
      const size_t arg_N4 = KOKKOS_IMPL_CTOR_DEFAULT_ARG,
      const size_t arg_N5 = KOKKOS_IMPL_CTOR_DEFAULT_ARG,
      const size_t arg_N6 = KOKKOS_IMPL_CTOR_DEFAULT_ARG,
      const size_t arg_N7 = KOKKOS_IMPL_CTOR_DEFAULT_ARG)
      : View(Impl::ViewCtorProp<pointer_type>(
                 reinterpret_cast<pointer_type>(arg_space.get_shmem_aligned(
                     map_type::memory_span(typename traits::array_layout(
                         arg_N0, arg_N1, arg_N2, arg_N3, arg_N4, arg_N5, arg_N6,
                         arg_N7)),
                     sizeof(typename traits::value_type)))),
             typename traits::array_layout(arg_N0, arg_N1, arg_N2, arg_N3,
                                           arg_N4, arg_N5, arg_N6, arg_N7)) {
#ifdef KOKKOS_ACTIVE_EXECUTION_MEMORY_SPACE_HOST
    Impl::runtime_check_rank_host(
        traits::rank_dynamic,
        std::is_same<typename traits::specialize, void>::value, arg_N0, arg_N1,
        arg_N2, arg_N3, arg_N4, arg_N5, arg_N6, arg_N7, label());
#else
    Impl::runtime_check_rank_device(
        traits::rank_dynamic,
        std::is_same<typename traits::specialize, void>::value, arg_N0, arg_N1,
        arg_N2, arg_N3, arg_N4, arg_N5, arg_N6, arg_N7);

#endif
  }
};

/** \brief Temporary free function rank()
 *         until rank() is implemented
 *         in the View
 */
template <typename D, class... P>
KOKKOS_INLINE_FUNCTION constexpr unsigned rank(const View<D, P...>& V) {
  return V.Rank;
}  // Temporary until added to view

//----------------------------------------------------------------------------
//----------------------------------------------------------------------------

template <class V, class... Args>
using Subview =
    typename Kokkos::Impl::ViewMapping<void /* deduce subview type from source
                                               view traits */
                                       ,
                                       typename V::traits, Args...>::type;

template <class D, class... P, class... Args>
KOKKOS_INLINE_FUNCTION
    typename Kokkos::Impl::ViewMapping<void /* deduce subview type from source
                                               view traits */
                                       ,
                                       ViewTraits<D, P...>, Args...>::type
    subview(const View<D, P...>& src, Args... args) {
  static_assert(View<D, P...>::Rank == sizeof...(Args),
                "subview requires one argument for each source View rank");

  return typename Kokkos::Impl::ViewMapping<
      void /* deduce subview type from source view traits */
      ,
      ViewTraits<D, P...>, Args...>::type(src, args...);
}

template <class MemoryTraits, class D, class... P, class... Args>
KOKKOS_INLINE_FUNCTION typename Kokkos::Impl::ViewMapping<
    void /* deduce subview type from source view traits */
    ,
    ViewTraits<D, P...>, Args...>::template apply<MemoryTraits>::type
subview(const View<D, P...>& src, Args... args) {
  static_assert(View<D, P...>::Rank == sizeof...(Args),
                "subview requires one argument for each source View rank");

  return typename Kokkos::Impl::ViewMapping<
      void /* deduce subview type from source view traits */
      ,
      ViewTraits<D, P...>,
      Args...>::template apply<MemoryTraits>::type(src, args...);
}

} /* namespace Kokkos */

//----------------------------------------------------------------------------
//----------------------------------------------------------------------------
<<<<<<< HEAD

namespace Kokkos {

template <class LT, class... LP, class RT, class... RP>
KOKKOS_INLINE_FUNCTION bool operator==(const View<LT, LP...>& lhs,
                                       const View<RT, RP...>& rhs) {
  // Same data, layout, dimensions
  typedef ViewTraits<LT, LP...> lhs_traits;
  typedef ViewTraits<RT, RP...> rhs_traits;

  return std::is_same<typename lhs_traits::const_value_type,
                      typename rhs_traits::const_value_type>::value &&
         std::is_same<typename lhs_traits::array_layout,
                      typename rhs_traits::array_layout>::value &&
         std::is_same<typename lhs_traits::memory_space,
                      typename rhs_traits::memory_space>::value &&
         unsigned(lhs_traits::rank) == unsigned(rhs_traits::rank) &&
         lhs.data() == rhs.data() && lhs.span() == rhs.span() &&
         lhs.extent(0) == rhs.extent(0) && lhs.extent(1) == rhs.extent(1) &&
         lhs.extent(2) == rhs.extent(2) && lhs.extent(3) == rhs.extent(3) &&
         lhs.extent(4) == rhs.extent(4) && lhs.extent(5) == rhs.extent(5) &&
         lhs.extent(6) == rhs.extent(6) && lhs.extent(7) == rhs.extent(7);
}

template <class LT, class... LP, class RT, class... RP>
KOKKOS_INLINE_FUNCTION bool operator!=(const View<LT, LP...>& lhs,
                                       const View<RT, RP...>& rhs) {
  return !(operator==(lhs, rhs));
}

} /* namespace Kokkos */

//----------------------------------------------------------------------------
//----------------------------------------------------------------------------

namespace Kokkos {
namespace Impl {

=======

namespace Kokkos {

template <class LT, class... LP, class RT, class... RP>
KOKKOS_INLINE_FUNCTION bool operator==(const View<LT, LP...>& lhs,
                                       const View<RT, RP...>& rhs) {
  // Same data, layout, dimensions
  using lhs_traits = ViewTraits<LT, LP...>;
  using rhs_traits = ViewTraits<RT, RP...>;

  return std::is_same<typename lhs_traits::const_value_type,
                      typename rhs_traits::const_value_type>::value &&
         std::is_same<typename lhs_traits::array_layout,
                      typename rhs_traits::array_layout>::value &&
         std::is_same<typename lhs_traits::memory_space,
                      typename rhs_traits::memory_space>::value &&
         unsigned(lhs_traits::rank) == unsigned(rhs_traits::rank) &&
         lhs.data() == rhs.data() && lhs.span() == rhs.span() &&
         lhs.extent(0) == rhs.extent(0) && lhs.extent(1) == rhs.extent(1) &&
         lhs.extent(2) == rhs.extent(2) && lhs.extent(3) == rhs.extent(3) &&
         lhs.extent(4) == rhs.extent(4) && lhs.extent(5) == rhs.extent(5) &&
         lhs.extent(6) == rhs.extent(6) && lhs.extent(7) == rhs.extent(7);
}

template <class LT, class... LP, class RT, class... RP>
KOKKOS_INLINE_FUNCTION bool operator!=(const View<LT, LP...>& lhs,
                                       const View<RT, RP...>& rhs) {
  return !(operator==(lhs, rhs));
}

} /* namespace Kokkos */

//----------------------------------------------------------------------------
//----------------------------------------------------------------------------

namespace Kokkos {
namespace Impl {

>>>>>>> 4103bf6c
inline void shared_allocation_tracking_disable() {
  Kokkos::Impl::SharedAllocationRecord<void, void>::tracking_disable();
}

inline void shared_allocation_tracking_enable() {
  Kokkos::Impl::SharedAllocationRecord<void, void>::tracking_enable();
}

} /* namespace Impl */
} /* namespace Kokkos */

//----------------------------------------------------------------------------
//----------------------------------------------------------------------------

namespace Kokkos {
namespace Impl {

template <class Specialize, typename A, typename B>
struct CommonViewValueType;

template <typename A, typename B>
struct CommonViewValueType<void, A, B> {
  using value_type = typename std::common_type<A, B>::type;
};

template <class Specialize, class ValueType>
struct CommonViewAllocProp;

template <class ValueType>
struct CommonViewAllocProp<void, ValueType> {
  using value_type        = ValueType;
  using scalar_array_type = ValueType;

  template <class... Views>
  KOKKOS_INLINE_FUNCTION CommonViewAllocProp(const Views&...) {}
};

template <class... Views>
struct DeduceCommonViewAllocProp;

// Base case must provide types for:
// 1. specialize  2. value_type  3. is_view  4. prop_type
template <class FirstView>
struct DeduceCommonViewAllocProp<FirstView> {
  using specialize = typename FirstView::traits::specialize;

  using value_type = typename FirstView::traits::value_type;

  enum : bool { is_view = is_view<FirstView>::value };

  using prop_type = CommonViewAllocProp<specialize, value_type>;
};

template <class FirstView, class... NextViews>
struct DeduceCommonViewAllocProp<FirstView, NextViews...> {
  using NextTraits = DeduceCommonViewAllocProp<NextViews...>;

  using first_specialize = typename FirstView::traits::specialize;
  using first_value_type = typename FirstView::traits::value_type;

  enum : bool { first_is_view = is_view<FirstView>::value };

  using next_specialize = typename NextTraits::specialize;
  using next_value_type = typename NextTraits::value_type;

  enum : bool { next_is_view = NextTraits::is_view };

  // common types

  // determine specialize type
  // if first and next specialize differ, but are not the same specialize, error
  // out
  static_assert(!(!std::is_same<first_specialize, next_specialize>::value &&
                  !std::is_same<first_specialize, void>::value &&
                  !std::is_same<void, next_specialize>::value),
                "Kokkos DeduceCommonViewAllocProp ERROR: Only one non-void "
                "specialize trait allowed");

  // otherwise choose non-void specialize if either/both are non-void
  using specialize = typename std::conditional<
      std::is_same<first_specialize, next_specialize>::value, first_specialize,
      typename std::conditional<(std::is_same<first_specialize, void>::value &&
                                 !std::is_same<next_specialize, void>::value),
                                next_specialize, first_specialize>::type>::type;

  using value_type = typename CommonViewValueType<specialize, first_value_type,
                                                  next_value_type>::value_type;

  enum : bool { is_view = (first_is_view && next_is_view) };

  using prop_type = CommonViewAllocProp<specialize, value_type>;
};

}  // end namespace Impl

template <class... Views>
using DeducedCommonPropsType =
    typename Impl::DeduceCommonViewAllocProp<Views...>::prop_type;

// User function
template <class... Views>
KOKKOS_INLINE_FUNCTION DeducedCommonPropsType<Views...> common_view_alloc_prop(
    Views const&... views) {
  return DeducedCommonPropsType<Views...>(views...);
}

}  // namespace Kokkos

namespace Kokkos {
namespace Impl {

using Kokkos::is_view;

} /* namespace Impl */
} /* namespace Kokkos */

#include <impl/Kokkos_ViewUniformType.hpp>
#include <impl/Kokkos_Atomic_View.hpp>

//----------------------------------------------------------------------------
//----------------------------------------------------------------------------

#endif /* #ifndef KOKKOS_VIEW_HPP */<|MERGE_RESOLUTION|>--- conflicted
+++ resolved
@@ -55,13 +55,7 @@
 #include <Kokkos_MemoryTraits.hpp>
 #include <Kokkos_ExecPolicy.hpp>
 
-<<<<<<< HEAD
-#if defined(KOKKOS_ENABLE_PROFILING)
-#include <impl/Kokkos_Profiling_Interface.hpp>
-#endif
-=======
 #include <impl/Kokkos_Tools.hpp>
->>>>>>> 4103bf6c
 
 //----------------------------------------------------------------------------
 //----------------------------------------------------------------------------
@@ -97,10 +91,6 @@
          (i6 != KOKKOS_INVALID_INDEX) + (i7 != KOKKOS_INVALID_INDEX);
 }
 
-<<<<<<< HEAD
-#ifndef KOKKOS_ENABLE_DEPRECATED_CODE
-=======
->>>>>>> 4103bf6c
 KOKKOS_INLINE_FUNCTION
 void runtime_check_rank_device(const size_t dyn_rank, const bool is_void_spec,
                                const size_t i0, const size_t i1,
@@ -118,21 +108,8 @@
     }
   }
 }
-<<<<<<< HEAD
-#else
-KOKKOS_INLINE_FUNCTION
-void runtime_check_rank_device(const size_t, const bool, const size_t,
-                               const size_t, const size_t, const size_t,
-                               const size_t, const size_t, const size_t,
-                               const size_t) {}
-#endif
 
 #ifdef KOKKOS_ACTIVE_EXECUTION_MEMORY_SPACE_HOST
-#ifndef KOKKOS_ENABLE_DEPRECATED_CODE
-=======
-
-#ifdef KOKKOS_ACTIVE_EXECUTION_MEMORY_SPACE_HOST
->>>>>>> 4103bf6c
 KOKKOS_INLINE_FUNCTION
 void runtime_check_rank_host(const size_t dyn_rank, const bool is_void_spec,
                              const size_t i0, const size_t i1, const size_t i2,
@@ -153,16 +130,6 @@
     }
   }
 }
-<<<<<<< HEAD
-#else
-KOKKOS_INLINE_FUNCTION
-void runtime_check_rank_host(const size_t, const bool, const size_t,
-                             const size_t, const size_t, const size_t,
-                             const size_t, const size_t, const size_t,
-                             const size_t, const std::string&) {}
-#endif
-=======
->>>>>>> 4103bf6c
 #endif
 
 } /* namespace Impl */
@@ -203,41 +170,23 @@
 
 template <>
 struct ViewTraits<void> {
-<<<<<<< HEAD
-  typedef void execution_space;
-  typedef void memory_space;
-  typedef void HostMirrorSpace;
-  typedef void array_layout;
-  typedef void memory_traits;
-  typedef void specialize;
-=======
   using execution_space = void;
   using memory_space    = void;
   using HostMirrorSpace = void;
   using array_layout    = void;
   using memory_traits   = void;
   using specialize      = void;
->>>>>>> 4103bf6c
 };
 
 template <class... Prop>
 struct ViewTraits<void, void, Prop...> {
   // Ignore an extraneous 'void'
-<<<<<<< HEAD
-  typedef typename ViewTraits<void, Prop...>::execution_space execution_space;
-  typedef typename ViewTraits<void, Prop...>::memory_space memory_space;
-  typedef typename ViewTraits<void, Prop...>::HostMirrorSpace HostMirrorSpace;
-  typedef typename ViewTraits<void, Prop...>::array_layout array_layout;
-  typedef typename ViewTraits<void, Prop...>::memory_traits memory_traits;
-  typedef typename ViewTraits<void, Prop...>::specialize specialize;
-=======
   using execution_space = typename ViewTraits<void, Prop...>::execution_space;
   using memory_space    = typename ViewTraits<void, Prop...>::memory_space;
   using HostMirrorSpace = typename ViewTraits<void, Prop...>::HostMirrorSpace;
   using array_layout    = typename ViewTraits<void, Prop...>::array_layout;
   using memory_traits   = typename ViewTraits<void, Prop...>::memory_traits;
   using specialize      = typename ViewTraits<void, Prop...>::specialize;
->>>>>>> 4103bf6c
 };
 
 template <class ArrayLayout, class... Prop>
@@ -246,21 +195,12 @@
                   ArrayLayout, Prop...> {
   // Specify layout, keep subsequent space and memory traits arguments
 
-<<<<<<< HEAD
-  typedef typename ViewTraits<void, Prop...>::execution_space execution_space;
-  typedef typename ViewTraits<void, Prop...>::memory_space memory_space;
-  typedef typename ViewTraits<void, Prop...>::HostMirrorSpace HostMirrorSpace;
-  typedef ArrayLayout array_layout;
-  typedef typename ViewTraits<void, Prop...>::memory_traits memory_traits;
-  typedef typename ViewTraits<void, Prop...>::specialize specialize;
-=======
   using execution_space = typename ViewTraits<void, Prop...>::execution_space;
   using memory_space    = typename ViewTraits<void, Prop...>::memory_space;
   using HostMirrorSpace = typename ViewTraits<void, Prop...>::HostMirrorSpace;
   using array_layout    = ArrayLayout;
   using memory_traits   = typename ViewTraits<void, Prop...>::memory_traits;
   using specialize      = typename ViewTraits<void, Prop...>::specialize;
->>>>>>> 4103bf6c
 };
 
 template <class Space, class... Prop>
@@ -280,15 +220,6 @@
                        void>::value,
       "Only one View Execution or Memory Space template argument");
 
-<<<<<<< HEAD
-  typedef typename Space::execution_space execution_space;
-  typedef typename Space::memory_space memory_space;
-  typedef typename Kokkos::Impl::HostMirror<Space>::Space::memory_space
-      HostMirrorSpace;
-  typedef typename execution_space::array_layout array_layout;
-  typedef typename ViewTraits<void, Prop...>::memory_traits memory_traits;
-  typedef typename ViewTraits<void, Prop...>::specialize specialize;
-=======
   using execution_space = typename Space::execution_space;
   using memory_space    = typename Space::memory_space;
   using HostMirrorSpace =
@@ -296,7 +227,6 @@
   using array_layout  = typename execution_space::array_layout;
   using memory_traits = typename ViewTraits<void, Prop...>::memory_traits;
   using specialize    = typename ViewTraits<void, Prop...>::specialize;
->>>>>>> 4103bf6c
 };
 
 template <class MemoryTraits, class... Prop>
@@ -316,77 +246,18 @@
                        void>::value,
       "MemoryTrait is the final optional template argument for a View");
 
-<<<<<<< HEAD
-  typedef void execution_space;
-  typedef void memory_space;
-  typedef void HostMirrorSpace;
-  typedef void array_layout;
-  typedef MemoryTraits memory_traits;
-  typedef void specialize;
-=======
   using execution_space = void;
   using memory_space    = void;
   using HostMirrorSpace = void;
   using array_layout    = void;
   using memory_traits   = MemoryTraits;
   using specialize      = void;
->>>>>>> 4103bf6c
 };
 
 template <class DataType, class... Properties>
 struct ViewTraits {
  private:
   // Unpack the properties arguments
-<<<<<<< HEAD
-  typedef ViewTraits<void, Properties...> prop;
-
-  typedef typename std::conditional<
-      !std::is_same<typename prop::execution_space, void>::value,
-      typename prop::execution_space, Kokkos::DefaultExecutionSpace>::type
-      ExecutionSpace;
-
-  typedef typename std::conditional<
-      !std::is_same<typename prop::memory_space, void>::value,
-      typename prop::memory_space, typename ExecutionSpace::memory_space>::type
-      MemorySpace;
-
-  typedef typename std::conditional<
-      !std::is_same<typename prop::array_layout, void>::value,
-      typename prop::array_layout, typename ExecutionSpace::array_layout>::type
-      ArrayLayout;
-
-  typedef typename std::conditional<
-      !std::is_same<typename prop::HostMirrorSpace, void>::value,
-      typename prop::HostMirrorSpace,
-      typename Kokkos::Impl::HostMirror<ExecutionSpace>::Space>::type
-      HostMirrorSpace;
-
-  typedef typename std::conditional<
-      !std::is_same<typename prop::memory_traits, void>::value,
-      typename prop::memory_traits, typename Kokkos::MemoryManaged>::type
-      MemoryTraits;
-
-  // Analyze data type's properties,
-  // May be specialized based upon the layout and value type
-  typedef Kokkos::Impl::ViewDataAnalysis<DataType, ArrayLayout> data_analysis;
-
- public:
-  //------------------------------------
-  // Data type traits:
-
-  typedef typename data_analysis::type data_type;
-  typedef typename data_analysis::const_type const_data_type;
-  typedef typename data_analysis::non_const_type non_const_data_type;
-
-  //------------------------------------
-  // Compatible array of trivial type traits:
-
-  typedef typename data_analysis::scalar_array_type scalar_array_type;
-  typedef
-      typename data_analysis::const_scalar_array_type const_scalar_array_type;
-  typedef typename data_analysis::non_const_scalar_array_type
-      non_const_scalar_array_type;
-=======
   using prop = ViewTraits<void, Properties...>;
 
   using ExecutionSpace = typename std::conditional<
@@ -413,28 +284,9 @@
   // Analyze data type's properties,
   // May be specialized based upon the layout and value type
   using data_analysis = Kokkos::Impl::ViewDataAnalysis<DataType, ArrayLayout>;
->>>>>>> 4103bf6c
 
  public:
   //------------------------------------
-<<<<<<< HEAD
-  // Value type traits:
-
-  typedef typename data_analysis::value_type value_type;
-  typedef typename data_analysis::const_value_type const_value_type;
-  typedef typename data_analysis::non_const_value_type non_const_value_type;
-
-  //------------------------------------
-  // Mapping traits:
-
-  typedef ArrayLayout array_layout;
-  typedef typename data_analysis::dimension dimension;
-
-  typedef typename std::conditional<
-      std::is_same<typename data_analysis::specialize, void>::value,
-      typename prop::specialize, typename data_analysis::specialize>::type
-      specialize; /* mapping specialization tag */
-=======
   // Data type traits:
 
   using data_type           = typename data_analysis::type;
@@ -467,7 +319,6 @@
       std::is_same<typename data_analysis::specialize, void>::value,
       typename prop::specialize, typename data_analysis::specialize>::
       type; /* mapping specialization tag */
->>>>>>> 4103bf6c
 
   enum { rank = dimension::rank };
   enum { rank_dynamic = dimension::rank_dynamic };
@@ -475,15 +326,6 @@
   //------------------------------------
   // Execution space, memory space, memory access traits, and host mirror space.
 
-<<<<<<< HEAD
-  typedef ExecutionSpace execution_space;
-  typedef MemorySpace memory_space;
-  typedef Kokkos::Device<ExecutionSpace, MemorySpace> device_type;
-  typedef MemoryTraits memory_traits;
-  typedef HostMirrorSpace host_mirror_space;
-
-  typedef typename MemorySpace::size_type size_type;
-=======
   using execution_space   = ExecutionSpace;
   using memory_space      = MemorySpace;
   using device_type       = Kokkos::Device<ExecutionSpace, MemorySpace>;
@@ -491,7 +333,6 @@
   using host_mirror_space = HostMirrorSpace;
 
   using size_type = typename MemorySpace::size_type;
->>>>>>> 4103bf6c
 
   enum { is_hostspace = std::is_same<MemorySpace, HostSpace>::value };
   enum { is_managed = MemoryTraits::is_unmanaged == 0 };
@@ -583,15 +424,10 @@
  * }
  * \endcode
  */
-<<<<<<< HEAD
-template <class DataType, class... Properties>
-class View;
-=======
 
 }  // namespace Kokkos
 
 namespace Kokkos {
->>>>>>> 4103bf6c
 
 template <class T1, class T2>
 struct is_always_assignable_impl;
@@ -658,105 +494,6 @@
 }
 
 } /* namespace Kokkos */
-<<<<<<< HEAD
-
-//----------------------------------------------------------------------------
-//----------------------------------------------------------------------------
-
-#include <impl/Kokkos_ViewMapping.hpp>
-#include <impl/Kokkos_ViewArray.hpp>
-
-//----------------------------------------------------------------------------
-//----------------------------------------------------------------------------
-
-namespace Kokkos {
-
-namespace {
-
-constexpr Kokkos::Impl::ALL_t ALL = Kokkos::Impl::ALL_t();
-
-constexpr Kokkos::Impl::WithoutInitializing_t WithoutInitializing =
-    Kokkos::Impl::WithoutInitializing_t();
-
-constexpr Kokkos::Impl::AllowPadding_t AllowPadding =
-    Kokkos::Impl::AllowPadding_t();
-
-}  // namespace
-
-/** \brief  Create View allocation parameter bundle from argument list.
- *
- *  Valid argument list members are:
- *    1) label as a "string" or std::string
- *    2) memory space instance of the View::memory_space type
- *    3) execution space instance compatible with the View::memory_space
- *    4) Kokkos::WithoutInitializing to bypass initialization
- *    4) Kokkos::AllowPadding to allow allocation to pad dimensions for memory
- * alignment
- */
-template <class... Args>
-inline Impl::ViewCtorProp<typename Impl::ViewCtorProp<void, Args>::type...>
-view_alloc(Args const&... args) {
-  typedef Impl::ViewCtorProp<typename Impl::ViewCtorProp<void, Args>::type...>
-      return_type;
-
-  static_assert(!return_type::has_pointer,
-                "Cannot give pointer-to-memory for view allocation");
-
-  return return_type(args...);
-}
-
-template <class... Args>
-KOKKOS_INLINE_FUNCTION
-    Impl::ViewCtorProp<typename Impl::ViewCtorProp<void, Args>::type...>
-    view_wrap(Args const&... args) {
-  typedef Impl::ViewCtorProp<typename Impl::ViewCtorProp<void, Args>::type...>
-      return_type;
-
-  static_assert(!return_type::has_memory_space &&
-                    !return_type::has_execution_space &&
-                    !return_type::has_label && return_type::has_pointer,
-                "Must only give pointer-to-memory for view wrapping");
-
-  return return_type(args...);
-}
-
-} /* namespace Kokkos */
-
-//----------------------------------------------------------------------------
-//----------------------------------------------------------------------------
-
-namespace Kokkos {
-
-template <class DataType, class... Properties>
-class View;
-
-template <class>
-struct is_view : public std::false_type {};
-
-template <class D, class... P>
-struct is_view<View<D, P...>> : public std::true_type {};
-
-template <class D, class... P>
-struct is_view<const View<D, P...>> : public std::true_type {};
-
-template <class DataType, class... Properties>
-class View : public ViewTraits<DataType, Properties...> {
- private:
-  template <class, class...>
-  friend class View;
-  template <class, class...>
-  friend class Kokkos::Impl::ViewMapping;
-
- public:
-  typedef ViewTraits<DataType, Properties...> traits;
-
- private:
-  typedef Kokkos::Impl::ViewMapping<traits, typename traits::specialize>
-      map_type;
-  typedef Kokkos::Impl::SharedAllocationTracker track_type;
-
-  track_type m_track;
-=======
 
 //----------------------------------------------------------------------------
 //----------------------------------------------------------------------------
@@ -857,58 +594,52 @@
   friend struct Kokkos::Impl::ViewTracker;
 
   view_tracker_type m_track;
->>>>>>> 4103bf6c
   map_type m_map;
 
  public:
   //----------------------------------------
   /** \brief  Compatible view of array of scalar types */
-<<<<<<< HEAD
-  typedef View<typename traits::scalar_array_type,
-               typename traits::array_layout, typename traits::device_type,
-               typename traits::memory_traits>
-      array_type;
+  using array_type =
+      View<typename traits::scalar_array_type, typename traits::array_layout,
+           typename traits::device_type, typename traits::memory_traits>;
 
   /** \brief  Compatible view of const data type */
-  typedef View<typename traits::const_data_type, typename traits::array_layout,
-               typename traits::device_type, typename traits::memory_traits>
-      const_type;
+  using const_type =
+      View<typename traits::const_data_type, typename traits::array_layout,
+           typename traits::device_type, typename traits::memory_traits>;
 
   /** \brief  Compatible view of non-const data type */
-  typedef View<typename traits::non_const_data_type,
-               typename traits::array_layout, typename traits::device_type,
-               typename traits::memory_traits>
-      non_const_type;
+  using non_const_type =
+      View<typename traits::non_const_data_type, typename traits::array_layout,
+           typename traits::device_type, typename traits::memory_traits>;
 
   /** \brief  Compatible HostMirror view */
-  typedef View<typename traits::non_const_data_type,
-               typename traits::array_layout,
-               Device<DefaultHostExecutionSpace,
-                      typename traits::host_mirror_space::memory_space>>
-      HostMirror;
+  using HostMirror =
+      View<typename traits::non_const_data_type, typename traits::array_layout,
+           Device<DefaultHostExecutionSpace,
+                  typename traits::host_mirror_space::memory_space>>;
 
   /** \brief  Compatible HostMirror view */
-  typedef View<typename traits::non_const_data_type,
-               typename traits::array_layout,
-               typename traits::host_mirror_space>
-      host_mirror_type;
+  using host_mirror_type =
+      View<typename traits::non_const_data_type, typename traits::array_layout,
+           typename traits::host_mirror_space>;
 
   /** \brief Unified types */
-  typedef typename Impl::ViewUniformType<View, 0>::type uniform_type;
-  typedef
-      typename Impl::ViewUniformType<View, 0>::const_type uniform_const_type;
-  typedef typename Impl::ViewUniformType<View, 0>::runtime_type
-      uniform_runtime_type;
-  typedef typename Impl::ViewUniformType<View, 0>::runtime_const_type
-      uniform_runtime_const_type;
-  typedef typename Impl::ViewUniformType<View, 0>::nomemspace_type
-      uniform_nomemspace_type;
-  typedef typename Impl::ViewUniformType<View, 0>::const_nomemspace_type
-      uniform_const_nomemspace_type;
-  typedef typename Impl::ViewUniformType<View, 0>::runtime_nomemspace_type
-      uniform_runtime_nomemspace_type;
-  typedef typename Impl::ViewUniformType<View, 0>::runtime_const_nomemspace_type
-      uniform_runtime_const_nomemspace_type;
+  using uniform_type = typename Impl::ViewUniformType<View, 0>::type;
+  using uniform_const_type =
+      typename Impl::ViewUniformType<View, 0>::const_type;
+  using uniform_runtime_type =
+      typename Impl::ViewUniformType<View, 0>::runtime_type;
+  using uniform_runtime_const_type =
+      typename Impl::ViewUniformType<View, 0>::runtime_const_type;
+  using uniform_nomemspace_type =
+      typename Impl::ViewUniformType<View, 0>::nomemspace_type;
+  using uniform_const_nomemspace_type =
+      typename Impl::ViewUniformType<View, 0>::const_nomemspace_type;
+  using uniform_runtime_nomemspace_type =
+      typename Impl::ViewUniformType<View, 0>::runtime_nomemspace_type;
+  using uniform_runtime_const_nomemspace_type =
+      typename Impl::ViewUniformType<View, 0>::runtime_const_nomemspace_type;
 
   //----------------------------------------
   // Domain rank and extents
@@ -949,44 +680,6 @@
   /*  Deprecate all 'dimension' functions in favor of
    *  ISO/C++ vocabulary 'extent'.
    */
-
-#ifdef KOKKOS_ENABLE_DEPRECATED_CODE
-
-  template <typename iType>
-  KOKKOS_INLINE_FUNCTION constexpr
-      typename std::enable_if<std::is_integral<iType>::value, size_t>::type
-      dimension(const iType& r) const {
-    return extent(r);
-  }
-
-  KOKKOS_INLINE_FUNCTION constexpr size_t dimension_0() const {
-    return m_map.dimension_0();
-  }
-  KOKKOS_INLINE_FUNCTION constexpr size_t dimension_1() const {
-    return m_map.dimension_1();
-  }
-  KOKKOS_INLINE_FUNCTION constexpr size_t dimension_2() const {
-    return m_map.dimension_2();
-  }
-  KOKKOS_INLINE_FUNCTION constexpr size_t dimension_3() const {
-    return m_map.dimension_3();
-  }
-  KOKKOS_INLINE_FUNCTION constexpr size_t dimension_4() const {
-    return m_map.dimension_4();
-  }
-  KOKKOS_INLINE_FUNCTION constexpr size_t dimension_5() const {
-    return m_map.dimension_5();
-  }
-  KOKKOS_INLINE_FUNCTION constexpr size_t dimension_6() const {
-    return m_map.dimension_6();
-  }
-  KOKKOS_INLINE_FUNCTION constexpr size_t dimension_7() const {
-    return m_map.dimension_7();
-  }
-
-#endif
-
-  //----------------------------------------
 
   KOKKOS_INLINE_FUNCTION constexpr size_t size() const {
     return m_map.dimension_0() * m_map.dimension_1() * m_map.dimension_2() *
@@ -1049,8 +742,8 @@
   //----------------------------------------
   // Range span is the span which contains all members.
 
-  typedef typename map_type::reference_type reference_type;
-  typedef typename map_type::pointer_type pointer_type;
+  using reference_type = typename map_type::reference_type;
+  using pointer_type   = typename map_type::pointer_type;
 
   enum {
     reference_type_is_lvalue_reference =
@@ -1058,40 +751,19 @@
   };
 
   KOKKOS_INLINE_FUNCTION constexpr size_t span() const { return m_map.span(); }
-#ifdef KOKKOS_ENABLE_DEPRECATED_CODE
-  // Deprecated, use 'span()' instead
-  KOKKOS_INLINE_FUNCTION constexpr size_t capacity() const {
-    return m_map.span();
-  }
-#endif
   KOKKOS_INLINE_FUNCTION bool span_is_contiguous() const {
     return m_map.span_is_contiguous();
   }
+  KOKKOS_INLINE_FUNCTION constexpr bool is_allocated() const {
+    return m_map.data() != nullptr;
+  }
   KOKKOS_INLINE_FUNCTION constexpr pointer_type data() const {
     return m_map.data();
   }
 
-#ifdef KOKKOS_ENABLE_DEPRECATED_CODE
-  // Deprecated, use 'span_is_contigous()' instead
-  KOKKOS_INLINE_FUNCTION constexpr bool is_contiguous() const {
-    return m_map.span_is_contiguous();
-  }
-  // Deprecated, use 'data()' instead
-  KOKKOS_INLINE_FUNCTION constexpr pointer_type ptr_on_device() const {
-    return m_map.data();
-  }
-#endif
-
   //----------------------------------------
   // Allow specializations to query their specialized map
 
-#ifdef KOKKOS_ENABLE_DEPRECATED_CODE
-  KOKKOS_INLINE_FUNCTION
-  const Kokkos::Impl::ViewMapping<traits, typename traits::specialize>&
-  implementation_map() const {
-    return m_map;
-  }
-#endif
   KOKKOS_INLINE_FUNCTION
   const Kokkos::Impl::ViewMapping<traits, typename traits::specialize>&
   impl_map() const {
@@ -1099,7 +771,7 @@
   }
   KOKKOS_INLINE_FUNCTION
   const Kokkos::Impl::SharedAllocationTracker& impl_track() const {
-    return m_track;
+    return m_track.m_tracker;
   }
   //----------------------------------------
 
@@ -1151,315 +823,6 @@
 #endif
 
  public:
-#ifdef KOKKOS_ENABLE_DEPRECATED_CODE
-  template <class... Args>
-  KOKKOS_FORCEINLINE_FUNCTION
-      typename std::enable_if<(Kokkos::Impl::are_integral<Args...>::value &&
-                               (0 == Rank)),
-                              reference_type>::type
-      operator()(Args... args) const {
-    KOKKOS_IMPL_VIEW_OPERATOR_VERIFY((m_track, m_map, args...))
-    return m_map.reference();
-  }
-
-  template <typename I0, class... Args>
-  KOKKOS_FORCEINLINE_FUNCTION
-      typename std::enable_if<(Kokkos::Impl::are_integral<I0, Args...>::value &&
-                               (1 == Rank) && !is_default_map),
-                              reference_type>::type
-      operator()(const I0& i0, Args... args) const {
-    KOKKOS_IMPL_VIEW_OPERATOR_VERIFY((m_track, m_map, i0, args...))
-    return m_map.reference(i0);
-  }
-
-  template <typename I0, class... Args>
-  KOKKOS_FORCEINLINE_FUNCTION
-      typename std::enable_if<(Kokkos::Impl::are_integral<I0, Args...>::value &&
-                               (1 == Rank) && is_default_map &&
-                               !is_layout_stride),
-                              reference_type>::type
-      operator()(const I0& i0, Args... args) const {
-    KOKKOS_IMPL_VIEW_OPERATOR_VERIFY((m_track, m_map, i0, args...))
-    return m_map.m_impl_handle[i0];
-  }
-
-  template <typename I0, class... Args>
-  KOKKOS_FORCEINLINE_FUNCTION
-      typename std::enable_if<(Kokkos::Impl::are_integral<I0, Args...>::value &&
-                               (1 == Rank) && is_default_map &&
-                               is_layout_stride),
-                              reference_type>::type
-      operator()(const I0& i0, Args... args) const {
-    KOKKOS_IMPL_VIEW_OPERATOR_VERIFY((m_track, m_map, i0, args...))
-    return m_map.m_impl_handle[m_map.m_impl_offset.m_stride.S0 * i0];
-  }
-
-  //------------------------------
-  // Rank 1 operator[]
-
-  template <typename I0>
-  KOKKOS_FORCEINLINE_FUNCTION
-      typename std::enable_if<(Kokkos::Impl::are_integral<I0>::value &&
-                               (1 == Rank) && !is_default_map),
-                              reference_type>::type
-      operator[](const I0& i0) const {
-    KOKKOS_IMPL_VIEW_OPERATOR_VERIFY((m_track, m_map, i0))
-    return m_map.reference(i0);
-  }
-
-  template <typename I0>
-  KOKKOS_FORCEINLINE_FUNCTION
-      typename std::enable_if<(Kokkos::Impl::are_integral<I0>::value &&
-                               (1 == Rank) && is_default_map &&
-                               !is_layout_stride),
-                              reference_type>::type
-      operator[](const I0& i0) const {
-    KOKKOS_IMPL_VIEW_OPERATOR_VERIFY((m_track, m_map, i0))
-    return m_map.m_impl_handle[i0];
-  }
-
-  template <typename I0>
-  KOKKOS_FORCEINLINE_FUNCTION
-      typename std::enable_if<(Kokkos::Impl::are_integral<I0>::value &&
-                               (1 == Rank) && is_default_map &&
-                               is_layout_stride),
-                              reference_type>::type
-      operator[](const I0& i0) const {
-    KOKKOS_IMPL_VIEW_OPERATOR_VERIFY((m_track, m_map, i0))
-    return m_map.m_impl_handle[m_map.m_impl_offset.m_stride.S0 * i0];
-  }
-
-  template <typename I0, typename I1, class... Args>
-  KOKKOS_FORCEINLINE_FUNCTION typename std::enable_if<
-      (Kokkos::Impl::are_integral<I0, I1, Args...>::value && (2 == Rank) &&
-       !is_default_map),
-      reference_type>::type
-  operator()(const I0& i0, const I1& i1, Args... args) const {
-    KOKKOS_IMPL_VIEW_OPERATOR_VERIFY((m_track, m_map, i0, i1, args...))
-    return m_map.reference(i0, i1);
-  }
-
-  template <typename I0, typename I1, class... Args>
-  KOKKOS_FORCEINLINE_FUNCTION typename std::enable_if<
-      (Kokkos::Impl::are_integral<I0, I1, Args...>::value && (2 == Rank) &&
-       is_default_map && is_layout_left && (traits::rank_dynamic == 0)),
-      reference_type>::type
-  operator()(const I0& i0, const I1& i1, Args... args) const {
-    KOKKOS_IMPL_VIEW_OPERATOR_VERIFY((m_track, m_map, i0, i1, args...))
-    return m_map.m_impl_handle[i0 + m_map.m_impl_offset.m_dim.N0 * i1];
-  }
-
-  template <typename I0, typename I1, class... Args>
-  KOKKOS_FORCEINLINE_FUNCTION typename std::enable_if<
-      (Kokkos::Impl::are_integral<I0, I1, Args...>::value && (2 == Rank) &&
-       is_default_map && is_layout_left && (traits::rank_dynamic != 0)),
-      reference_type>::type
-  operator()(const I0& i0, const I1& i1, Args... args) const {
-    KOKKOS_IMPL_VIEW_OPERATOR_VERIFY((m_track, m_map, i0, i1, args...))
-    return m_map.m_impl_handle[i0 + m_map.m_impl_offset.m_stride * i1];
-  }
-
-  template <typename I0, typename I1, class... Args>
-  KOKKOS_FORCEINLINE_FUNCTION typename std::enable_if<
-      (Kokkos::Impl::are_integral<I0, I1, Args...>::value && (2 == Rank) &&
-       is_default_map && is_layout_right && (traits::rank_dynamic == 0)),
-      reference_type>::type
-  operator()(const I0& i0, const I1& i1, Args... args) const {
-    KOKKOS_IMPL_VIEW_OPERATOR_VERIFY((m_track, m_map, i0, i1, args...))
-    return m_map.m_impl_handle[i1 + m_map.m_impl_offset.m_dim.N1 * i0];
-  }
-
-  template <typename I0, typename I1, class... Args>
-  KOKKOS_FORCEINLINE_FUNCTION typename std::enable_if<
-      (Kokkos::Impl::are_integral<I0, I1, Args...>::value && (2 == Rank) &&
-       is_default_map && is_layout_right && (traits::rank_dynamic != 0)),
-      reference_type>::type
-  operator()(const I0& i0, const I1& i1, Args... args) const {
-    KOKKOS_IMPL_VIEW_OPERATOR_VERIFY((m_track, m_map, i0, i1, args...))
-    return m_map.m_impl_handle[i1 + m_map.m_impl_offset.m_stride * i0];
-  }
-
-  template <typename I0, typename I1, class... Args>
-  KOKKOS_FORCEINLINE_FUNCTION typename std::enable_if<
-      (Kokkos::Impl::are_integral<I0, I1, Args...>::value && (2 == Rank) &&
-       is_default_map && is_layout_stride),
-      reference_type>::type
-  operator()(const I0& i0, const I1& i1, Args... args) const {
-    KOKKOS_IMPL_VIEW_OPERATOR_VERIFY((m_track, m_map, i0, i1, args...))
-    return m_map.m_impl_handle[i0 * m_map.m_impl_offset.m_stride.S0 +
-                               i1 * m_map.m_impl_offset.m_stride.S1];
-  }
-
-  //------------------------------
-  // Rank 3
-
-  template <typename I0, typename I1, typename I2, class... Args>
-  KOKKOS_FORCEINLINE_FUNCTION typename std::enable_if<
-      (Kokkos::Impl::are_integral<I0, I1, I2, Args...>::value && (3 == Rank) &&
-       is_default_map),
-      reference_type>::type
-  operator()(const I0& i0, const I1& i1, const I2& i2, Args... args) const {
-    KOKKOS_IMPL_VIEW_OPERATOR_VERIFY((m_track, m_map, i0, i1, i2, args...))
-    return m_map.m_impl_handle[m_map.m_impl_offset(i0, i1, i2)];
-  }
-
-  template <typename I0, typename I1, typename I2, class... Args>
-  KOKKOS_FORCEINLINE_FUNCTION typename std::enable_if<
-      (Kokkos::Impl::are_integral<I0, I1, I2, Args...>::value && (3 == Rank) &&
-       !is_default_map),
-      reference_type>::type
-  operator()(const I0& i0, const I1& i1, const I2& i2, Args... args) const {
-    KOKKOS_IMPL_VIEW_OPERATOR_VERIFY((m_track, m_map, i0, i1, i2, args...))
-    return m_map.reference(i0, i1, i2);
-  }
-
-  //------------------------------
-  // Rank 4
-
-  template <typename I0, typename I1, typename I2, typename I3, class... Args>
-  KOKKOS_FORCEINLINE_FUNCTION typename std::enable_if<
-      (Kokkos::Impl::are_integral<I0, I1, I2, I3, Args...>::value &&
-       (4 == Rank) && is_default_map),
-      reference_type>::type
-  operator()(const I0& i0, const I1& i1, const I2& i2, const I3& i3,
-             Args... args) const {
-    KOKKOS_IMPL_VIEW_OPERATOR_VERIFY((m_track, m_map, i0, i1, i2, i3, args...))
-    return m_map.m_impl_handle[m_map.m_impl_offset(i0, i1, i2, i3)];
-  }
-
-  template <typename I0, typename I1, typename I2, typename I3, class... Args>
-  KOKKOS_FORCEINLINE_FUNCTION typename std::enable_if<
-      (Kokkos::Impl::are_integral<I0, I1, I2, I3, Args...>::value &&
-       (4 == Rank) && !is_default_map),
-      reference_type>::type
-  operator()(const I0& i0, const I1& i1, const I2& i2, const I3& i3,
-             Args... args) const {
-    KOKKOS_IMPL_VIEW_OPERATOR_VERIFY((m_track, m_map, i0, i1, i2, i3, args...))
-    return m_map.reference(i0, i1, i2, i3);
-  }
-
-  //------------------------------
-  // Rank 5
-
-  template <typename I0, typename I1, typename I2, typename I3, typename I4,
-            class... Args>
-  KOKKOS_FORCEINLINE_FUNCTION typename std::enable_if<
-      (Kokkos::Impl::are_integral<I0, I1, I2, I3, I4, Args...>::value &&
-       (5 == Rank) && is_default_map),
-      reference_type>::type
-  operator()(const I0& i0, const I1& i1, const I2& i2, const I3& i3,
-             const I4& i4, Args... args) const {
-    KOKKOS_IMPL_VIEW_OPERATOR_VERIFY(
-        (m_track, m_map, i0, i1, i2, i3, i4, args...))
-    return m_map.m_impl_handle[m_map.m_impl_offset(i0, i1, i2, i3, i4)];
-  }
-
-  template <typename I0, typename I1, typename I2, typename I3, typename I4,
-            class... Args>
-  KOKKOS_FORCEINLINE_FUNCTION typename std::enable_if<
-      (Kokkos::Impl::are_integral<I0, I1, I2, I3, I4, Args...>::value &&
-       (5 == Rank) && !is_default_map),
-      reference_type>::type
-  operator()(const I0& i0, const I1& i1, const I2& i2, const I3& i3,
-             const I4& i4, Args... args) const {
-    KOKKOS_IMPL_VIEW_OPERATOR_VERIFY(
-        (m_track, m_map, i0, i1, i2, i3, i4, args...))
-    return m_map.reference(i0, i1, i2, i3, i4);
-  }
-
-  //------------------------------
-  // Rank 6
-
-  template <typename I0, typename I1, typename I2, typename I3, typename I4,
-            typename I5, class... Args>
-  KOKKOS_FORCEINLINE_FUNCTION typename std::enable_if<
-      (Kokkos::Impl::are_integral<I0, I1, I2, I3, I4, I5, Args...>::value &&
-       (6 == Rank) && is_default_map),
-      reference_type>::type
-  operator()(const I0& i0, const I1& i1, const I2& i2, const I3& i3,
-             const I4& i4, const I5& i5, Args... args) const {
-    KOKKOS_IMPL_VIEW_OPERATOR_VERIFY(
-        (m_track, m_map, i0, i1, i2, i3, i4, i5, args...))
-    return m_map.m_impl_handle[m_map.m_impl_offset(i0, i1, i2, i3, i4, i5)];
-  }
-
-  template <typename I0, typename I1, typename I2, typename I3, typename I4,
-            typename I5, class... Args>
-  KOKKOS_FORCEINLINE_FUNCTION typename std::enable_if<
-      (Kokkos::Impl::are_integral<I0, I1, I2, I3, I4, I5, Args...>::value &&
-       (6 == Rank) && !is_default_map),
-      reference_type>::type
-  operator()(const I0& i0, const I1& i1, const I2& i2, const I3& i3,
-             const I4& i4, const I5& i5, Args... args) const {
-    KOKKOS_IMPL_VIEW_OPERATOR_VERIFY(
-        (m_track, m_map, i0, i1, i2, i3, i4, i5, args...))
-    return m_map.reference(i0, i1, i2, i3, i4, i5);
-  }
-
-  //------------------------------
-  // Rank 7
-
-  template <typename I0, typename I1, typename I2, typename I3, typename I4,
-            typename I5, typename I6, class... Args>
-  KOKKOS_FORCEINLINE_FUNCTION typename std::enable_if<
-      (Kokkos::Impl::are_integral<I0, I1, I2, I3, I4, I5, I6, Args...>::value &&
-       (7 == Rank) && is_default_map),
-      reference_type>::type
-  operator()(const I0& i0, const I1& i1, const I2& i2, const I3& i3,
-             const I4& i4, const I5& i5, const I6& i6, Args... args) const {
-    KOKKOS_IMPL_VIEW_OPERATOR_VERIFY(
-        (m_track, m_map, i0, i1, i2, i3, i4, i5, i6, args...))
-    return m_map.m_impl_handle[m_map.m_impl_offset(i0, i1, i2, i3, i4, i5, i6)];
-  }
-
-  template <typename I0, typename I1, typename I2, typename I3, typename I4,
-            typename I5, typename I6, class... Args>
-  KOKKOS_FORCEINLINE_FUNCTION typename std::enable_if<
-      (Kokkos::Impl::are_integral<I0, I1, I2, I3, I4, I5, I6, Args...>::value &&
-       (7 == Rank) && !is_default_map),
-      reference_type>::type
-  operator()(const I0& i0, const I1& i1, const I2& i2, const I3& i3,
-             const I4& i4, const I5& i5, const I6& i6, Args... args) const {
-    KOKKOS_IMPL_VIEW_OPERATOR_VERIFY(
-        (m_track, m_map, i0, i1, i2, i3, i4, i5, i6, args...))
-    return m_map.reference(i0, i1, i2, i3, i4, i5, i6);
-  }
-
-  //------------------------------
-  // Rank 8
-
-  template <typename I0, typename I1, typename I2, typename I3, typename I4,
-            typename I5, typename I6, typename I7, class... Args>
-  KOKKOS_FORCEINLINE_FUNCTION typename std::enable_if<
-      (Kokkos::Impl::are_integral<I0, I1, I2, I3, I4, I5, I6, I7,
-                                  Args...>::value &&
-       (8 == Rank) && is_default_map),
-      reference_type>::type
-  operator()(const I0& i0, const I1& i1, const I2& i2, const I3& i3,
-             const I4& i4, const I5& i5, const I6& i6, const I7& i7,
-             Args... args) const {
-    KOKKOS_IMPL_VIEW_OPERATOR_VERIFY(
-        (m_track, m_map, i0, i1, i2, i3, i4, i5, i6, i7, args...))
-    return m_map
-        .m_impl_handle[m_map.m_impl_offset(i0, i1, i2, i3, i4, i5, i6, i7)];
-  }
-
-  template <typename I0, typename I1, typename I2, typename I3, typename I4,
-            typename I5, typename I6, typename I7, class... Args>
-  KOKKOS_FORCEINLINE_FUNCTION typename std::enable_if<
-      (Kokkos::Impl::are_integral<I0, I1, I2, I3, I4, I5, I6, I7,
-                                  Args...>::value &&
-       (8 == Rank) && !is_default_map),
-      reference_type>::type
-  operator()(const I0& i0, const I1& i1, const I2& i2, const I3& i3,
-             const I4& i4, const I5& i5, const I6& i6, const I7& i7,
-             Args... args) const {
-    KOKKOS_IMPL_VIEW_OPERATOR_VERIFY(
-        (m_track, m_map, i0, i1, i2, i3, i4, i5, i6, i7, args...))
-    return m_map.reference(i0, i1, i2, i3, i4, i5, i6, i7);
-  }
-
-#else
   //------------------------------
   // Rank 0 operator()
 
@@ -1760,7 +1123,6 @@
     return m_map.reference(i0, i1, i2, i3, i4, i5, i6, i7);
   }
 
-#endif
   template <class... Args>
   KOKKOS_FORCEINLINE_FUNCTION
       typename std::enable_if<(Kokkos::Impl::are_integral<Args...>::value &&
@@ -1862,633 +1224,6 @@
     return m_map.m_impl_handle[i1 + m_map.m_impl_offset.m_stride * i0];
   }
 
-=======
-  using array_type =
-      View<typename traits::scalar_array_type, typename traits::array_layout,
-           typename traits::device_type, typename traits::memory_traits>;
-
-  /** \brief  Compatible view of const data type */
-  using const_type =
-      View<typename traits::const_data_type, typename traits::array_layout,
-           typename traits::device_type, typename traits::memory_traits>;
-
-  /** \brief  Compatible view of non-const data type */
-  using non_const_type =
-      View<typename traits::non_const_data_type, typename traits::array_layout,
-           typename traits::device_type, typename traits::memory_traits>;
-
-  /** \brief  Compatible HostMirror view */
-  using HostMirror =
-      View<typename traits::non_const_data_type, typename traits::array_layout,
-           Device<DefaultHostExecutionSpace,
-                  typename traits::host_mirror_space::memory_space>>;
-
-  /** \brief  Compatible HostMirror view */
-  using host_mirror_type =
-      View<typename traits::non_const_data_type, typename traits::array_layout,
-           typename traits::host_mirror_space>;
-
-  /** \brief Unified types */
-  using uniform_type = typename Impl::ViewUniformType<View, 0>::type;
-  using uniform_const_type =
-      typename Impl::ViewUniformType<View, 0>::const_type;
-  using uniform_runtime_type =
-      typename Impl::ViewUniformType<View, 0>::runtime_type;
-  using uniform_runtime_const_type =
-      typename Impl::ViewUniformType<View, 0>::runtime_const_type;
-  using uniform_nomemspace_type =
-      typename Impl::ViewUniformType<View, 0>::nomemspace_type;
-  using uniform_const_nomemspace_type =
-      typename Impl::ViewUniformType<View, 0>::const_nomemspace_type;
-  using uniform_runtime_nomemspace_type =
-      typename Impl::ViewUniformType<View, 0>::runtime_nomemspace_type;
-  using uniform_runtime_const_nomemspace_type =
-      typename Impl::ViewUniformType<View, 0>::runtime_const_nomemspace_type;
-
-  //----------------------------------------
-  // Domain rank and extents
-
-  enum { Rank = map_type::Rank };
-
-  /** \brief rank() to be implemented
-   */
-  // KOKKOS_INLINE_FUNCTION
-  // static
-  // constexpr unsigned rank() { return map_type::Rank; }
-
-  template <typename iType>
-  KOKKOS_INLINE_FUNCTION constexpr
-      typename std::enable_if<std::is_integral<iType>::value, size_t>::type
-      extent(const iType& r) const noexcept {
-    return m_map.extent(r);
-  }
-
-  static KOKKOS_INLINE_FUNCTION constexpr size_t static_extent(
-      const unsigned r) noexcept {
-    return map_type::static_extent(r);
-  }
-
-  template <typename iType>
-  KOKKOS_INLINE_FUNCTION constexpr
-      typename std::enable_if<std::is_integral<iType>::value, int>::type
-      extent_int(const iType& r) const noexcept {
-    return static_cast<int>(m_map.extent(r));
-  }
-
-  KOKKOS_INLINE_FUNCTION constexpr typename traits::array_layout layout()
-      const {
-    return m_map.layout();
-  }
-
-  //----------------------------------------
-  /*  Deprecate all 'dimension' functions in favor of
-   *  ISO/C++ vocabulary 'extent'.
-   */
-
-  KOKKOS_INLINE_FUNCTION constexpr size_t size() const {
-    return m_map.dimension_0() * m_map.dimension_1() * m_map.dimension_2() *
-           m_map.dimension_3() * m_map.dimension_4() * m_map.dimension_5() *
-           m_map.dimension_6() * m_map.dimension_7();
-  }
-
-  KOKKOS_INLINE_FUNCTION constexpr size_t stride_0() const {
-    return m_map.stride_0();
-  }
-  KOKKOS_INLINE_FUNCTION constexpr size_t stride_1() const {
-    return m_map.stride_1();
-  }
-  KOKKOS_INLINE_FUNCTION constexpr size_t stride_2() const {
-    return m_map.stride_2();
-  }
-  KOKKOS_INLINE_FUNCTION constexpr size_t stride_3() const {
-    return m_map.stride_3();
-  }
-  KOKKOS_INLINE_FUNCTION constexpr size_t stride_4() const {
-    return m_map.stride_4();
-  }
-  KOKKOS_INLINE_FUNCTION constexpr size_t stride_5() const {
-    return m_map.stride_5();
-  }
-  KOKKOS_INLINE_FUNCTION constexpr size_t stride_6() const {
-    return m_map.stride_6();
-  }
-  KOKKOS_INLINE_FUNCTION constexpr size_t stride_7() const {
-    return m_map.stride_7();
-  }
-
-  template <typename iType>
-  KOKKOS_INLINE_FUNCTION constexpr
-      typename std::enable_if<std::is_integral<iType>::value, size_t>::type
-      stride(iType r) const {
-    return (
-        r == 0
-            ? m_map.stride_0()
-            : (r == 1
-                   ? m_map.stride_1()
-                   : (r == 2
-                          ? m_map.stride_2()
-                          : (r == 3
-                                 ? m_map.stride_3()
-                                 : (r == 4
-                                        ? m_map.stride_4()
-                                        : (r == 5
-                                               ? m_map.stride_5()
-                                               : (r == 6
-                                                      ? m_map.stride_6()
-                                                      : m_map.stride_7())))))));
-  }
-
-  template <typename iType>
-  KOKKOS_INLINE_FUNCTION void stride(iType* const s) const {
-    m_map.stride(s);
-  }
-
-  //----------------------------------------
-  // Range span is the span which contains all members.
-
-  using reference_type = typename map_type::reference_type;
-  using pointer_type   = typename map_type::pointer_type;
-
-  enum {
-    reference_type_is_lvalue_reference =
-        std::is_lvalue_reference<reference_type>::value
-  };
-
-  KOKKOS_INLINE_FUNCTION constexpr size_t span() const { return m_map.span(); }
-  KOKKOS_INLINE_FUNCTION bool span_is_contiguous() const {
-    return m_map.span_is_contiguous();
-  }
-  KOKKOS_INLINE_FUNCTION constexpr bool is_allocated() const {
-    return m_map.data() != nullptr;
-  }
-  KOKKOS_INLINE_FUNCTION constexpr pointer_type data() const {
-    return m_map.data();
-  }
-
-  //----------------------------------------
-  // Allow specializations to query their specialized map
-
-  KOKKOS_INLINE_FUNCTION
-  const Kokkos::Impl::ViewMapping<traits, typename traits::specialize>&
-  impl_map() const {
-    return m_map;
-  }
-  KOKKOS_INLINE_FUNCTION
-  const Kokkos::Impl::SharedAllocationTracker& impl_track() const {
-    return m_track.m_tracker;
-  }
-  //----------------------------------------
-
- private:
-  static constexpr bool is_layout_left =
-      std::is_same<typename traits::array_layout, Kokkos::LayoutLeft>::value;
-
-  static constexpr bool is_layout_right =
-      std::is_same<typename traits::array_layout, Kokkos::LayoutRight>::value;
-
-  static constexpr bool is_layout_stride =
-      std::is_same<typename traits::array_layout, Kokkos::LayoutStride>::value;
-
-  static constexpr bool is_default_map =
-      std::is_same<typename traits::specialize, void>::value &&
-      (is_layout_left || is_layout_right || is_layout_stride);
-
-  template <class Space, bool = Kokkos::Impl::MemorySpaceAccess<
-                             Space, typename traits::memory_space>::accessible>
-  struct verify_space {
-    KOKKOS_FORCEINLINE_FUNCTION static void check() {}
-  };
-
-  template <class Space>
-  struct verify_space<Space, false> {
-    KOKKOS_FORCEINLINE_FUNCTION static void check() {
-      Kokkos::abort(
-          "Kokkos::View ERROR: attempt to access inaccessible memory space");
-    };
-  };
-
-#if defined(KOKKOS_ENABLE_DEBUG_BOUNDS_CHECK)
-
-#define KOKKOS_IMPL_SINK(ARG) ARG
-
-#define KOKKOS_IMPL_VIEW_OPERATOR_VERIFY(ARG)             \
-  View::template verify_space<                            \
-      Kokkos::Impl::ActiveExecutionMemorySpace>::check(); \
-  Kokkos::Impl::view_verify_operator_bounds<typename traits::memory_space> ARG;
-
-#else
-
-#define KOKKOS_IMPL_SINK(ARG)
-
-#define KOKKOS_IMPL_VIEW_OPERATOR_VERIFY(ARG) \
-  View::template verify_space<                \
-      Kokkos::Impl::ActiveExecutionMemorySpace>::check();
-
-#endif
-
- public:
-  //------------------------------
-  // Rank 0 operator()
-
-  KOKKOS_FORCEINLINE_FUNCTION
-  reference_type operator()() const { return m_map.reference(); }
-  //------------------------------
-  // Rank 1 operator()
-
-  template <typename I0>
-  KOKKOS_FORCEINLINE_FUNCTION
-      typename std::enable_if<(Kokkos::Impl::are_integral<I0>::value &&
-                               (1 == Rank) && !is_default_map),
-                              reference_type>::type
-      operator()(const I0& i0) const {
-    KOKKOS_IMPL_VIEW_OPERATOR_VERIFY((m_track, m_map, i0))
-    return m_map.reference(i0);
-  }
-
-  template <typename I0>
-  KOKKOS_FORCEINLINE_FUNCTION
-      typename std::enable_if<(Kokkos::Impl::are_integral<I0>::value &&
-                               (1 == Rank) && is_default_map &&
-                               !is_layout_stride),
-                              reference_type>::type
-      operator()(const I0& i0) const {
-    KOKKOS_IMPL_VIEW_OPERATOR_VERIFY((m_track, m_map, i0))
-    return m_map.m_impl_handle[i0];
-  }
-
-  template <typename I0>
-  KOKKOS_FORCEINLINE_FUNCTION
-      typename std::enable_if<(Kokkos::Impl::are_integral<I0>::value &&
-                               (1 == Rank) && is_default_map &&
-                               is_layout_stride),
-                              reference_type>::type
-      operator()(const I0& i0) const {
-    KOKKOS_IMPL_VIEW_OPERATOR_VERIFY((m_track, m_map, i0))
-    return m_map.m_impl_handle[m_map.m_impl_offset.m_stride.S0 * i0];
-  }
-  //------------------------------
-  // Rank 1 operator[]
-
-  template <typename I0>
-  KOKKOS_FORCEINLINE_FUNCTION
-      typename std::enable_if<(Kokkos::Impl::are_integral<I0>::value &&
-                               (1 == Rank) && !is_default_map),
-                              reference_type>::type
-      operator[](const I0& i0) const {
-    KOKKOS_IMPL_VIEW_OPERATOR_VERIFY((m_track, m_map, i0))
-    return m_map.reference(i0);
-  }
-
-  template <typename I0>
-  KOKKOS_FORCEINLINE_FUNCTION
-      typename std::enable_if<(Kokkos::Impl::are_integral<I0>::value &&
-                               (1 == Rank) && is_default_map &&
-                               !is_layout_stride),
-                              reference_type>::type
-      operator[](const I0& i0) const {
-    KOKKOS_IMPL_VIEW_OPERATOR_VERIFY((m_track, m_map, i0))
-    return m_map.m_impl_handle[i0];
-  }
-
-  template <typename I0>
-  KOKKOS_FORCEINLINE_FUNCTION
-      typename std::enable_if<(Kokkos::Impl::are_integral<I0>::value &&
-                               (1 == Rank) && is_default_map &&
-                               is_layout_stride),
-                              reference_type>::type
-      operator[](const I0& i0) const {
-    KOKKOS_IMPL_VIEW_OPERATOR_VERIFY((m_track, m_map, i0))
-    return m_map.m_impl_handle[m_map.m_impl_offset.m_stride.S0 * i0];
-  }
-
-  //------------------------------
-  // Rank 2
-
-  template <typename I0, typename I1>
-  KOKKOS_FORCEINLINE_FUNCTION
-      typename std::enable_if<(Kokkos::Impl::are_integral<I0, I1>::value &&
-                               (2 == Rank) && !is_default_map),
-                              reference_type>::type
-      operator()(const I0& i0, const I1& i1) const {
-    KOKKOS_IMPL_VIEW_OPERATOR_VERIFY((m_track, m_map, i0, i1))
-    return m_map.reference(i0, i1);
-  }
-
-  template <typename I0, typename I1>
-  KOKKOS_FORCEINLINE_FUNCTION
-      typename std::enable_if<(Kokkos::Impl::are_integral<I0, I1>::value &&
-                               (2 == Rank) && is_default_map &&
-                               is_layout_left && (traits::rank_dynamic == 0)),
-                              reference_type>::type
-      operator()(const I0& i0, const I1& i1) const {
-    KOKKOS_IMPL_VIEW_OPERATOR_VERIFY((m_track, m_map, i0, i1))
-    return m_map.m_impl_handle[i0 + m_map.m_impl_offset.m_dim.N0 * i1];
-  }
-
-  template <typename I0, typename I1>
-  KOKKOS_FORCEINLINE_FUNCTION
-      typename std::enable_if<(Kokkos::Impl::are_integral<I0, I1>::value &&
-                               (2 == Rank) && is_default_map &&
-                               is_layout_left && (traits::rank_dynamic != 0)),
-                              reference_type>::type
-      operator()(const I0& i0, const I1& i1) const {
-    KOKKOS_IMPL_VIEW_OPERATOR_VERIFY((m_track, m_map, i0, i1))
-    return m_map.m_impl_handle[i0 + m_map.m_impl_offset.m_stride * i1];
-  }
-
-  template <typename I0, typename I1>
-  KOKKOS_FORCEINLINE_FUNCTION
-      typename std::enable_if<(Kokkos::Impl::are_integral<I0, I1>::value &&
-                               (2 == Rank) && is_default_map &&
-                               is_layout_right && (traits::rank_dynamic == 0)),
-                              reference_type>::type
-      operator()(const I0& i0, const I1& i1) const {
-    KOKKOS_IMPL_VIEW_OPERATOR_VERIFY((m_track, m_map, i0, i1))
-    return m_map.m_impl_handle[i1 + m_map.m_impl_offset.m_dim.N1 * i0];
-  }
-
-  template <typename I0, typename I1>
-  KOKKOS_FORCEINLINE_FUNCTION
-      typename std::enable_if<(Kokkos::Impl::are_integral<I0, I1>::value &&
-                               (2 == Rank) && is_default_map &&
-                               is_layout_right && (traits::rank_dynamic != 0)),
-                              reference_type>::type
-      operator()(const I0& i0, const I1& i1) const {
-    KOKKOS_IMPL_VIEW_OPERATOR_VERIFY((m_track, m_map, i0, i1))
-    return m_map.m_impl_handle[i1 + m_map.m_impl_offset.m_stride * i0];
-  }
-
-  template <typename I0, typename I1>
-  KOKKOS_FORCEINLINE_FUNCTION
-      typename std::enable_if<(Kokkos::Impl::are_integral<I0, I1>::value &&
-                               (2 == Rank) && is_default_map &&
-                               is_layout_stride),
-                              reference_type>::type
-      operator()(const I0& i0, const I1& i1) const {
-    KOKKOS_IMPL_VIEW_OPERATOR_VERIFY((m_track, m_map, i0, i1))
-    return m_map.m_impl_handle[i0 * m_map.m_impl_offset.m_stride.S0 +
-                               i1 * m_map.m_impl_offset.m_stride.S1];
-  }
-
-  //------------------------------
-  // Rank 3
-
-  template <typename I0, typename I1, typename I2>
-  KOKKOS_FORCEINLINE_FUNCTION
-      typename std::enable_if<(Kokkos::Impl::are_integral<I0, I1, I2>::value &&
-                               (3 == Rank) && is_default_map),
-                              reference_type>::type
-      operator()(const I0& i0, const I1& i1, const I2& i2) const {
-    KOKKOS_IMPL_VIEW_OPERATOR_VERIFY((m_track, m_map, i0, i1, i2))
-    return m_map.m_impl_handle[m_map.m_impl_offset(i0, i1, i2)];
-  }
-
-  template <typename I0, typename I1, typename I2>
-  KOKKOS_FORCEINLINE_FUNCTION
-      typename std::enable_if<(Kokkos::Impl::are_integral<I0, I1, I2>::value &&
-                               (3 == Rank) && !is_default_map),
-                              reference_type>::type
-      operator()(const I0& i0, const I1& i1, const I2& i2) const {
-    KOKKOS_IMPL_VIEW_OPERATOR_VERIFY((m_track, m_map, i0, i1, i2))
-    return m_map.reference(i0, i1, i2);
-  }
-
-  //------------------------------
-  // Rank 4
-
-  template <typename I0, typename I1, typename I2, typename I3>
-  KOKKOS_FORCEINLINE_FUNCTION typename std::enable_if<
-      (Kokkos::Impl::are_integral<I0, I1, I2, I3>::value && (4 == Rank) &&
-       is_default_map),
-      reference_type>::type
-  operator()(const I0& i0, const I1& i1, const I2& i2, const I3& i3) const {
-    KOKKOS_IMPL_VIEW_OPERATOR_VERIFY((m_track, m_map, i0, i1, i2, i3))
-    return m_map.m_impl_handle[m_map.m_impl_offset(i0, i1, i2, i3)];
-  }
-
-  template <typename I0, typename I1, typename I2, typename I3>
-  KOKKOS_FORCEINLINE_FUNCTION typename std::enable_if<
-      (Kokkos::Impl::are_integral<I0, I1, I2, I3>::value && (4 == Rank) &&
-       !is_default_map),
-      reference_type>::type
-  operator()(const I0& i0, const I1& i1, const I2& i2, const I3& i3) const {
-    KOKKOS_IMPL_VIEW_OPERATOR_VERIFY((m_track, m_map, i0, i1, i2, i3))
-    return m_map.reference(i0, i1, i2, i3);
-  }
-
-  //------------------------------
-  // Rank 5
-
-  template <typename I0, typename I1, typename I2, typename I3, typename I4>
-  KOKKOS_FORCEINLINE_FUNCTION typename std::enable_if<
-      (Kokkos::Impl::are_integral<I0, I1, I2, I3, I4>::value && (5 == Rank) &&
-       is_default_map),
-      reference_type>::type
-  operator()(const I0& i0, const I1& i1, const I2& i2, const I3& i3,
-             const I4& i4) const {
-    KOKKOS_IMPL_VIEW_OPERATOR_VERIFY((m_track, m_map, i0, i1, i2, i3, i4))
-    return m_map.m_impl_handle[m_map.m_impl_offset(i0, i1, i2, i3, i4)];
-  }
-
-  template <typename I0, typename I1, typename I2, typename I3, typename I4>
-  KOKKOS_FORCEINLINE_FUNCTION typename std::enable_if<
-      (Kokkos::Impl::are_integral<I0, I1, I2, I3, I4>::value && (5 == Rank) &&
-       !is_default_map),
-      reference_type>::type
-  operator()(const I0& i0, const I1& i1, const I2& i2, const I3& i3,
-             const I4& i4) const {
-    KOKKOS_IMPL_VIEW_OPERATOR_VERIFY((m_track, m_map, i0, i1, i2, i3, i4))
-    return m_map.reference(i0, i1, i2, i3, i4);
-  }
-
-  //------------------------------
-  // Rank 6
-
-  template <typename I0, typename I1, typename I2, typename I3, typename I4,
-            typename I5>
-  KOKKOS_FORCEINLINE_FUNCTION typename std::enable_if<
-      (Kokkos::Impl::are_integral<I0, I1, I2, I3, I4, I5>::value &&
-       (6 == Rank) && is_default_map),
-      reference_type>::type
-  operator()(const I0& i0, const I1& i1, const I2& i2, const I3& i3,
-             const I4& i4, const I5& i5) const {
-    KOKKOS_IMPL_VIEW_OPERATOR_VERIFY((m_track, m_map, i0, i1, i2, i3, i4, i5))
-    return m_map.m_impl_handle[m_map.m_impl_offset(i0, i1, i2, i3, i4, i5)];
-  }
-
-  template <typename I0, typename I1, typename I2, typename I3, typename I4,
-            typename I5>
-  KOKKOS_FORCEINLINE_FUNCTION typename std::enable_if<
-      (Kokkos::Impl::are_integral<I0, I1, I2, I3, I4, I5>::value &&
-       (6 == Rank) && !is_default_map),
-      reference_type>::type
-  operator()(const I0& i0, const I1& i1, const I2& i2, const I3& i3,
-             const I4& i4, const I5& i5) const {
-    KOKKOS_IMPL_VIEW_OPERATOR_VERIFY((m_track, m_map, i0, i1, i2, i3, i4, i5))
-    return m_map.reference(i0, i1, i2, i3, i4, i5);
-  }
-
-  //------------------------------
-  // Rank 7
-
-  template <typename I0, typename I1, typename I2, typename I3, typename I4,
-            typename I5, typename I6>
-  KOKKOS_FORCEINLINE_FUNCTION typename std::enable_if<
-      (Kokkos::Impl::are_integral<I0, I1, I2, I3, I4, I5, I6>::value &&
-       (7 == Rank) && is_default_map),
-      reference_type>::type
-  operator()(const I0& i0, const I1& i1, const I2& i2, const I3& i3,
-             const I4& i4, const I5& i5, const I6& i6) const {
-    KOKKOS_IMPL_VIEW_OPERATOR_VERIFY(
-        (m_track, m_map, i0, i1, i2, i3, i4, i5, i6))
-    return m_map.m_impl_handle[m_map.m_impl_offset(i0, i1, i2, i3, i4, i5, i6)];
-  }
-
-  template <typename I0, typename I1, typename I2, typename I3, typename I4,
-            typename I5, typename I6>
-  KOKKOS_FORCEINLINE_FUNCTION typename std::enable_if<
-      (Kokkos::Impl::are_integral<I0, I1, I2, I3, I4, I5, I6>::value &&
-       (7 == Rank) && !is_default_map),
-      reference_type>::type
-  operator()(const I0& i0, const I1& i1, const I2& i2, const I3& i3,
-             const I4& i4, const I5& i5, const I6& i6) const {
-    KOKKOS_IMPL_VIEW_OPERATOR_VERIFY(
-        (m_track, m_map, i0, i1, i2, i3, i4, i5, i6))
-    return m_map.reference(i0, i1, i2, i3, i4, i5, i6);
-  }
-
-  //------------------------------
-  // Rank 8
-
-  template <typename I0, typename I1, typename I2, typename I3, typename I4,
-            typename I5, typename I6, typename I7>
-  KOKKOS_FORCEINLINE_FUNCTION typename std::enable_if<
-      (Kokkos::Impl::are_integral<I0, I1, I2, I3, I4, I5, I6, I7>::value &&
-       (8 == Rank) && is_default_map),
-      reference_type>::type
-  operator()(const I0& i0, const I1& i1, const I2& i2, const I3& i3,
-             const I4& i4, const I5& i5, const I6& i6, const I7& i7) const {
-    KOKKOS_IMPL_VIEW_OPERATOR_VERIFY(
-        (m_track, m_map, i0, i1, i2, i3, i4, i5, i6, i7))
-    return m_map
-        .m_impl_handle[m_map.m_impl_offset(i0, i1, i2, i3, i4, i5, i6, i7)];
-  }
-
-  template <typename I0, typename I1, typename I2, typename I3, typename I4,
-            typename I5, typename I6, typename I7>
-  KOKKOS_FORCEINLINE_FUNCTION typename std::enable_if<
-      (Kokkos::Impl::are_integral<I0, I1, I2, I3, I4, I5, I6, I7>::value &&
-       (8 == Rank) && !is_default_map),
-      reference_type>::type
-  operator()(const I0& i0, const I1& i1, const I2& i2, const I3& i3,
-             const I4& i4, const I5& i5, const I6& i6, const I7& i7) const {
-    KOKKOS_IMPL_VIEW_OPERATOR_VERIFY(
-        (m_track, m_map, i0, i1, i2, i3, i4, i5, i6, i7))
-    return m_map.reference(i0, i1, i2, i3, i4, i5, i6, i7);
-  }
-
-  template <class... Args>
-  KOKKOS_FORCEINLINE_FUNCTION
-      typename std::enable_if<(Kokkos::Impl::are_integral<Args...>::value &&
-                               (0 == Rank)),
-                              reference_type>::type
-      access(Args... KOKKOS_IMPL_SINK(args)) const {
-    KOKKOS_IMPL_VIEW_OPERATOR_VERIFY(
-        KOKKOS_IMPL_SINK((m_track, m_map, args...)))
-    return m_map.reference();
-  }
-
-  template <typename I0, class... Args>
-  KOKKOS_FORCEINLINE_FUNCTION
-      typename std::enable_if<(Kokkos::Impl::are_integral<I0, Args...>::value &&
-                               (1 == Rank) && !is_default_map),
-                              reference_type>::type
-      access(const I0& i0, Args... KOKKOS_IMPL_SINK(args)) const {
-    KOKKOS_IMPL_VIEW_OPERATOR_VERIFY(
-        KOKKOS_IMPL_SINK((m_track, m_map, i0, args...)))
-    return m_map.reference(i0);
-  }
-
-  template <typename I0, class... Args>
-  KOKKOS_FORCEINLINE_FUNCTION
-      typename std::enable_if<(Kokkos::Impl::are_integral<I0, Args...>::value &&
-                               (1 == Rank) && is_default_map &&
-                               !is_layout_stride),
-                              reference_type>::type
-      access(const I0& i0, Args... KOKKOS_IMPL_SINK(args)) const {
-    KOKKOS_IMPL_VIEW_OPERATOR_VERIFY(
-        KOKKOS_IMPL_SINK((m_track, m_map, i0, args...)))
-    return m_map.m_impl_handle[i0];
-  }
-
-  template <typename I0, class... Args>
-  KOKKOS_FORCEINLINE_FUNCTION
-      typename std::enable_if<(Kokkos::Impl::are_integral<I0, Args...>::value &&
-                               (1 == Rank) && is_default_map &&
-                               is_layout_stride),
-                              reference_type>::type
-      access(const I0& i0, Args... KOKKOS_IMPL_SINK(args)) const {
-    KOKKOS_IMPL_VIEW_OPERATOR_VERIFY(
-        KOKKOS_IMPL_SINK((m_track, m_map, i0, args...)))
-    return m_map.m_impl_handle[m_map.m_impl_offset.m_stride.S0 * i0];
-  }
-
-  template <typename I0, typename I1, class... Args>
-  KOKKOS_FORCEINLINE_FUNCTION typename std::enable_if<
-      (Kokkos::Impl::are_integral<I0, I1, Args...>::value && (2 == Rank) &&
-       !is_default_map),
-      reference_type>::type
-  access(const I0& i0, const I1& i1, Args... KOKKOS_IMPL_SINK(args)) const {
-    KOKKOS_IMPL_VIEW_OPERATOR_VERIFY(
-        KOKKOS_IMPL_SINK((m_track, m_map, i0, i1, args...)))
-    return m_map.reference(i0, i1);
-  }
-
-  template <typename I0, typename I1, class... Args>
-  KOKKOS_FORCEINLINE_FUNCTION typename std::enable_if<
-      (Kokkos::Impl::are_integral<I0, I1, Args...>::value && (2 == Rank) &&
-       is_default_map && is_layout_left && (traits::rank_dynamic == 0)),
-      reference_type>::type
-  access(const I0& i0, const I1& i1, Args... KOKKOS_IMPL_SINK(args)) const {
-    KOKKOS_IMPL_VIEW_OPERATOR_VERIFY(
-        KOKKOS_IMPL_SINK((m_track, m_map, i0, i1, args...)))
-    return m_map.m_impl_handle[i0 + m_map.m_impl_offset.m_dim.N0 * i1];
-  }
-
-  template <typename I0, typename I1, class... Args>
-  KOKKOS_FORCEINLINE_FUNCTION typename std::enable_if<
-      (Kokkos::Impl::are_integral<I0, I1, Args...>::value && (2 == Rank) &&
-       is_default_map && is_layout_left && (traits::rank_dynamic != 0)),
-      reference_type>::type
-  access(const I0& i0, const I1& i1, Args... KOKKOS_IMPL_SINK(args)) const {
-    KOKKOS_IMPL_VIEW_OPERATOR_VERIFY(
-        KOKKOS_IMPL_SINK((m_track, m_map, i0, i1, args...)))
-    return m_map.m_impl_handle[i0 + m_map.m_impl_offset.m_stride * i1];
-  }
-
-  template <typename I0, typename I1, class... Args>
-  KOKKOS_FORCEINLINE_FUNCTION typename std::enable_if<
-      (Kokkos::Impl::are_integral<I0, I1, Args...>::value && (2 == Rank) &&
-       is_default_map && is_layout_right && (traits::rank_dynamic == 0)),
-      reference_type>::type
-  access(const I0& i0, const I1& i1, Args... KOKKOS_IMPL_SINK(args)) const {
-    KOKKOS_IMPL_VIEW_OPERATOR_VERIFY(
-        KOKKOS_IMPL_SINK((m_track, m_map, i0, i1, args...)))
-    return m_map.m_impl_handle[i1 + m_map.m_impl_offset.m_dim.N1 * i0];
-  }
-
-  template <typename I0, typename I1, class... Args>
-  KOKKOS_FORCEINLINE_FUNCTION typename std::enable_if<
-      (Kokkos::Impl::are_integral<I0, I1, Args...>::value && (2 == Rank) &&
-       is_default_map && is_layout_right && (traits::rank_dynamic != 0)),
-      reference_type>::type
-  access(const I0& i0, const I1& i1, Args... KOKKOS_IMPL_SINK(args)) const {
-    KOKKOS_IMPL_VIEW_OPERATOR_VERIFY(
-        KOKKOS_IMPL_SINK((m_track, m_map, i0, i1, args...)))
-    return m_map.m_impl_handle[i1 + m_map.m_impl_offset.m_stride * i0];
-  }
-
->>>>>>> 4103bf6c
   template <typename I0, typename I1, class... Args>
   KOKKOS_FORCEINLINE_FUNCTION typename std::enable_if<
       (Kokkos::Impl::are_integral<I0, I1, Args...>::value && (2 == Rank) &&
@@ -2500,291 +1235,6 @@
     return m_map.m_impl_handle[i0 * m_map.m_impl_offset.m_stride.S0 +
                                i1 * m_map.m_impl_offset.m_stride.S1];
   }
-<<<<<<< HEAD
-
-  //------------------------------
-  // Rank 3
-
-  template <typename I0, typename I1, typename I2, class... Args>
-  KOKKOS_FORCEINLINE_FUNCTION typename std::enable_if<
-      (Kokkos::Impl::are_integral<I0, I1, I2, Args...>::value && (3 == Rank) &&
-       is_default_map),
-      reference_type>::type
-  access(const I0& i0, const I1& i1, const I2& i2,
-         Args... KOKKOS_IMPL_SINK(args)) const {
-    KOKKOS_IMPL_VIEW_OPERATOR_VERIFY(
-        KOKKOS_IMPL_SINK((m_track, m_map, i0, i1, i2, args...)))
-    return m_map.m_impl_handle[m_map.m_impl_offset(i0, i1, i2)];
-  }
-
-  template <typename I0, typename I1, typename I2, class... Args>
-  KOKKOS_FORCEINLINE_FUNCTION typename std::enable_if<
-      (Kokkos::Impl::are_integral<I0, I1, I2, Args...>::value && (3 == Rank) &&
-       !is_default_map),
-      reference_type>::type
-  access(const I0& i0, const I1& i1, const I2& i2,
-         Args... KOKKOS_IMPL_SINK(args)) const {
-    KOKKOS_IMPL_VIEW_OPERATOR_VERIFY(
-        KOKKOS_IMPL_SINK((m_track, m_map, i0, i1, i2, args...)))
-    return m_map.reference(i0, i1, i2);
-  }
-
-  //------------------------------
-  // Rank 4
-
-  template <typename I0, typename I1, typename I2, typename I3, class... Args>
-  KOKKOS_FORCEINLINE_FUNCTION typename std::enable_if<
-      (Kokkos::Impl::are_integral<I0, I1, I2, I3, Args...>::value &&
-       (4 == Rank) && is_default_map),
-      reference_type>::type
-  access(const I0& i0, const I1& i1, const I2& i2, const I3& i3,
-         Args... KOKKOS_IMPL_SINK(args)) const {
-    KOKKOS_IMPL_VIEW_OPERATOR_VERIFY(
-        KOKKOS_IMPL_SINK((m_track, m_map, i0, i1, i2, i3, args...)))
-    return m_map.m_impl_handle[m_map.m_impl_offset(i0, i1, i2, i3)];
-  }
-
-  template <typename I0, typename I1, typename I2, typename I3, class... Args>
-  KOKKOS_FORCEINLINE_FUNCTION typename std::enable_if<
-      (Kokkos::Impl::are_integral<I0, I1, I2, I3, Args...>::value &&
-       (4 == Rank) && !is_default_map),
-      reference_type>::type
-  access(const I0& i0, const I1& i1, const I2& i2, const I3& i3,
-         Args... KOKKOS_IMPL_SINK(args)) const {
-    KOKKOS_IMPL_VIEW_OPERATOR_VERIFY(
-        KOKKOS_IMPL_SINK((m_track, m_map, i0, i1, i2, i3, args...)))
-    return m_map.reference(i0, i1, i2, i3);
-  }
-
-  //------------------------------
-  // Rank 5
-
-  template <typename I0, typename I1, typename I2, typename I3, typename I4,
-            class... Args>
-  KOKKOS_FORCEINLINE_FUNCTION typename std::enable_if<
-      (Kokkos::Impl::are_integral<I0, I1, I2, I3, I4, Args...>::value &&
-       (5 == Rank) && is_default_map),
-      reference_type>::type
-  access(const I0& i0, const I1& i1, const I2& i2, const I3& i3, const I4& i4,
-         Args... KOKKOS_IMPL_SINK(args)) const {
-    KOKKOS_IMPL_VIEW_OPERATOR_VERIFY(
-        KOKKOS_IMPL_SINK((m_track, m_map, i0, i1, i2, i3, i4, args...)))
-    return m_map.m_impl_handle[m_map.m_impl_offset(i0, i1, i2, i3, i4)];
-  }
-
-  template <typename I0, typename I1, typename I2, typename I3, typename I4,
-            class... Args>
-  KOKKOS_FORCEINLINE_FUNCTION typename std::enable_if<
-      (Kokkos::Impl::are_integral<I0, I1, I2, I3, I4, Args...>::value &&
-       (5 == Rank) && !is_default_map),
-      reference_type>::type
-  access(const I0& i0, const I1& i1, const I2& i2, const I3& i3, const I4& i4,
-         Args... KOKKOS_IMPL_SINK(args)) const {
-    KOKKOS_IMPL_VIEW_OPERATOR_VERIFY(
-        KOKKOS_IMPL_SINK((m_track, m_map, i0, i1, i2, i3, i4, args...)))
-    return m_map.reference(i0, i1, i2, i3, i4);
-  }
-
-  //------------------------------
-  // Rank 6
-
-  template <typename I0, typename I1, typename I2, typename I3, typename I4,
-            typename I5, class... Args>
-  KOKKOS_FORCEINLINE_FUNCTION typename std::enable_if<
-      (Kokkos::Impl::are_integral<I0, I1, I2, I3, I4, I5, Args...>::value &&
-       (6 == Rank) && is_default_map),
-      reference_type>::type
-  access(const I0& i0, const I1& i1, const I2& i2, const I3& i3, const I4& i4,
-         const I5& i5, Args... KOKKOS_IMPL_SINK(args)) const {
-    KOKKOS_IMPL_VIEW_OPERATOR_VERIFY(
-        KOKKOS_IMPL_SINK((m_track, m_map, i0, i1, i2, i3, i4, i5, args...)))
-    return m_map.m_impl_handle[m_map.m_impl_offset(i0, i1, i2, i3, i4, i5)];
-  }
-
-  template <typename I0, typename I1, typename I2, typename I3, typename I4,
-            typename I5, class... Args>
-  KOKKOS_FORCEINLINE_FUNCTION typename std::enable_if<
-      (Kokkos::Impl::are_integral<I0, I1, I2, I3, I4, I5, Args...>::value &&
-       (6 == Rank) && !is_default_map),
-      reference_type>::type
-  access(const I0& i0, const I1& i1, const I2& i2, const I3& i3, const I4& i4,
-         const I5& i5, Args... KOKKOS_IMPL_SINK(args)) const {
-    KOKKOS_IMPL_VIEW_OPERATOR_VERIFY(
-        KOKKOS_IMPL_SINK((m_track, m_map, i0, i1, i2, i3, i4, i5, args...)))
-    return m_map.reference(i0, i1, i2, i3, i4, i5);
-  }
-
-  //------------------------------
-  // Rank 7
-
-  template <typename I0, typename I1, typename I2, typename I3, typename I4,
-            typename I5, typename I6, class... Args>
-  KOKKOS_FORCEINLINE_FUNCTION typename std::enable_if<
-      (Kokkos::Impl::are_integral<I0, I1, I2, I3, I4, I5, I6, Args...>::value &&
-       (7 == Rank) && is_default_map),
-      reference_type>::type
-  access(const I0& i0, const I1& i1, const I2& i2, const I3& i3, const I4& i4,
-         const I5& i5, const I6& i6, Args... KOKKOS_IMPL_SINK(args)) const {
-    KOKKOS_IMPL_VIEW_OPERATOR_VERIFY(
-        KOKKOS_IMPL_SINK((m_track, m_map, i0, i1, i2, i3, i4, i5, i6, args...)))
-    return m_map.m_impl_handle[m_map.m_impl_offset(i0, i1, i2, i3, i4, i5, i6)];
-  }
-
-  template <typename I0, typename I1, typename I2, typename I3, typename I4,
-            typename I5, typename I6, class... Args>
-  KOKKOS_FORCEINLINE_FUNCTION typename std::enable_if<
-      (Kokkos::Impl::are_integral<I0, I1, I2, I3, I4, I5, I6, Args...>::value &&
-       (7 == Rank) && !is_default_map),
-      reference_type>::type
-  access(const I0& i0, const I1& i1, const I2& i2, const I3& i3, const I4& i4,
-         const I5& i5, const I6& i6, Args... KOKKOS_IMPL_SINK(args)) const {
-    KOKKOS_IMPL_VIEW_OPERATOR_VERIFY(
-        KOKKOS_IMPL_SINK((m_track, m_map, i0, i1, i2, i3, i4, i5, i6, args...)))
-    return m_map.reference(i0, i1, i2, i3, i4, i5, i6);
-  }
-
-  //------------------------------
-  // Rank 8
-
-  template <typename I0, typename I1, typename I2, typename I3, typename I4,
-            typename I5, typename I6, typename I7, class... Args>
-  KOKKOS_FORCEINLINE_FUNCTION typename std::enable_if<
-      (Kokkos::Impl::are_integral<I0, I1, I2, I3, I4, I5, I6, I7,
-                                  Args...>::value &&
-       (8 == Rank) && is_default_map),
-      reference_type>::type
-  access(const I0& i0, const I1& i1, const I2& i2, const I3& i3, const I4& i4,
-         const I5& i5, const I6& i6, const I7& i7,
-         Args... KOKKOS_IMPL_SINK(args)) const {
-    KOKKOS_IMPL_VIEW_OPERATOR_VERIFY(KOKKOS_IMPL_SINK(
-        (m_track, m_map, i0, i1, i2, i3, i4, i5, i6, i7, args...)))
-    return m_map
-        .m_impl_handle[m_map.m_impl_offset(i0, i1, i2, i3, i4, i5, i6, i7)];
-  }
-
-  template <typename I0, typename I1, typename I2, typename I3, typename I4,
-            typename I5, typename I6, typename I7, class... Args>
-  KOKKOS_FORCEINLINE_FUNCTION typename std::enable_if<
-      (Kokkos::Impl::are_integral<I0, I1, I2, I3, I4, I5, I6, I7,
-                                  Args...>::value &&
-       (8 == Rank) && !is_default_map),
-      reference_type>::type
-  access(const I0& i0, const I1& i1, const I2& i2, const I3& i3, const I4& i4,
-         const I5& i5, const I6& i6, const I7& i7,
-         Args... KOKKOS_IMPL_SINK(args)) const {
-    KOKKOS_IMPL_VIEW_OPERATOR_VERIFY(KOKKOS_IMPL_SINK(
-        (m_track, m_map, i0, i1, i2, i3, i4, i5, i6, i7, args...)))
-    return m_map.reference(i0, i1, i2, i3, i4, i5, i6, i7);
-  }
-
-#undef KOKKOS_IMPL_VIEW_OPERATOR_VERIFY
-
-  //----------------------------------------
-  // Standard destructor, constructors, and assignment operators
-
-  KOKKOS_DEFAULTED_FUNCTION
-  ~View() = default;
-
-  KOKKOS_INLINE_FUNCTION
-  View() : m_track(), m_map() {}
-
-  KOKKOS_INLINE_FUNCTION
-  View(const View& rhs)
-      : m_track(rhs.m_track, traits::is_managed), m_map(rhs.m_map) {}
-
-  KOKKOS_INLINE_FUNCTION
-  View(View&& rhs)
-      : m_track(std::move(rhs.m_track)), m_map(std::move(rhs.m_map)) {}
-
-  KOKKOS_INLINE_FUNCTION
-  View& operator=(const View& rhs) {
-    m_track = rhs.m_track;
-    m_map   = rhs.m_map;
-    return *this;
-  }
-
-  KOKKOS_INLINE_FUNCTION
-  View& operator=(View&& rhs) {
-    m_track = std::move(rhs.m_track);
-    m_map   = std::move(rhs.m_map);
-    return *this;
-  }
-
-  //----------------------------------------
-  // Compatible view copy constructor and assignment
-  // may assign unmanaged from managed.
-
-  template <class RT, class... RP>
-  KOKKOS_INLINE_FUNCTION View(
-      const View<RT, RP...>& rhs,
-      typename std::enable_if<Kokkos::Impl::ViewMapping<
-          traits, typename View<RT, RP...>::traits,
-          typename traits::specialize>::is_assignable_data_type>::type* =
-          nullptr)
-      : m_track(rhs.m_track, traits::is_managed), m_map() {
-    typedef typename View<RT, RP...>::traits SrcTraits;
-    typedef Kokkos::Impl::ViewMapping<traits, SrcTraits,
-                                      typename traits::specialize>
-        Mapping;
-    static_assert(Mapping::is_assignable,
-                  "Incompatible View copy construction");
-    Mapping::assign(m_map, rhs.m_map, rhs.m_track);
-  }
-
-  template <class RT, class... RP>
-  KOKKOS_INLINE_FUNCTION typename std::enable_if<
-      Kokkos::Impl::ViewMapping<
-          traits, typename View<RT, RP...>::traits,
-          typename traits::specialize>::is_assignable_data_type,
-      View>::type&
-  operator=(const View<RT, RP...>& rhs) {
-    typedef typename View<RT, RP...>::traits SrcTraits;
-    typedef Kokkos::Impl::ViewMapping<traits, SrcTraits,
-                                      typename traits::specialize>
-        Mapping;
-    static_assert(Mapping::is_assignable, "Incompatible View copy assignment");
-    Mapping::assign(m_map, rhs.m_map, rhs.m_track);
-    m_track.assign(rhs.m_track, traits::is_managed);
-    return *this;
-  }
-
-  //----------------------------------------
-  // Compatible subview constructor
-  // may assign unmanaged from managed.
-
-  template <class RT, class... RP, class Arg0, class... Args>
-  KOKKOS_INLINE_FUNCTION View(const View<RT, RP...>& src_view, const Arg0 arg0,
-                              Args... args)
-      : m_track(src_view.m_track, traits::is_managed), m_map() {
-    typedef View<RT, RP...> SrcType;
-
-    typedef Kokkos::Impl::ViewMapping<void /* deduce destination view type from
-                                              source view traits */
-                                      ,
-                                      typename SrcType::traits, Arg0, Args...>
-        Mapping;
-
-    typedef typename Mapping::type DstType;
-
-    static_assert(
-        Kokkos::Impl::ViewMapping<traits, typename DstType::traits,
-                                  typename traits::specialize>::is_assignable,
-        "Subview construction requires compatible view and subview arguments");
-
-    Mapping::assign(m_map, src_view.m_map, arg0, args...);
-  }
-
-  //----------------------------------------
-  // Allocation tracking properties
-
-  KOKKOS_INLINE_FUNCTION
-  int use_count() const { return m_track.use_count(); }
-
-  inline const std::string label() const {
-    return m_track.template get_label<typename traits::memory_space>();
-  }
-
-=======
 
   //------------------------------
   // Rank 3
@@ -3054,7 +1504,6 @@
         .template get_label<typename traits::memory_space>();
   }
 
->>>>>>> 4103bf6c
   //----------------------------------------
   // Allocation according to allocation properties and array layout
 
@@ -3066,26 +1515,6 @@
           arg_layout)
       : m_track(), m_map() {
     // Append layout and spaces if not input
-<<<<<<< HEAD
-    typedef Impl::ViewCtorProp<P...> alloc_prop_input;
-
-    // use 'std::integral_constant<unsigned,I>' for non-types
-    // to avoid duplicate class error.
-    typedef Impl::ViewCtorProp<
-        P...,
-        typename std::conditional<alloc_prop_input::has_label,
-                                  std::integral_constant<unsigned, 0>,
-                                  typename std::string>::type,
-        typename std::conditional<
-            alloc_prop_input::has_memory_space,
-            std::integral_constant<unsigned, 1>,
-            typename traits::device_type::memory_space>::type,
-        typename std::conditional<
-            alloc_prop_input::has_execution_space,
-            std::integral_constant<unsigned, 2>,
-            typename traits::device_type::execution_space>::type>
-        alloc_prop;
-=======
     using alloc_prop_input = Impl::ViewCtorProp<P...>;
 
     // use 'std::integral_constant<unsigned,I>' for non-types
@@ -3103,22 +1532,12 @@
             alloc_prop_input::has_execution_space,
             std::integral_constant<unsigned int, 2>,
             typename traits::device_type::execution_space>::type>;
->>>>>>> 4103bf6c
 
     static_assert(traits::is_managed,
                   "View allocation constructor requires managed memory");
 
     if (alloc_prop::initialize &&
-<<<<<<< HEAD
-#ifdef KOKKOS_ENABLE_DEPRECATED_CODE
-        !alloc_prop::execution_space::is_initialized()
-#else
-        !alloc_prop::execution_space::impl_is_initialized()
-#endif
-    ) {
-=======
         !alloc_prop::execution_space::impl_is_initialized()) {
->>>>>>> 4103bf6c
       // If initializing view data then
       // the execution space must be initialized.
       Kokkos::Impl::throw_runtime_exception(
@@ -3139,26 +1558,10 @@
     if (std::is_same<Kokkos::CudaUVMSpace,
                      typename traits::device_type::memory_space>::value) {
       typename traits::device_type::memory_space::execution_space().fence();
-<<<<<<< HEAD
-=======
     }
 #endif
     //------------------------------------------------------------
 
-    Kokkos::Impl::SharedAllocationRecord<>* record =
-        m_map.allocate_shared(prop_copy, arg_layout);
-
-//------------------------------------------------------------
-#if defined(KOKKOS_ENABLE_CUDA)
-    if (std::is_same<Kokkos::CudaUVMSpace,
-                     typename traits::device_type::memory_space>::value) {
-      typename traits::device_type::memory_space::execution_space().fence();
->>>>>>> 4103bf6c
-    }
-#endif
-    //------------------------------------------------------------
-
-<<<<<<< HEAD
     Kokkos::Impl::SharedAllocationRecord<>* record =
         m_map.allocate_shared(prop_copy, arg_layout);
 
@@ -3172,20 +1575,12 @@
     //------------------------------------------------------------
 
     // Setup and initialization complete, start tracking
-    m_track.assign_allocated_record_to_uninitialized(record);
-=======
-    // Setup and initialization complete, start tracking
     m_track.m_tracker.assign_allocated_record_to_uninitialized(record);
->>>>>>> 4103bf6c
   }
 
   KOKKOS_INLINE_FUNCTION
   void assign_data(pointer_type arg_data) {
-<<<<<<< HEAD
-    m_track.clear();
-=======
     m_track.m_tracker.clear();
->>>>>>> 4103bf6c
     m_map.assign_data(arg_data);
   }
 
@@ -3346,16 +1741,6 @@
 
 #endif
   }
-<<<<<<< HEAD
-  template <class Traits>
-  KOKKOS_INLINE_FUNCTION View(
-      const track_type& track,
-      const Kokkos::Impl::ViewMapping<Traits, typename Traits::specialize>& map)
-      : m_track(track), m_map() {
-    typedef Kokkos::Impl::ViewMapping<traits, Traits,
-                                      typename traits::specialize>
-        Mapping;
-=======
   // Construct view from ViewTracker and map
   // This should be the preferred method because future extensions may need to
   // use the ViewTracker class.
@@ -3381,7 +1766,6 @@
       : m_track(track), m_map() {
     using Mapping =
         Kokkos::Impl::ViewMapping<traits, Traits, typename traits::specialize>;
->>>>>>> 4103bf6c
     static_assert(Mapping::is_assignable,
                   "Incompatible View copy construction");
     Mapping::assign(m_map, map, track);
@@ -3559,7 +1943,6 @@
 
 //----------------------------------------------------------------------------
 //----------------------------------------------------------------------------
-<<<<<<< HEAD
 
 namespace Kokkos {
 
@@ -3567,8 +1950,8 @@
 KOKKOS_INLINE_FUNCTION bool operator==(const View<LT, LP...>& lhs,
                                        const View<RT, RP...>& rhs) {
   // Same data, layout, dimensions
-  typedef ViewTraits<LT, LP...> lhs_traits;
-  typedef ViewTraits<RT, RP...> rhs_traits;
+  using lhs_traits = ViewTraits<LT, LP...>;
+  using rhs_traits = ViewTraits<RT, RP...>;
 
   return std::is_same<typename lhs_traits::const_value_type,
                       typename rhs_traits::const_value_type>::value &&
@@ -3598,46 +1981,6 @@
 namespace Kokkos {
 namespace Impl {
 
-=======
-
-namespace Kokkos {
-
-template <class LT, class... LP, class RT, class... RP>
-KOKKOS_INLINE_FUNCTION bool operator==(const View<LT, LP...>& lhs,
-                                       const View<RT, RP...>& rhs) {
-  // Same data, layout, dimensions
-  using lhs_traits = ViewTraits<LT, LP...>;
-  using rhs_traits = ViewTraits<RT, RP...>;
-
-  return std::is_same<typename lhs_traits::const_value_type,
-                      typename rhs_traits::const_value_type>::value &&
-         std::is_same<typename lhs_traits::array_layout,
-                      typename rhs_traits::array_layout>::value &&
-         std::is_same<typename lhs_traits::memory_space,
-                      typename rhs_traits::memory_space>::value &&
-         unsigned(lhs_traits::rank) == unsigned(rhs_traits::rank) &&
-         lhs.data() == rhs.data() && lhs.span() == rhs.span() &&
-         lhs.extent(0) == rhs.extent(0) && lhs.extent(1) == rhs.extent(1) &&
-         lhs.extent(2) == rhs.extent(2) && lhs.extent(3) == rhs.extent(3) &&
-         lhs.extent(4) == rhs.extent(4) && lhs.extent(5) == rhs.extent(5) &&
-         lhs.extent(6) == rhs.extent(6) && lhs.extent(7) == rhs.extent(7);
-}
-
-template <class LT, class... LP, class RT, class... RP>
-KOKKOS_INLINE_FUNCTION bool operator!=(const View<LT, LP...>& lhs,
-                                       const View<RT, RP...>& rhs) {
-  return !(operator==(lhs, rhs));
-}
-
-} /* namespace Kokkos */
-
-//----------------------------------------------------------------------------
-//----------------------------------------------------------------------------
-
-namespace Kokkos {
-namespace Impl {
-
->>>>>>> 4103bf6c
 inline void shared_allocation_tracking_disable() {
   Kokkos::Impl::SharedAllocationRecord<void, void>::tracking_disable();
 }
