--- conflicted
+++ resolved
@@ -47,13 +47,7 @@
 #include <Kokkos_Macros.hpp>
 #include <impl/Kokkos_Error.hpp>
 #include <impl/Kokkos_MemorySpace.hpp>
-<<<<<<< HEAD
-#if defined(KOKKOS_ENABLE_PROFILING)
-#include <impl/Kokkos_Profiling_Interface.hpp>
-#endif
-=======
 #include <impl/Kokkos_Tools.hpp>
->>>>>>> 4103bf6c
 
 /*--------------------------------------------------------------------------*/
 
@@ -170,20 +164,6 @@
 }
 
 void *HostSpace::allocate(const size_t arg_alloc_size) const {
-<<<<<<< HEAD
-  static_assert(sizeof(void *) == sizeof(uintptr_t),
-                "Error sizeof(void*) != sizeof(uintptr_t)");
-
-  static_assert(
-      Kokkos::Impl::is_integral_power_of_two(Kokkos::Impl::MEMORY_ALIGNMENT),
-      "Memory alignment must be power of two");
-
-  constexpr uintptr_t alignment      = Kokkos::Impl::MEMORY_ALIGNMENT;
-  constexpr uintptr_t alignment_mask = alignment - 1;
-
-  void *ptr = nullptr;
-
-=======
   return allocate("[unlabeled]", arg_alloc_size);
 }
 void *HostSpace::allocate(const char *arg_label, const size_t arg_alloc_size,
@@ -204,7 +184,6 @@
 
   void *ptr = nullptr;
 
->>>>>>> 4103bf6c
   if (arg_alloc_size) {
     if (m_alloc_mech == STD_MALLOC) {
       // Over-allocate to and round up to guarantee proper alignment.
@@ -300,26 +279,15 @@
 
     throw Kokkos::Experimental::RawMemoryAllocationFailure(
         arg_alloc_size, alignment, failure_mode, alloc_mec);
-<<<<<<< HEAD
-=======
   }
   if (Kokkos::Profiling::profileLibraryLoaded()) {
     Kokkos::Profiling::allocateData(
         Kokkos::Profiling::make_space_handle(name()), arg_label, ptr,
         reported_size);
->>>>>>> 4103bf6c
   }
   return ptr;
 }
 
-<<<<<<< HEAD
-void HostSpace::deallocate(void *const arg_alloc_ptr, const size_t
-#if defined(KOKKOS_IMPL_POSIX_MMAP_FLAGS)
-                                                          arg_alloc_size
-#endif
-                           ) const {
-  if (arg_alloc_ptr) {
-=======
 void HostSpace::deallocate(void *const arg_alloc_ptr,
                            const size_t arg_alloc_size) const {
   deallocate("[unlabeled]", arg_alloc_ptr, arg_alloc_size);
@@ -338,7 +306,6 @@
           Kokkos::Profiling::make_space_handle(name()), arg_label,
           arg_alloc_ptr, reported_size);
     }
->>>>>>> 4103bf6c
     if (m_alloc_mech == STD_MALLOC) {
       void *alloc_ptr = *(reinterpret_cast<void **>(arg_alloc_ptr) - 1);
       free(alloc_ptr);
@@ -387,25 +354,12 @@
     noexcept
 #endif
 {
-<<<<<<< HEAD
-#if defined(KOKKOS_ENABLE_PROFILING)
-  if (Kokkos::Profiling::profileLibraryLoaded()) {
-    Kokkos::Profiling::deallocateData(
-        Kokkos::Profiling::SpaceHandle(Kokkos::HostSpace::name()),
-        RecordBase::m_alloc_ptr->m_label, data(), size());
-  }
-#endif
-
-  m_space.deallocate(SharedAllocationRecord<void, void>::m_alloc_ptr,
-                     SharedAllocationRecord<void, void>::m_alloc_size);
-=======
 
   m_space.deallocate(RecordBase::m_alloc_ptr->m_label,
                      SharedAllocationRecord<void, void>::m_alloc_ptr,
                      SharedAllocationRecord<void, void>::m_alloc_size,
                      (SharedAllocationRecord<void, void>::m_alloc_size -
                       sizeof(SharedAllocationHeader)));
->>>>>>> 4103bf6c
 }
 
 SharedAllocationHeader *_do_allocation(Kokkos::HostSpace const &space,
@@ -444,16 +398,6 @@
                                                arg_alloc_size),
           sizeof(SharedAllocationHeader) + arg_alloc_size, arg_dealloc),
       m_space(arg_space) {
-<<<<<<< HEAD
-#if defined(KOKKOS_ENABLE_PROFILING)
-  if (Kokkos::Profiling::profileLibraryLoaded()) {
-    Kokkos::Profiling::allocateData(
-        Kokkos::Profiling::SpaceHandle(arg_space.name()), arg_label, data(),
-        arg_alloc_size);
-  }
-#endif
-=======
->>>>>>> 4103bf6c
   // Fill in the Header information
   RecordBase::m_alloc_ptr->m_record =
       static_cast<SharedAllocationRecord<void, void> *>(this);
@@ -506,13 +450,8 @@
 
 SharedAllocationRecord<Kokkos::HostSpace, void> *
 SharedAllocationRecord<Kokkos::HostSpace, void>::get_record(void *alloc_ptr) {
-<<<<<<< HEAD
-  typedef SharedAllocationHeader Header;
-  typedef SharedAllocationRecord<Kokkos::HostSpace, void> RecordHost;
-=======
   using Header     = SharedAllocationHeader;
   using RecordHost = SharedAllocationRecord<Kokkos::HostSpace, void>;
->>>>>>> 4103bf6c
 
   SharedAllocationHeader const *const head =
       alloc_ptr ? Header::get_header(alloc_ptr) : nullptr;
