--- conflicted
+++ resolved
@@ -94,12 +94,8 @@
       g_serial_thread_team_data.disband_team();
       g_serial_thread_team_data.disband_pool();
 
-<<<<<<< HEAD
-      space.deallocate(g_serial_thread_team_data.scratch_buffer(),
-=======
       space.deallocate("Kokkos::Serial::scratch_mem",
                        g_serial_thread_team_data.scratch_buffer(),
->>>>>>> 4103bf6c
                        g_serial_thread_team_data.scratch_bytes());
     }
 
@@ -122,11 +118,7 @@
 
     void* ptr = nullptr;
     try {
-<<<<<<< HEAD
-      ptr = space.allocate(alloc_bytes);
-=======
       ptr = space.allocate("Kokkos::Serial::scratch_mem", alloc_bytes);
->>>>>>> 4103bf6c
     } catch (Kokkos::Experimental::RawMemoryAllocationFailure const& failure) {
       // For now, just rethrow the error message the existing way
       Kokkos::Impl::throw_runtime_exception(failure.get_error_message());
@@ -141,59 +133,6 @@
     g_serial_thread_team_data.organize_pool(pool, 1);
     g_serial_thread_team_data.organize_team(1);
   }
-<<<<<<< HEAD
-}
-
-HostThreadTeamData* serial_get_thread_team_data() {
-  return &g_serial_thread_team_data;
-}
-
-}  // namespace Impl
-}  // namespace Kokkos
-
-/*--------------------------------------------------------------------------*/
-
-namespace Kokkos {
-
-#ifdef KOKKOS_ENABLE_DEPRECATED_CODE
-bool Serial::is_initialized()
-#else
-bool Serial::impl_is_initialized()
-#endif
-{
-  return Impl::g_serial_is_initialized;
-}
-
-#ifdef KOKKOS_ENABLE_DEPRECATED_CODE
-void Serial::initialize(unsigned threads_count, unsigned use_numa_count,
-                        unsigned use_cores_per_numa,
-                        bool allow_asynchronous_threadpool) {
-  (void)threads_count;
-  (void)use_numa_count;
-  (void)use_cores_per_numa;
-  (void)allow_asynchronous_threadpool;
-#else
-void Serial::impl_initialize() {
-#endif
-
-  Impl::SharedAllocationRecord<void, void>::tracking_enable();
-
-  // Init the array of locks used for arbitrarily sized atomics
-  Impl::init_lock_array_host_space();
-#if defined(KOKKOS_ENABLE_DEPRECATED_CODE) && defined(KOKKOS_ENABLE_PROFILING)
-  Kokkos::Profiling::initialize();
-#endif
-
-  Impl::g_serial_is_initialized = true;
-}
-
-#ifdef KOKKOS_ENABLE_DEPRECATED_CODE
-void Serial::finalize()
-#else
-void Serial::impl_finalize()
-#endif
-{
-=======
 }
 
 HostThreadTeamData* serial_get_thread_team_data() {
@@ -219,7 +158,6 @@
 }
 
 void Serial::impl_finalize() {
->>>>>>> 4103bf6c
   if (Impl::g_serial_thread_team_data.scratch_buffer()) {
     Impl::g_serial_thread_team_data.disband_team();
     Impl::g_serial_thread_team_data.disband_pool();
@@ -232,13 +170,7 @@
     Impl::g_serial_thread_team_data.scratch_assign(nullptr, 0, 0, 0, 0, 0);
   }
 
-<<<<<<< HEAD
-#if defined(KOKKOS_ENABLE_PROFILING)
   Kokkos::Profiling::finalize();
-#endif
-=======
-  Kokkos::Profiling::finalize();
->>>>>>> 4103bf6c
 
   Impl::g_serial_is_initialized = false;
 }
