--- conflicted
+++ resolved
@@ -62,13 +62,7 @@
 #include <memkind.h>
 #endif
 
-<<<<<<< HEAD
-#if defined(KOKKOS_ENABLE_PROFILING)
-#include <impl/Kokkos_Profiling_Interface.hpp>
-#endif
-=======
 #include <impl/Kokkos_Tools.hpp>
->>>>>>> 4103bf6c
 
 //----------------------------------------------------------------------------
 //----------------------------------------------------------------------------
@@ -97,13 +91,10 @@
 }
 
 void *HBWSpace::allocate(const size_t arg_alloc_size) const {
-<<<<<<< HEAD
-=======
   return allocate("[unlabeled]", arg_alloc_size);
 }
 void *HBWSpace::allocate(const char *arg_label, const size_t arg_alloc_size,
                          const size_t arg_logical_size) const {
->>>>>>> 4103bf6c
   static_assert(sizeof(void *) == sizeof(uintptr_t),
                 "Error sizeof(void*) != sizeof(uintptr_t)");
 
@@ -157,14 +148,11 @@
     std::cerr.flush();
 
     Kokkos::Impl::throw_runtime_exception(msg.str());
-<<<<<<< HEAD
-=======
   }
   if (Kokkos::Profiling::profileLibraryLoaded()) {
     const size_t reported_size =
         (arg_logical_size > 0) ? arg_logical_size : arg_alloc_size;
     Kokkos::Profiling::allocateData(name(), arg_label, ptr, reported_size);
->>>>>>> 4103bf6c
   }
 
   return ptr;
@@ -172,9 +160,6 @@
 
 void HBWSpace::deallocate(void *const arg_alloc_ptr,
                           const size_t arg_alloc_size) const {
-<<<<<<< HEAD
-  if (arg_alloc_ptr) {
-=======
   deallocate("[unlabeled]", arg_alloc_ptr, arg_alloc_size);
 }
 void HBWSpace::deallocate(const char *arg_label, void *const arg_alloc_ptr,
@@ -188,7 +173,6 @@
                                         reported_size);
     }
 
->>>>>>> 4103bf6c
     if (m_alloc_mech == STD_MALLOC) {
       void *alloc_ptr = *(reinterpret_cast<void **>(arg_alloc_ptr) - 1);
       memkind_free(MEMKIND_TYPE, alloc_ptr);
@@ -222,25 +206,12 @@
     noexcept
 #endif
 {
-<<<<<<< HEAD
-#if defined(KOKKOS_ENABLE_PROFILING)
-  if (Kokkos::Profiling::profileLibraryLoaded()) {
-    Kokkos::Profiling::deallocateData(
-        Kokkos::Profiling::SpaceHandle(Kokkos::Experimental::HBWSpace::name()),
-        RecordBase::m_alloc_ptr->m_label, data(), size());
-  }
-#endif
-
-  m_space.deallocate(SharedAllocationRecord<void, void>::m_alloc_ptr,
-                     SharedAllocationRecord<void, void>::m_alloc_size);
-=======
 
   m_space.deallocate(RecordBase::m_alloc_ptr->m_label,
                      SharedAllocationRecord<void, void>::m_alloc_ptr,
                      SharedAllocationRecord<void, void>::m_alloc_size,
                      (SharedAllocationRecord<void, void>::m_alloc_size -
                       sizeof(SharedAllocationHeader)));
->>>>>>> 4103bf6c
 }
 
 SharedAllocationRecord<Kokkos::Experimental::HBWSpace, void>::
@@ -259,17 +230,6 @@
                                                arg_alloc_size),
           sizeof(SharedAllocationHeader) + arg_alloc_size, arg_dealloc),
       m_space(arg_space) {
-<<<<<<< HEAD
-#if defined(KOKKOS_ENABLE_PROFILING)
-  if (Kokkos::Profiling::profileLibraryLoaded()) {
-    Kokkos::Profiling::allocateData(
-        Kokkos::Profiling::SpaceHandle(arg_space.name()), arg_label, data(),
-        arg_alloc_size);
-  }
-#endif
-
-=======
->>>>>>> 4103bf6c
   // Fill in the Header information
   RecordBase::m_alloc_ptr->m_record =
       static_cast<SharedAllocationRecord<void, void> *>(this);
@@ -326,15 +286,9 @@
 SharedAllocationRecord<Kokkos::Experimental::HBWSpace, void>
     *SharedAllocationRecord<Kokkos::Experimental::HBWSpace, void>::get_record(
         void *alloc_ptr) {
-<<<<<<< HEAD
-  typedef SharedAllocationHeader Header;
-  typedef SharedAllocationRecord<Kokkos::Experimental::HBWSpace, void>
-      RecordHost;
-=======
   using Header = SharedAllocationHeader;
   using RecordHost =
       SharedAllocationRecord<Kokkos::Experimental::HBWSpace, void>;
->>>>>>> 4103bf6c
 
   SharedAllocationHeader const *const head =
       alloc_ptr ? Header::get_header(alloc_ptr) : (SharedAllocationHeader *)0;
