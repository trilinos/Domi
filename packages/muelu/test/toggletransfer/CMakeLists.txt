--- conflicted
+++ resolved
@@ -27,8 +27,7 @@
 IF (${PACKAGE_NAME}_ENABLE_Epetra AND ${PACKAGE_NAME}_ENABLE_EpetraExt AND
     ${PACKAGE_NAME}_ENABLE_Ifpack AND ${PACKAGE_NAME}_ENABLE_Amesos)
 
-<<<<<<< HEAD
-  TRIBITS_ADD_TEST(
+  MUELU_ADD_SERIAL_AND_MPI_TEST(
     TogglePFactory_driver
     NAME "Driver_TogglePFactory_tent_tent_Epetra"
     ARGS "--matrixType=Laplace3D --nx=40 --ny=40 --nz=60 --mz=1 --xmlFile=parameters_tent_tent.xml --linAlgebra=Epetra"
@@ -36,60 +35,6 @@
     COMM serial mpi
     )
 
-  TRIBITS_ADD_TEST(
-    TogglePFactory_driver
-    NAME "Driver_TogglePFactory_sa_tent_Epetra"
-    ARGS "--matrixType=Laplace3D --nx=40 --ny=40 --nz=60 --mz=1 --xmlFile=parameters_sa_tent.xml --linAlgebra=Epetra"
-    NUM_MPI_PROCS 4
-    COMM serial mpi
-    )
-
-  TRIBITS_ADD_TEST(
-    TogglePFactory_driver
-    NAME "Driver_TogglePFactory_semi_tent_Epetra"
-    ARGS "--matrixType=Laplace3D --nx=40 --ny=40 --nz=60 --mz=1 --xmlFile=parameters_semi_tent.xml --linAlgebra=Epetra"
-    NUM_MPI_PROCS 4
-    COMM serial mpi
-    )
-ENDIF()
-
-IF (${PACKAGE_NAME}_ENABLE_Tpetra AND ${PACKAGE_NAME}_ENABLE_Ifpack2 AND ${PACKAGE_NAME}_ENABLE_Amesos2)
-  TRIBITS_ADD_TEST(
-    TogglePFactory_driver
-    NAME "Driver_TogglePFactory_tent_tent_Tpetra"
-    ARGS "--matrixType=Laplace3D --nx=40 --ny=40 --nz=60 --mz=1 --xmlFile=parameters_tent_tent.xml --linAlgebra=Tpetra"
-    NUM_MPI_PROCS 4
-    COMM serial mpi
-    )
-
-  TRIBITS_ADD_TEST(
-    TogglePFactory_driver
-    NAME "Driver_TogglePFactory_sa_tent_Tpetra"
-    ARGS "--matrixType=Laplace3D --nx=40 --ny=40 --nz=60 --mz=1 --xmlFile=parameters_sa_tent.xml --linAlgebra=Tpetra"
-    NUM_MPI_PROCS 4
-    COMM serial mpi
-    )
-
-  TRIBITS_ADD_TEST(
-    TogglePFactory_driver
-    NAME "Driver_TogglePFactory_semi_tent_Tpetra"
-    ARGS "--matrixType=Laplace3D --nx=40 --ny=40 --nz=60 --mz=1 --xmlFile=parameters_semi_tent.xml --linAlgebra=Tpetra"
-=======
-  MUELU_ADD_SERIAL_AND_MPI_TEST(
-    TogglePFactory_driver
-    NAME "Driver_TogglePFactory_tent_tent_Epetra"
-    ARGS "--matrixType=Laplace3D --nx=40 --ny=40 --nz=60 --mz=1 --xmlFile=parameters_tent_tent.xml --linAlgebra=Epetra"
->>>>>>> 4103bf6c
-    NUM_MPI_PROCS 4
-    COMM serial mpi
-    )
-
-<<<<<<< HEAD
-  TRIBITS_ADD_TEST(
-    TogglePFactory_driver
-    NAME "Driver_TogglePFactory_semi_tent_line_Tpetra"
-    ARGS "--matrixType=Laplace3D --nx=40 --ny=40 --nz=60 --mz=1 --xmlFile=parameters_semi_tent_line.xml --linAlgebra=Tpetra"
-=======
   MUELU_ADD_SERIAL_AND_MPI_TEST(
     TogglePFactory_driver
     NAME "Driver_TogglePFactory_sa_tent_Epetra"
@@ -102,28 +47,20 @@
     TogglePFactory_driver
     NAME "Driver_TogglePFactory_semi_tent_Epetra"
     ARGS "--matrixType=Laplace3D --nx=40 --ny=40 --nz=60 --mz=1 --xmlFile=parameters_semi_tent.xml --linAlgebra=Epetra"
->>>>>>> 4103bf6c
     NUM_MPI_PROCS 4
     COMM serial mpi
     )
 
   TRIBITS_ADD_TEST(
     TogglePFactory_driver
-<<<<<<< HEAD
-    NAME "Driver_TogglePFactory_semi_sa_line_easy_Tpetra"
-    ARGS "--matrixType=Laplace3D --nx=40 --ny=40 --nz=60 --mz=1 --xmlFile=parameters_semi_sa_easy.xml --linAlgebra=Tpetra"
-=======
     NAME "Driver_TogglePFactory_semi_tent_line_Epetra"
     ARGS "--matrixType=Laplace3D --nx=40 --ny=40 --nz=60 --mz=1 --xmlFile=parameters_semi_tent_line.xml --linAlgebra=Epetra"
->>>>>>> 4103bf6c
     NUM_MPI_PROCS 4
     COMM serial mpi
     )
 
   TRIBITS_ADD_TEST(
     TogglePFactory_driver
-<<<<<<< HEAD
-=======
     NAME "Driver_TogglePFactory_semi_sa_line_easy_Epetra"
     ARGS "--matrixType=Laplace3D --nx=40 --ny=40 --nz=60 --mz=1 --xmlFile=parameters_semi_sa_easy.xml --linAlgebra=Epetra"
     NUM_MPI_PROCS 4
@@ -166,17 +103,12 @@
 
   MUELU_ADD_SERIAL_AND_MPI_TEST(
     TogglePFactory_driver
->>>>>>> 4103bf6c
     NAME "Driver_TogglePFactory_semi_sa_line_easy_Tpetra"
     ARGS "--matrixType=Laplace3D --nx=40 --ny=40 --nz=60 --mz=1 --xmlFile=parameters_semi_sa_easy.xml --linAlgebra=Tpetra"
     NUM_MPI_PROCS 4
     COMM serial mpi
     )
 
-<<<<<<< HEAD
-
-=======
->>>>>>> 4103bf6c
 ENDIF()
 
 TRIBITS_COPY_FILES_TO_BINARY_DIR(ToggleDriver_cp
