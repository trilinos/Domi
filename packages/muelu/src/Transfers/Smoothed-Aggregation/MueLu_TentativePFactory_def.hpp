--- conflicted
+++ resolved
@@ -23,15 +23,9 @@
   template <class Scalar,class LocalOrdinal, class GlobalOrdinal, class Node, class LocalMatOps>
   void TentativePFactory<Scalar, LocalOrdinal, GlobalOrdinal, Node, LocalMatOps>::DeclareInput(Level & fineLevel, Level & coarseLevel) const {
 
-<<<<<<< HEAD
     fineLevel.DeclareInput("A", AFact_.get(), this);
     fineLevel.DeclareInput("Aggregates", aggregatesFact_.get(), this);
     fineLevel.DeclareInput("Nullspace",  nullspaceFact_.get(), this);
-=======
-    fineLevel.DeclareInput("A", AFact_.get());
-    fineLevel.DeclareInput("Aggregates", aggregatesFact_.get());
-    fineLevel.DeclareInput("Nullspace",  nullspaceFact_.get());
->>>>>>> 1810ea83
   }
 
   template <class Scalar,class LocalOrdinal, class GlobalOrdinal, class Node, class LocalMatOps>
