--- conflicted
+++ resolved
@@ -1326,13 +1326,8 @@
   if(rank!=2)
     throw std::runtime_error("Error: Only rank two FieldContainers are supported.");
 
-<<<<<<< HEAD
-  int nr = data->dimension(0);
-  int nc = data->dimension(1);
-=======
   int nr = data->extent(0);
   int nc = data->extent(1);
->>>>>>> 4103bf6c
 
   mwSize dims[]={(mwSize)nr,(mwSize)nc};
   mxArray* mxa = mxCreateNumericArray(2,dims, mxINT32_CLASS, mxREAL);
