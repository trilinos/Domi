##
## a basic makefile to build examples 
##

##
## The default type for a Zoltan global ID is "int".  This can be changed
## with compile-time flags like:
##
##   -DZOLTAN_ID_TYPE_LONG_LONG
##
## See src/include/zoltan_types.h for the valid id type macros.  If Zoltan was compiled
## with one of these flags, then these examples need to be compiled with the same flag.
##
ID_TYPE_FLAG=-DZOLTAN_ID_TYPE_LONG_LONG
##


## Location of zoltan library, also location of Zoltan_config.h if
## using the autoconf build

<<<<<<< HEAD
BLD=../../build/src
=======
BLD=../../build_both/src
>>>>>>> 221fdd4e

##
## Location of zoltan "src" directory (for header files)
##

SRC=../../src

# Location of zoltan header files

ZOLTAN_INCLUDE=-I$(SRC)/include

##
## For an autoconf build, the location of Zoltan_config.h
##
ZOLTAN_CONFIG_INCLUDE=-I$(BLD)/include

##
## Headers for zoltan utilities, not often used by applications
## Needed for use of Zoltan_Hash in simpleGRAPH.c
##

ZOLTAN_UTIL_INCLUDE=-I$(SRC)/zz  \
                    -I$(SRC)/par \
                    -I$(SRC)/order \
                    -I$(SRC)/tpls \
                    -I$(SRC)/lb \
                    -I$(SRC)/params \
                    -I$(SRC)/Utilities/shared

##
## If Zoltan was built with a third party library, provide the information required
## to link with that library.
##

SCOTCH=/home/lriesen/system/scotch_5.1.10a-32
PARMETIS=/home/lafisk/system/parmetis/ParMetis-3.1

TPL_LIB_DIR=-L$(PARMETIS) -L$(SCOTCH)/lib
TPL_INCLUDE=-I$(PARMETIS) -I$(SCOTCH)/include
TPL_LIBS=-lparmetis -lmetis -lptscotch -lscotch -lptscotcherr -lscotcherr

CC=mpicc

CFLAGS =$(ID_TYPE_FLAG)

<<<<<<< HEAD
C_EXAMPLES = simpleBLOCK  simpleRCB simpleGRAPH simplePHG migrateGRAPH simpleHIER
=======
EXAMPLE_NAMES= simpleBLOCK  simpleRCB simpleGRAPH simplePHG migrateGRAPH problemGRAPH
>>>>>>> 221fdd4e

all:   $(EXAMPLE_NAMES)

%: %.c
<<<<<<< HEAD
	$(CC) $(CFLAGS) $(PAR_LIB_DIR)  \
        -I$(BLD) $(MPI_INCLUDE) $(ZOLTAN_CONFIG_INCLUDE) $(ZOLTAN_INCLUDE) $(ZOLTAN_UTIL_INCLUDE) \
        -o $@ $< $(BLD)/libzoltan.a $(PAR_LIBS) -lm $(MPI_LIBS)

%: %.cpp
	$(CXX) $(CFLAGS) $(CXXFLAGS) $(PAR_LIB_DIR)  \
        -I$(BLD) $(MPI_INCLUDE) $(ZOLTAN_INCLUDE) $(ZOLTAN_UTIL_INCLUDE) \
        -o $@ $< $(BLD)/libzoltan.a $(PAR_LIBS) -lm $(MPI_LIBS)
=======
	$(CC) $(CFLAGS) $(TPL_LIB_DIR)  \
        -I$(BLD)/include $(TPL_INCLUDE) $(ZOLTAN_INCLUDE) $(ZOLTAN_UTIL_INCLUDE) \
        -o $@ $< $(BLD)/libzoltan.a $(TPL_LIBS) -lm
>>>>>>> 221fdd4e

clean:
	@rm -rf  $(EXAMPLE_NAMES)
<|MERGE_RESOLUTION|>--- conflicted
+++ resolved
@@ -18,11 +18,7 @@
 ## Location of zoltan library, also location of Zoltan_config.h if
 ## using the autoconf build
 
-<<<<<<< HEAD
 BLD=../../build/src
-=======
-BLD=../../build_both/src
->>>>>>> 221fdd4e
 
 ##
 ## Location of zoltan "src" directory (for header files)
@@ -68,29 +64,14 @@
 
 CFLAGS =$(ID_TYPE_FLAG)
 
-<<<<<<< HEAD
-C_EXAMPLES = simpleBLOCK  simpleRCB simpleGRAPH simplePHG migrateGRAPH simpleHIER
-=======
-EXAMPLE_NAMES= simpleBLOCK  simpleRCB simpleGRAPH simplePHG migrateGRAPH problemGRAPH
->>>>>>> 221fdd4e
+EXAMPLE_NAMES= simpleBLOCK  simpleRCB simpleGRAPH simplePHG migrateGRAPH simpleHIER problemGRAPH
 
 all:   $(EXAMPLE_NAMES)
 
 %: %.c
-<<<<<<< HEAD
-	$(CC) $(CFLAGS) $(PAR_LIB_DIR)  \
-        -I$(BLD) $(MPI_INCLUDE) $(ZOLTAN_CONFIG_INCLUDE) $(ZOLTAN_INCLUDE) $(ZOLTAN_UTIL_INCLUDE) \
-        -o $@ $< $(BLD)/libzoltan.a $(PAR_LIBS) -lm $(MPI_LIBS)
-
-%: %.cpp
-	$(CXX) $(CFLAGS) $(CXXFLAGS) $(PAR_LIB_DIR)  \
-        -I$(BLD) $(MPI_INCLUDE) $(ZOLTAN_INCLUDE) $(ZOLTAN_UTIL_INCLUDE) \
-        -o $@ $< $(BLD)/libzoltan.a $(PAR_LIBS) -lm $(MPI_LIBS)
-=======
 	$(CC) $(CFLAGS) $(TPL_LIB_DIR)  \
         -I$(BLD)/include $(TPL_INCLUDE) $(ZOLTAN_INCLUDE) $(ZOLTAN_UTIL_INCLUDE) \
         -o $@ $< $(BLD)/libzoltan.a $(TPL_LIBS) -lm
->>>>>>> 221fdd4e
 
 clean:
 	@rm -rf  $(EXAMPLE_NAMES)
