// @HEADER
// ************************************************************************
//
//                           Intrepid2 Package
//                 Copyright (2007) Sandia Corporation
//
// Under terms of Contract DE-AC04-94AL85000, there is a non-exclusive
// license for use of this work by or on behalf of the U.S. Government.
//
// Redistribution and use in source and binary forms, with or without
// modification, are permitted provided that the following conditions are
// met:
//
// 1. Redistributions of source code must retain the above copyright
// notice, this list of conditions and the following disclaimer.
//
// 2. Redistributions in binary form must reproduce the above copyright
// notice, this list of conditions and the following disclaimer in the
// documentation and/or other materials provided with the distribution.
//
// 3. Neither the name of the Corporation nor the names of the
// contributors may be used to endorse or promote products derived from
// this software without specific prior written permission.
//
// THIS SOFTWARE IS PROVIDED BY SANDIA CORPORATION "AS IS" AND ANY
// EXPRESS OR IMPLIED WARRANTIES, INCLUDING, BUT NOT LIMITED TO, THE
// IMPLIED WARRANTIES OF MERCHANTABILITY AND FITNESS FOR A PARTICULAR
// PURPOSE ARE DISCLAIMED. IN NO EVENT SHALL SANDIA CORPORATION OR THE
// CONTRIBUTORS BE LIABLE FOR ANY DIRECT, INDIRECT, INCIDENTAL, SPECIAL,
// EXEMPLARY, OR CONSEQUENTIAL DAMAGES (INCLUDING, BUT NOT LIMITED TO,
// PROCUREMENT OF SUBSTITUTE GOODS OR SERVICES; LOSS OF USE, DATA, OR
// PROFITS; OR BUSINESS INTERRUPTION) HOWEVER CAUSED AND ON ANY THEORY OF
// LIABILITY, WHETHER IN CONTRACT, STRICT LIABILITY, OR TORT (INCLUDING
// NEGLIGENCE OR OTHERWISE) ARISING IN ANY WAY OUT OF THE USE OF THIS
// SOFTWARE, EVEN IF ADVISED OF THE POSSIBILITY OF SUCH DAMAGE.
//
// Questions? Contact Kyungjoo Kim  (kyukim@sandia.gov), or
//                    Mauro Perego  (mperego@sandia.gov)
//
// ************************************************************************
// @HEADER


/** \file
    \brief  Unit test of experimental high order assembly
    \author Created by Kyungjoo Kim
*/

#include "Intrepid2_config.h"

#ifdef HAVE_INTREPID2_DEBUG
#define INTREPID2_TEST_FOR_DEBUG_ABORT_OVERRIDE_TO_CONTINUE
#endif

#include "Intrepid2_Orientation.hpp"
#include "Intrepid2_OrientationTools.hpp"

#include "Teuchos_oblackholestream.hpp"
#include "Teuchos_RCP.hpp"

namespace Intrepid2 {

  namespace Test {

#define INTREPID2_TEST_ERROR_EXPECTED( S )                              \
    try {                                                               \
      ++nthrow;                                                         \
      S ;                                                               \
    }                                                                   \
    catch (std::exception err) {                                        \
      ++ncatch;                                                         \
      *outStream << "Expected Error ----------------------------------------------------------------\n"; \
      *outStream << err.what() << '\n';                                 \
      *outStream << "-------------------------------------------------------------------------------" << "\n\n"; \
    }

    // test
    template<typename DeviceSpaceType>
    int OrientationToolsTriCoeffMatrix(const bool verbose) {

      Teuchos::RCP<std::ostream> outStream;
      Teuchos::oblackholestream bhs; // outputs nothing

      if (verbose)
        outStream = Teuchos::rcp(&std::cout, false);
      else
        outStream = Teuchos::rcp(&bhs,       false);

      Teuchos::oblackholestream oldFormatState;
      oldFormatState.copyfmt(std::cout);

      typedef typename
        Kokkos::Impl::is_space<DeviceSpaceType>::host_mirror_space::execution_space HostSpaceType ;

      *outStream << "DeviceSpace::  "; DeviceSpaceType::print_configuration(*outStream, false);
      *outStream << "HostSpace::    ";   HostSpaceType::print_configuration(*outStream, false);
      *outStream << "\n";


      *outStream
        << "===============================================================================\n"
        << "|                                                                             |\n"
        << "|                 Unit Test (OrientationTools, initialize)                    |\n"
        << "|                                                                             |\n"
        << "===============================================================================\n";

      int errorFlag = 0;
      const double tol = tolerence();
      constexpr ordinal_type maxOrder = Parameters::MaxOrder;

      typedef OrientationTools<DeviceSpaceType> ots;
      try {

<<<<<<< HEAD
        const ordinal_type testOrderBegin = 1, testOrderEnd = std::min(5, maxOrder);
        for (ordinal_type testOrder=testOrderBegin;testOrder<testOrderEnd;++testOrder) {
          *outStream << "\n -- Testing order " << testOrder << "\n" 
=======
        const ordinal_type testOrderBegin = 1, testOrderEnd = std::min(4, maxOrder);
        for (ordinal_type testOrder=testOrderBegin;testOrder<=testOrderEnd;++testOrder) {
          *outStream << "\n -- Testing order " << testOrder << "\n"
>>>>>>> f24f0d1e
                     << "===============================================================================\n"
                     << "\n";
          {
            // reference permutation is either inorder or inverse order
            const ordinal_type refCoeff[3][2] = { { 0, 1 },
                                                  { 0, 1 },
                                                  { 1, 0 } };

            const auto cellTopo = shards::CellTopology(shards::getCellTopologyData<shards::Triangle<3> >() );
            const ordinal_type order = testOrder;

            {
              *outStream << "\n -- Testing Triangle HGRAD \n\n";
              Basis_HGRAD_TRI_Cn_FEM<DeviceSpaceType> cellBasis(order);
              if (cellBasis.requireOrientation()) {
                const auto matData = ots::createCoeffMatrix(&cellBasis);

                auto matDataHost = Kokkos::create_mirror_view(typename HostSpaceType::memory_space(), matData);
                Kokkos::deep_copy(matDataHost, matData);

                const ordinal_type lineDim = 1, numEdge = 3, numOrt = 2;
                for (auto edgeId=0;edgeId<numEdge;++edgeId) {
                  if (cellBasis.getDofCount(lineDim, edgeId)) {
                    const auto ordEdge = cellBasis.getDofOrdinal(lineDim, edgeId, 0);
                    const auto ndofEdge = cellBasis.getDofTag(ordEdge)(3);

                    const Kokkos::pair<ordinal_type,ordinal_type> range(0, ndofEdge);
                    for (auto edgeOrt=0;edgeOrt<numOrt;++edgeOrt) {
                      *outStream << "\n edgeId = " << edgeId << " edgeOrt = " << edgeOrt << "\n";
                      const auto mat = Kokkos::subview(matDataHost, edgeId, edgeOrt, range, range);
                      for (auto i=0;i<ndofEdge;++i) {
                        for (auto j=0;j<ndofEdge;++j)
                          *outStream << std::setw(5) << std::fixed << std::setprecision(1) << mat(i,j);
                        *outStream << "\n";

                        switch (refCoeff[edgeId][edgeOrt]) {
                        case 0: errorFlag += (std::abs(mat(i,i) - 1.0) > tol); break;
                        case 1: errorFlag += (std::abs(mat(i,ndofEdge-i-1) - 1.0) > tol); break;
                        }
                      }
                    }
                  } else {
                    *outStream << "  " << cellBasis.getName() << "  edge " << edgeId <<" does not have DOFs\n";
                  }
                }
              } else {
                *outStream << "  " << cellBasis.getName() << " does not require orientations\n";
              }
            }
            {
              *outStream << "\n -- Testing Triangle HCURL \n\n";
              Basis_HCURL_TRI_In_FEM<DeviceSpaceType> cellBasis(order);
              if (cellBasis.requireOrientation()) {
                if (testOrder == 1) {
                  const ordinal_type ndofBasis = cellBasis.getCardinality();
                  Kokkos::DynRankView<double>
                    outputValues("output", ndofBasis, 3, 2),
                    inputPoints("input", 3, 2);
                  
                  inputPoints(0, 0) =  0.25; inputPoints(0, 1) = 0;
                  inputPoints(1, 0) =  0.50; inputPoints(1, 1) = 0;
                  inputPoints(2, 0) =  0.75; inputPoints(2, 1) = 0;
                  
                  cellBasis.getValues(outputValues, inputPoints);

                  *outStream << "1st edge 3 point eval (0.25, 0.50, 0.75)\n";
                  for (int i=0;i<ndofBasis;++i) {                  
                    *outStream << std::setw(3) << i;
                    for (int j=0;j<3;++j) 
                      *outStream << " :: " << outputValues(i,j,0) << " " << outputValues(i,j,1) << " , ";
                    *outStream << "\n";
                  }
                }
                const auto matData = ots::createCoeffMatrix(&cellBasis);

                auto matDataHost = Kokkos::create_mirror_view(typename HostSpaceType::memory_space(), matData);
                Kokkos::deep_copy(matDataHost, matData);

                const ordinal_type lineDim = 1, numEdge = 3, numOrt = 2;
                for (auto edgeId=0;edgeId<numEdge;++edgeId) {
                  if (cellBasis.getDofCount(lineDim, edgeId)) {
                    const auto ordEdge = cellBasis.getDofOrdinal(lineDim, edgeId, 0);
                    const auto ndofEdge = cellBasis.getDofTag(ordEdge)(3);

                    const Kokkos::pair<ordinal_type,ordinal_type> range(0, ndofEdge);
                    for (auto edgeOrt=0;edgeOrt<numOrt;++edgeOrt) {
                      *outStream << "\n edgeId = " << edgeId << " edgeOrt = " << edgeOrt << "\n";
                      const auto mat = Kokkos::subview(matDataHost, edgeId, edgeOrt, range, range);
                      for (auto i=0;i<ndofEdge;++i) {
                        for (auto j=0;j<ndofEdge;++j)
                          *outStream << std::setw(5) << std::fixed << std::setprecision(1) << mat(i,j);
                        *outStream << "\n";

                        // this is not anymore simple permutation;
                        // to verify orientation matrix, it needs to compare with ooutput file
                      }
                    }
                  } else {
                    *outStream << "  " << cellBasis.getName() << "  edge " << edgeId <<" does not have DOFs\n";
                  }
                }
              } else {
                *outStream << "  " << cellBasis.getName() << " does not require orientations\n";
              }
            }
            {
              *outStream << "\n -- Testing Triangle HDIV \n\n";
              Basis_HDIV_TRI_In_FEM<DeviceSpaceType> cellBasis(order);
              if (cellBasis.requireOrientation()) {
                const auto matData = ots::createCoeffMatrix(&cellBasis);

                auto matDataHost = Kokkos::create_mirror_view(typename HostSpaceType::memory_space(), matData);
                Kokkos::deep_copy(matDataHost, matData);

                const ordinal_type lineDim = 1, numEdge = 3, numOrt = 2;
                for (auto edgeId=0;edgeId<numEdge;++edgeId) {
                  if (cellBasis.getDofCount(lineDim, edgeId)) {
                    const auto ordEdge = cellBasis.getDofOrdinal(lineDim, edgeId, 0);
                    const auto ndofEdge = cellBasis.getDofTag(ordEdge)(3);

                    const Kokkos::pair<ordinal_type,ordinal_type> range(0, ndofEdge);
                    for (auto edgeOrt=0;edgeOrt<numOrt;++edgeOrt) {
                      *outStream << "\n edgeId = " << edgeId << " edgeOrt = " << edgeOrt << "\n";
                      const auto mat = Kokkos::subview(matDataHost, edgeId, edgeOrt, range, range);
                      for (auto i=0;i<ndofEdge;++i) {
                        for (auto j=0;j<ndofEdge;++j)
                          *outStream << std::setw(5) << std::fixed << std::setprecision(1) << mat(i,j);
                        *outStream << "\n";

                        // this is not anymore simple permutation;
                        // to verify orientation matrix, it needs to compare with ooutput file
                      }
                    }
                  } else {
                    *outStream << "  " << cellBasis.getName() << "  edge " << edgeId <<" does not have DOFs\n";
                  }
                }
              } else {
                *outStream << "  " << cellBasis.getName() << " does not require orientations\n";
              }
            }
            ots::clearCoeffMatrix();
          }

        }

      } catch (std::exception err) {
        std::cout << " Exeption\n";
        *outStream << err.what() << "\n\n";
        errorFlag = -1000;
      }

      if (errorFlag != 0)
        std::cout << "End Result: TEST FAILED = " << errorFlag << "\n";
      else
        std::cout << "End Result: TEST PASSED\n";

      // reset format state of std::cout
      std::cout.copyfmt(oldFormatState);

      return errorFlag;
    }
  }
}
<|MERGE_RESOLUTION|>--- conflicted
+++ resolved
@@ -110,16 +110,9 @@
 
       typedef OrientationTools<DeviceSpaceType> ots;
       try {
-
-<<<<<<< HEAD
-        const ordinal_type testOrderBegin = 1, testOrderEnd = std::min(5, maxOrder);
-        for (ordinal_type testOrder=testOrderBegin;testOrder<testOrderEnd;++testOrder) {
-          *outStream << "\n -- Testing order " << testOrder << "\n" 
-=======
         const ordinal_type testOrderBegin = 1, testOrderEnd = std::min(4, maxOrder);
         for (ordinal_type testOrder=testOrderBegin;testOrder<=testOrderEnd;++testOrder) {
           *outStream << "\n -- Testing order " << testOrder << "\n"
->>>>>>> f24f0d1e
                      << "===============================================================================\n"
                      << "\n";
           {
