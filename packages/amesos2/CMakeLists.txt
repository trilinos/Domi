--- conflicted
+++ resolved
@@ -113,15 +113,12 @@
   OFF
 )
 
-<<<<<<< HEAD
-=======
 TRIBITS_ADD_OPTION_AND_DEFINE(${PACKAGE_NAME}_ENABLE_STRUMPACK
   HAVE_AMESOS2_STRUMPACK
   "Enable STRUMPACK in Amesos2"
   OFF
 )
 
->>>>>>> 4103bf6c
 ASSERT_DEFINED(TPL_ENABLE_METIS)
 TRIBITS_ADD_OPTION_AND_DEFINE(${PACKAGE_NAME}_ENABLE_METIS
   HAVE_AMESOS2_METIS
