// @HEADER
//
// ***********************************************************************
//
//           Amesos2: Templated Direct Sparse Solver Package
//                  Copyright 2011 Sandia Corporation
//
// Under the terms of Contract DE-AC04-94AL85000 with Sandia Corporation,
// the U.S. Government retains certain rights in this software.
//
// Redistribution and use in source and binary forms, with or without
// modification, are permitted provided that the following conditions are
// met:
//
// 1. Redistributions of source code must retain the above copyright
// notice, this list of conditions and the following disclaimer.
//
// 2. Redistributions in binary form must reproduce the above copyright
// notice, this list of conditions and the following disclaimer in the
// documentation and/or other materials provided with the distribution.
//
// 3. Neither the name of the Corporation nor the names of the
// contributors may be used to endorse or promote products derived from
// this software without specific prior written permission.
//
// THIS SOFTWARE IS PROVIDED BY SANDIA CORPORATION "AS IS" AND ANY
// EXPRESS OR IMPLIED WARRANTIES, INCLUDING, BUT NOT LIMITED TO, THE
// IMPLIED WARRANTIES OF MERCHANTABILITY AND FITNESS FOR A PARTICULAR
// PURPOSE ARE DISCLAIMED. IN NO EVENT SHALL SANDIA CORPORATION OR THE
// CONTRIBUTORS BE LIABLE FOR ANY DIRECT, INDIRECT, INCIDENTAL, SPECIAL,
// EXEMPLARY, OR CONSEQUENTIAL DAMAGES (INCLUDING, BUT NOT LIMITED TO,
// PROCUREMENT OF SUBSTITUTE GOODS OR SERVICES; LOSS OF USE, DATA, OR
// PROFITS; OR BUSINESS INTERRUPTION) HOWEVER CAUSED AND ON ANY THEORY OF
// LIABILITY, WHETHER IN CONTRACT, STRICT LIABILITY, OR TORT (INCLUDING
// NEGLIGENCE OR OTHERWISE) ARISING IN ANY WAY OUT OF THE USE OF THIS
// SOFTWARE, EVEN IF ADVISED OF THE POSSIBILITY OF SUCH DAMAGE.
//
// Questions? Contact Michael A. Heroux (maherou@sandia.gov)
//
// ***********************************************************************
//
// @HEADER

/**
  \file   Amesos2_KLU2_decl.hpp
  \author Siva Rajamanickam <srajama@sandia.gov>

  \brief  Amesos2 KLU2 declarations.
*/


#ifndef AMESOS2_KLU2_DECL_HPP
#define AMESOS2_KLU2_DECL_HPP

#include "Amesos2_SolverTraits.hpp"
#include "Amesos2_SolverCore.hpp"
#include "Amesos2_KLU2_FunctionMap.hpp"


namespace Amesos2 {


/** \brief Amesos2 interface to the KLU2 package.
 *
 * See the \ref KLU2_parameters "summary of KLU2 parameters"
 * supported by this Amesos2 interface.
 *
 * \ingroup amesos2_solver_interfaces
 */
template <class Matrix,
          class Vector>
class KLU2 : public SolverCore<Amesos2::KLU2, Matrix, Vector>
{
  friend class SolverCore<Amesos2::KLU2,Matrix,Vector>; // Give our base access
                                                          // to our private
                                                          // implementation funcs
public:

  /// Name of this solver interface.
  static const char* name;      // declaration. Initialization outside.

  typedef KLU2<Matrix,Vector>                                       type;
  typedef SolverCore<Amesos2::KLU2,Matrix,Vector>             super_type;

  // Since typedef's are not inheritted, go grab them
  typedef typename super_type::scalar_type                      scalar_type;
  typedef typename super_type::local_ordinal_type        local_ordinal_type;
  typedef typename super_type::global_ordinal_type      global_ordinal_type;
  typedef typename super_type::global_size_type            global_size_type;

  typedef TypeMap<Amesos2::KLU2,scalar_type>                    type_map;

  /*
   * The KLU2 interface will need two other typedef's, which are:
   * - the KLU2 type that corresponds to scalar_type and
   * - the corresponding type to use for magnitude
   */
  typedef typename type_map::type                                 klu2_type;
  typedef typename type_map::dtype                               klu2_dtype;

  typedef FunctionMap<Amesos2::KLU2,klu2_type>                 function_map;

  typedef Matrix                                                matrix_type;
  typedef MatrixAdapter<matrix_type>                    matrix_adapter_type;

  typedef Matrix                                                matrix_type;
  typedef MatrixAdapter<matrix_type>                    matrix_adapter_type;

  /// \name Constructor/Destructor methods
  //@{

  /**
   * \brief Initialize from Teuchos::RCP.
   *
   * \warning Should not be called directly!  Use instead
   * Amesos2::create() to initialize a KLU2 interface.
   */
  KLU2(Teuchos::RCP<const Matrix> A,
          Teuchos::RCP<Vector>       X,
          Teuchos::RCP<const Vector> B);


  /// Destructor
  ~KLU2( );

  //@}

private:

 /**
  * \brief can we optimize size_type and ordinal_type for straight pass through,
  * also check that is_contiguous_ flag set to true
  */
  bool single_proc_optimization() const;

  /**
   * \brief Performs pre-ordering on the matrix to increase efficiency.
   *
   * KLU2 does not support pre-ordering, so this method does nothing.
   */
  int preOrdering_impl();


  /**
   * \brief Perform symbolic factorization of the matrix using KLU2.
   *
   * Called first in the sequence before numericFactorization.
   *
   * \throw std::runtime_error KLU2 is not able to factor the matrix.
   */
  int symbolicFactorization_impl();


  /**
   * \brief KLU2 specific numeric factorization
   *
   * \throw std::runtime_error KLU2 is not able to factor the matrix
   */
  int numericFactorization_impl();


  /**
   * \brief KLU2 specific solve.
   *
   * Uses the symbolic and numeric factorizations, along with the RHS
   * vector \c B to solve the sparse system of equations.  The
   * solution is placed in X.
   *
   * \throw std::runtime_error KLU2 is not able to solve the system.
   *
   * \callgraph
   */
  int solve_impl(const Teuchos::Ptr<MultiVecAdapter<Vector> >       X,
                 const Teuchos::Ptr<const MultiVecAdapter<Vector> > B) const;


  /**
   * \brief Determines whether the shape of the matrix is OK for this solver.
   */
  bool matrixShapeOK_impl() const;


  /**
   * Currently, the following KLU2 parameters/options are
   * recognized and acted upon:
   *
   * <ul>
   *   <li> \c "Trans" : { \c "NOTRANS" | \c "TRANS" |
   *     \c "CONJ" }.  Specifies whether to solve with the transpose system.</li>
   *   <li> \c "Equil" : { \c true | \c false }.  Specifies whether
   *     the solver to equilibrate the matrix before solving.</li>
   *   <li> \c "IterRefine" : { \c "NO" | \c "SINGLE" | \c "DOUBLE" | \c "EXTRA"
   *     }. Specifies whether to perform iterative refinement, and in
   *     what precision to compute the residual.</li>
   *   <li> \c "SymmetricMode" : { \c true | \c false }.</li>
   *   <li> \c "DiagPivotThresh" : \c double value. Specifies the threshold
   *     used for a diagonal to be considered an acceptable pivot.</li>
   *   <li> \c "ColPerm" which takes one of the following:
   *     <ul>
   *     <li> \c "NATURAL" : natural ordering.</li>
   *     <li> \c "MMD_AT_PLUS_A" : minimum degree ordering on the structure of
   *       \f$ A^T + A\f$ .</li>
   *     <li> \c "MMD_ATA" : minimum degree ordering on the structure of
   *       \f$ A T A \f$ .</li>
   *     <li> \c "COLAMD" : approximate minimum degree column ordering.
   *       (default)</li>
   *     </ul>
   * </ul>
   */
  void setParameters_impl(
    const Teuchos::RCP<Teuchos::ParameterList> & parameterList );


  /**
   * Hooked in by Amesos2::SolverCore parent class.
   *
   * \return a const Teuchos::ParameterList of all valid parameters for this
   * solver.
   */
  Teuchos::RCP<const Teuchos::ParameterList> getValidParameters_impl() const;


  /**
   * \brief Reads matrix data into internal structures
   *
   * \param [in] current_phase an indication of which solution phase this
   *                           load is being performed for.
   *
   * \return \c true if the matrix was loaded, \c false if not
   */
  bool loadA_impl(EPhase current_phase);

  // struct holds all data necessary for KLU2 factorization or solve call
  mutable struct KLU2Data {
      ::KLU2::klu_symbolic<klu2_dtype, local_ordinal_type> *symbolic_;
      ::KLU2::klu_numeric<klu2_dtype, local_ordinal_type> *numeric_;
      ::KLU2::klu_common<klu2_dtype, local_ordinal_type> common_;
  } data_ ;

  typedef Kokkos::DefaultHostExecutionSpace HostSpaceType;
  typedef Kokkos::View<local_ordinal_type*, HostSpaceType> host_ordinal_type_array;

  typedef Kokkos::View<klu2_type*, HostSpaceType>     host_value_type_array;

  // The following Views are persisting storage arrays for A, X, and B
  /// Stores the values of the nonzero entries for CHOLMOD
  host_value_type_array host_nzvals_view_;

  /// Stores the location in \c Ai_ and Aval_ that starts row j
  host_ordinal_type_array host_rows_view_;
  /// Stores the row indices of the nonzero entries
  host_ordinal_type_array host_col_ptr_view_;

  typedef typename Kokkos::View<klu2_type**, Kokkos::LayoutLeft, HostSpaceType>
    host_solve_array_t;

  /// Persisting 1D store for X
  mutable host_solve_array_t xValues_;

  /// Persisting 1D store for B
  mutable host_solve_array_t bValues_;

  /// Transpose flag
  /// 0: Non-transpose, 1: Transpose, 2: Conjugate-transpose
  int transFlag_;

<<<<<<< HEAD
  /// Transpose flag
  /// 0: Non-transpose, 1: Transpose, 2: Conjugate-transpose
  int transFlag_;

=======
>>>>>>> 4103bf6c
  bool is_contiguous_;
};                              // End class KLU2


// Specialize solver_traits struct for KLU2
template <>
struct solver_traits<KLU2> {
#ifdef HAVE_TEUCHOS_COMPLEX
  typedef Meta::make_list6<float,
                           double,
                           Kokkos::complex<float>,
                           Kokkos::complex<double>,
                           std::complex<float>,
                           std::complex<double> > supported_scalars;
#else
  typedef Meta::make_list2<float, double> supported_scalars;
#endif
};

template <typename Scalar, typename LocalOrdinal, typename ExecutionSpace>
struct solver_supports_matrix<KLU2,
  KokkosSparse::CrsMatrix<Scalar, LocalOrdinal, ExecutionSpace>> {
  static const bool value = true;
};

} // end namespace Amesos2

#endif  // AMESOS2_KLU2_DECL_HPP<|MERGE_RESOLUTION|>--- conflicted
+++ resolved
@@ -99,9 +99,6 @@
   typedef typename type_map::dtype                               klu2_dtype;
 
   typedef FunctionMap<Amesos2::KLU2,klu2_type>                 function_map;
-
-  typedef Matrix                                                matrix_type;
-  typedef MatrixAdapter<matrix_type>                    matrix_adapter_type;
 
   typedef Matrix                                                matrix_type;
   typedef MatrixAdapter<matrix_type>                    matrix_adapter_type;
@@ -264,13 +261,6 @@
   /// 0: Non-transpose, 1: Transpose, 2: Conjugate-transpose
   int transFlag_;
 
-<<<<<<< HEAD
-  /// Transpose flag
-  /// 0: Non-transpose, 1: Transpose, 2: Conjugate-transpose
-  int transFlag_;
-
-=======
->>>>>>> 4103bf6c
   bool is_contiguous_;
 };                              // End class KLU2
 
