--- conflicted
+++ resolved
@@ -1,44 +1,9 @@
 /*
-<<<<<<< HEAD
- * Copyright (c) 2005-2017 National Technology & Engineering Solutions
- * of Sandia, LLC (NTESS).  Under the terms of Contract DE-NA0003525 with
- * NTESS, the U.S. Government retains certain rights in this software.
- *
- * Redistribution and use in source and binary forms, with or without
- * modification, are permitted provided that the following conditions are
- * met:
- *
- *     * Redistributions of source code must retain the above copyright
- *       notice, this list of conditions and the following disclaimer.
- *
- *     * Redistributions in binary form must reproduce the above
- *       copyright notice, this list of conditions and the following
- *       disclaimer in the documentation and/or other materials provided
- *       with the distribution.
- *
- *     * Neither the name of NTESS nor the names of its
- *       contributors may be used to endorse or promote products derived
- *       from this software without specific prior written permission.
- *
- * THIS SOFTWARE IS PROVIDED BY THE COPYRIGHT HOLDERS AND CONTRIBUTORS
- * "AS IS" AND ANY EXPRESS OR IMPLIED WARRANTIES, INCLUDING, BUT NOT
- * LIMITED TO, THE IMPLIED WARRANTIES OF MERCHANTABILITY AND FITNESS FOR
- * A PARTICULAR PURPOSE ARE DISCLAIMED. IN NO EVENT SHALL THE COPYRIGHT
- * OWNER OR CONTRIBUTORS BE LIABLE FOR ANY DIRECT, INDIRECT, INCIDENTAL,
- * SPECIAL, EXEMPLARY, OR CONSEQUENTIAL DAMAGES (INCLUDING, BUT NOT
- * LIMITED TO, PROCUREMENT OF SUBSTITUTE GOODS OR SERVICES; LOSS OF USE,
- * DATA, OR PROFITS; OR BUSINESS INTERRUPTION) HOWEVER CAUSED AND ON ANY
- * THEORY OF LIABILITY, WHETHER IN CONTRACT, STRICT LIABILITY, OR TORT
- * (INCLUDING NEGLIGENCE OR OTHERWISE) ARISING IN ANY WAY OUT OF THE USE
- * OF THIS SOFTWARE, EVEN IF ADVISED OF THE POSSIBILITY OF SUCH DAMAGE.
- *
-=======
  * Copyright(C) 1999-2020 National Technology & Engineering Solutions
  * of Sandia, LLC (NTESS).  Under the terms of Contract DE-NA0003525 with
  * NTESS, the U.S. Government retains certain rights in this software.
  *
  * See packages/seacas/LICENSE for details
->>>>>>> 4103bf6c
  */
 
 #include "structs.h"
@@ -129,7 +94,6 @@
     time_dvec = seconds() - time;
     if (time_dvec < min_time) {
       loops = 10 * loops;
-<<<<<<< HEAD
     }
   }
   loops = (target_time / time_dvec) * loops;
@@ -230,108 +194,6 @@
       printf("Matrix not being perturbed\n");
     }
   }
-=======
-    }
-  }
-  loops = (target_time / time_dvec) * loops;
-  if (loops < 1) {
-    loops = 1;
-  }
-
-  printf("                Kernel benchmarking\n");
-  printf("Time (in seconds) for %d loops of each operation:\n\n", loops);
-
-  printf("Routine      Double     Float      Discrepancy      Description\n");
-  printf("-------      ------     -----      -----------      -----------\n");
-
-  /* Norm operation */
-  time = seconds();
-  for (i = loops; i; i--) {
-    norm_dvec = ch_norm(dvec1, beg, end);
-  }
-  time_dvec = seconds() - time;
-
-  time = seconds();
-  for (i = loops; i; i--) {
-    norm_svec = norm_float(svec1, beg, end);
-  }
-  time_svec = seconds() - time;
-
-  diff = norm_dvec - norm_svec;
-  printf("norm        %6.2f    %6.2f    %14.5e", time_dvec, time_svec, diff);
-  printf("      2 norm\n");
-
-  /* Dot operation */
-  time = seconds();
-  for (i = loops; i; i--) {
-    dot_dvec = dot(dvec1, beg, end, dvec2);
-  }
-  time_dvec = seconds() - time;
-
-  time = seconds();
-  for (i = loops; i; i--) {
-    dot_svec = dot_float(svec1, beg, end, svec2);
-  }
-  time_svec = seconds() - time;
-
-  diff = dot_dvec - dot_svec;
-  printf("dot         %6.2f    %6.2f    %14.5e", time_dvec, time_svec, diff);
-  printf("      scalar product\n");
-
-  /* Scadd operation */
-  factor       = 1.01;
-  factor_float = factor;
-
-  fac  = factor;
-  time = seconds();
-  for (i = loops; i; i--) {
-    scadd(dvec1, beg, end, fac, dvec2);
-    fac = -fac; /* to keep things in scale */
-  }
-  time_dvec = seconds() - time;
-
-  fac_float = factor_float;
-  time      = seconds();
-  for (i = loops; i; i--) {
-    scadd_float(svec1, beg, end, fac_float, svec2);
-    fac_float = -fac_float; /* to keep things in scale */
-  }
-  time_svec = seconds() - time;
-
-  diff = checkvec(dvec1, beg, end, svec1);
-  printf("scadd       %6.2f    %6.2f    %14.5e", time_dvec, time_svec, diff);
-  printf("      vec1 <- vec1 + alpha*vec2\n");
-
-  /* Update operation */
-  time = seconds();
-  for (i = loops; i; i--) {
-    update(dvec1, beg, end, dvec2, factor, dvec3);
-  }
-  time_dvec = seconds() - time;
-
-  time = seconds();
-  for (i = loops; i; i--) {
-    update_float(svec1, beg, end, svec2, factor_float, svec3);
-  }
-  time_svec = seconds() - time;
-
-  diff = checkvec(dvec1, beg, end, svec1);
-  printf("update      %6.2f    %6.2f    %14.2g", time_dvec, time_svec, diff);
-  printf("      vec1 <- vec2 + alpha*vec3\n");
-
-  /* splarax operation */
-  if (PERTURB) {
-    if (NPERTURB > 0 && PERTURB_MAX > 0.0) {
-      perturb_init(n);
-      if (DEBUG_PERTURB > 0) {
-        printf("Matrix being perturbed with scale %e\n", PERTURB_MAX);
-      }
-    }
-    else if (DEBUG_PERTURB > 0) {
-      printf("Matrix not being perturbed\n");
-    }
-  }
->>>>>>> 4103bf6c
 
   time = seconds();
   for (i = loops; i; i--) {
