<<<<<<< HEAD
C    Copyright(C) 2014-2017 National Technology & Engineering Solutions of
C    Sandia, LLC (NTESS).  Under the terms of Contract DE-NA0003525 with
C    NTESS, the U.S. Government retains certain rights in this software.
C
C    Redistribution and use in source and binary forms, with or without
C    modification, are permitted provided that the following conditions are
C    met:
C
C    * Redistributions of source code must retain the above copyright
C       notice, this list of conditions and the following disclaimer.
C
C    * Redistributions in binary form must reproduce the above
C      copyright notice, this list of conditions and the following
C      disclaimer in the documentation and/or other materials provided
C      with the distribution.
C
C    * Neither the name of NTESS nor the names of its
C      contributors may be used to endorse or promote products derived
C      from this software without specific prior written permission.
C
C    THIS SOFTWARE IS PROVIDED BY THE COPYRIGHT HOLDERS AND CONTRIBUTORS
C    "AS IS" AND ANY EXPRESS OR IMPLIED WARRANTIES, INCLUDING, BUT NOT
C    LIMITED TO, THE IMPLIED WARRANTIES OF MERCHANTABILITY AND FITNESS FOR
C    A PARTICULAR PURPOSE ARE DISCLAIMED. IN NO EVENT SHALL THE COPYRIGHT
C    OWNER OR CONTRIBUTORS BE LIABLE FOR ANY DIRECT, INDIRECT, INCIDENTAL,
C    SPECIAL, EXEMPLARY, OR CONSEQUENTIAL DAMAGES (INCLUDING, BUT NOT
C    LIMITED TO, PROCUREMENT OF SUBSTITUTE GOODS OR SERVICES; LOSS OF USE,
C    DATA, OR PROFITS; OR BUSINESS INTERRUPTION) HOWEVER CAUSED AND ON ANY
C    THEORY OF LIABILITY, WHETHER IN CONTRACT, STRICT LIABILITY, OR TORT
C    (INCLUDING NEGLIGENCE OR OTHERWISE) ARISING IN ANY WAY OUT OF THE USE
C    OF THIS SOFTWARE, EVEN IF ADVISED OF THE POSSIBILITY OF SUCH DAMAGE.
C

C $Id: rdfsq.f,v 1.4 1999/01/25 16:28:46 gdsjaar Exp $
=======
C    Copyright(C) 1999-2020 National Technology & Engineering Solutions
C    of Sandia, LLC (NTESS).  Under the terms of Contract DE-NA0003525 with
C    NTESS, the U.S. Government retains certain rights in this software.
C
C    See packages/seacas/LICENSE for details

>>>>>>> 4103bf6c
      SUBROUTINE RDFSQ (MP, ML, MS, MR, MSNAP, MSC, MA, IUNIT, IDUMP, N,
     &   IPOINT, COOR, IPBOUN, ILINE, LTYPE, NINT, FACTOR, LCON, ILBOUN,
     &   ISBOUN, ISIDE, NLPS, IFLINE, ILLIST, IBARST, JMAT, JCENT, NLPB,
     &   JFLINE, JLLIST, IREGN, IMAT, NSPR, IFSIDE, ISLIST, IRPB, IPBF,
     &   NPPF, IFPB, LISTPB, ILBF, NLPF, IFLB, LISTLB, ISBF, NSPF, IFSB,
     &   LISTSB, ATTRIB, LINKP, LINKL, LINKS, LINKB, LINKR, LINKM,
     &   LINKSC, LINKPB, LINKLB, LINKSB, IHOLDP, IHOLDL, IHOLDS, IHOLDB,
     &   IHOLDR, IHOLDM, IHOLD1, IHOLD2, IHOLD3, IWTPBF, IWTLBF, IWTSBF,
     &   RSIZE, IFHOLE, NHPR, IHLIST, IRGFLG, ISCHM, SCHEME, NUMBER,
     &   DEFSCH, DEFSIZ, TITLE, OPTIM, MERGE, THREE, EIGHT, NINE,
     &   SNAP, SNAPDX, NSNAP, RATIO, NOROOM, EXODUSII)
C***********************************************************************

C  SUBROUTINE RDFSQ =  READS AND/OR MERGES FASTQ CARD FILE(S)

C***********************************************************************

C  SUBROUTINE CALLED BY:
C     FASTQ  =  A PROGRAM TO QUICKLY PREPARE FASTQ INPUT

C***********************************************************************

C  VARIABLES USED:
C     TITLE   =  MESH TITLE
C     IHOLDP  =  AN ARRAY TO HOLD THE POINTS DURING RENUMBERING
C     IHOLDL  =  AN ARRAY TO HOLD THE LINES DURING RENUMBERING
C     IHOLDS  =  AN ARRAY TO HOLD THE SIDES DURING RENUMBERING
C     IHOLDR  =  AN ARRAY TO HOLD THE REGIONS DURING RENUMBERING
C     DUMB     =  DUMMY VARIABLE WHERE THE DATA IS READ IN
C     OPTIM   =  .TRUE. IF THE MESH IS TO BE OPTIMIZED
C     MERGE   =  .TRUE. IF THE DATA IS TO BE MERGED WITH EXISTING DATA
C     NOROOM  =  .TRUE. IF THE AMOUNT OF DATA EXCEEDS DIMENSIONED LIMITS
C     NODATA  =  .TRUE. IF NO DATA HAS BEEN READ FROM THE FILE

C***********************************************************************

      PARAMETER (NIN = 1000)

      DIMENSION IPOINT(MP), COOR(2, MP), IPBOUN(MP)
      DIMENSION ILINE(ML), LTYPE(ML), NINT(ML), FACTOR(ML), LCON(3, ML)
      DIMENSION ILBOUN(ML), ISBOUN(ML)
      DIMENSION ISIDE(MS), NLPS(MS), IFLINE(MS), ILLIST(MS*3)
      DIMENSION IBARST(MS), JMAT(MS), JCENT(MS), NLPB(MS), JFLINE(MS)
      DIMENSION JLLIST(3*MS)
      DIMENSION IREGN(MR), IMAT(MR), NSPR(MR), IFSIDE(MR), ISLIST(MR*4)
      DIMENSION IRPB(MR), ISCHM(MSC), SCHEME(MSC), RSIZE(MR)
      DIMENSION IPBF(MP), NPPF(MP), IFPB(MP), LISTPB(2, MP)
      DIMENSION ILBF(ML), NLPF(ML), IFLB(ML), LISTLB(2, ML)
      DIMENSION ISBF(ML), NSPF(ML), IFSB(ML), LISTSB(2, ML)
      DIMENSION IWTPBF(3, MP), IWTLBF(3, ML), IWTSBF(3, ML)
      DIMENSION ATTRIB((MR + MS)*MA)
      DIMENSION LINKP(2, MP), LINKL(2, ML), LINKS(2, MS), LINKB(2, MS)
      DIMENSION LINKR(2, MR), LINKM(2, (MS + MR)), LINKSC(2, MR)
      DIMENSION LINKPB(2, MP), LINKLB(2, ML), LINKSB(2, ML)
      DIMENSION IFHOLE(MR), NHPR(MR), IHLIST(MR*2), IRGFLG(MR)
      DIMENSION NUMBER(MSC)
      DIMENSION IHOLDP(2, MP), IHOLDL(2, ML), IHOLDS(2, MS)
      DIMENSION IHOLDB(2, MS), IHOLDR(2, MR), IHOLDM(2, (MS + MR))
      DIMENSION IHOLD1(2, MP), IHOLD2(2, ML), IHOLD3(2, ML)
      DIMENSION N(29), NOLD(29), III(1)
      DIMENSION KIN(NIN), CIN(NIN), IIN(NIN), RIN(NIN)
      DIMENSION SNAPDX(2, MSNAP), NSNAP(2)

      CHARACTER*72 SCHEME, DEFSCH
      CHARACTER*72 TITLE, HOLD, NUMBER*80, CIN*72

      LOGICAL OPTIM, MERGE, NEWNUM, NOROOM, ADDOLD, DOLINK, ERR
      LOGICAL NODATA, ADDLNK, THREE, EIGHT, NINE, SIDEOK, SNAP
      LOGICAL EXODUSII

C  SET UP THE INITIALIZATION OF VARIABLES

      DO 100 I = 1, 29
         NOLD(I) = N(I)
  100 CONTINUE
      LHOLD  = 0
      NHOLDP = 0
      NHOLDL = 0
      NHOLDS = 0
      NHOLDB = 0
      NHOLDR = 0
      NHOLDM = 0
      NHOLD1 = 0
      NHOLD2 = 0
      NHOLD3 = 0
      THREE = .FALSE.
      EIGHT = .FALSE.
      NINE = .FALSE.
      OPTIM = .FALSE.
      NOROOM = .FALSE.
      ADDOLD = .TRUE.
      NODATA = .TRUE.
      ADDLNK = .TRUE.
      DEFSCH = 'M'

C  READ THE INPUT CARDS AND SORT AS NEEDED

      DO 130 I = 1, MP + 2*ML + MS + 2*MR
         CALL FREFLD (IUNIT, IDUMP, ' ', NIN, IOSTAT, IFOUND,
     &      KIN, CIN, IIN, RIN)

C  CHECK FOR THE END OF THE FILE OR FOR AN ERROR

         IF (IOSTAT .LT. 0) GO TO 140

C  INPUT THE TITLE

         IF (CIN(1)(1:5) .EQ. 'TITLE') THEN
            NODATA = .FALSE.
            IF (MERGE) THEN
               CALL STRLNG (TITLE, LEN)
               IF (LEN .LE. 70) THEN
                  LHOLD = LEN
                  TITLE(LEN + 1:LEN + 1) = ':'
                  CALL GETINP (IUNIT, IDUMP, ' ', HOLD, IOSTAT)
                  CALL STRCUT (HOLD)
                  LEND = 71 - LEN
                  TITLE(LEN + 2:72) = HOLD(1:LEND)
               END IF
            ELSE
               CALL GETINP (IUNIT, IDUMP, ' ', TITLE, IOSTAT)
            END IF
            CALL STRCUT (TITLE)
            CALL STRLNG (TITLE, LEN)

C  INPUT A POINT INTO THE DATABASE

         ELSE IF (CIN(1)(1:5) .EQ. 'POINT') THEN
            NODATA = .FALSE.
            JJ = IIN(2)
            IF ((JJ .LE. 0) .OR. (JJ .GE. 10000)) THEN
               WRITE(*, 10000) JJ
               GO TO 120
            END IF
            CALL INPOIN (MP, N(1), N(18), JJ, RIN(3), RIN(4), NHOLDP,
     &         IHOLDP, IPOINT, COOR, IPBOUN, LINKP, MERGE, NOROOM)
            IF (NOROOM) GO TO 310

C  INPUT A LINE INTO THE DATABASE

         ELSE IF (CIN(1)(1:5) .EQ. 'LINE ')THEN
            NODATA = .FALSE.
            JJ = IIN(2)
            IF ((JJ .LE. 0) .OR. (JJ .GE. 10000)) THEN
               WRITE(*, 10010)JJ
               GO TO 120
            ELSE IF (IFOUND .LT. 5) THEN
               WRITE(*, 10020) JJ
               GO TO 120
            END IF
            IF ((CIN(3)(1:4) .EQ. 'STR ') .OR.
     &         (CIN(3)(1:4) .EQ. '    ')) THEN
               LTYP = 1
            ELSE IF (CIN(3)(1:4) .EQ. 'CIRC') THEN
               LTYP = 3
            ELSE IF (CIN(3)(1:4) .EQ. 'CIRM') THEN
               LTYP = 4
            ELSE IF (CIN(3)(1:4) .EQ. 'CIRR') THEN
               LTYP = 6
            ELSE IF (CIN(3)(1:4) .EQ. 'PARA') THEN
               LTYP = 5
            ELSE IF (CIN(3)(1:4) .EQ. 'CORN') THEN
               LTYP = 2
            ELSE IF (CIN(3)(1:4) .EQ. 'ELIP') THEN
               LTYP = 7
            ELSE IF (CIN(3)(1:4) .EQ. 'ELPR') THEN
               LTYP = 8
            ELSE
               LTYP = 1
               WRITE(*, 10030) CIN(3)(1:4), JJ
            END IF
            CALL INLINE (ML, N(2), N(19), JJ, LTYP, IIN(4), IIN(5),
     &         IIN(6), IIN(7), RIN(8), NHOLDL, IHOLDL, ILINE, LTYPE,
     &         NINT, FACTOR, LCON, ILBOUN, ISBOUN, LINKL, MERGE, NOROOM)
            IF (NOROOM) GO TO 310

C  INPUT A SIDE INTO THE DATABASE

         ELSE IF (CIN(1)(1:5) .EQ. 'SIDE ') THEN
            NODATA = .FALSE.
            JJ = IIN(2)
            IF ((JJ .LE. 0) .OR. (JJ .GE. 10000)) THEN
               WRITE(*, 10040) JJ
               GO TO 120
            ELSE IF (IFOUND .LT. 3) THEN
               WRITE(*, 10050) JJ
               GO TO 120
            END IF
            CALL INSIDE (MS, N(3), N(4), N(20), JJ, IIN(3), IFOUND - 2,
     &         ISIDE, NLPS, IFLINE, ILLIST, LINKS, NHOLDS, IHOLDS,
     &         MERGE, NOROOM)
            IF (NOROOM) GO TO 310

C  INPUT A BAR SET INTO THE DATABASE

         ELSE IF (CIN(1)(1:6) .EQ. 'BARSET') THEN
            NODATA = .FALSE.
            JJ = IIN(2)
            IF ((JJ .LE. 0) .OR. (JJ .GE. 10000)) THEN
               WRITE(*, 10040) JJ
               GO TO 120
            ELSE IF (IFOUND .LT. 5) THEN
               WRITE(*, 10050) JJ
               GO TO 120
            END IF
            CALL INBRST (MS, MR, N(5), N(6), N(21), N(23), JJ, IIN(3),
     &         IIN(4), IIN(5), IFOUND - 4, IBARST, JMAT, JCENT, NLPB,
     &         JFLINE, JLLIST, LINKB, LINKM, NHOLDM, IHOLDM, NHOLDB,
     &         IHOLDB, MERGE, NOROOM)
            IF (NOROOM) GO TO 310

C  INPUT A REGION INTO THE DATABASE

         ELSE IF (CIN(1)(1:6) .EQ. 'REGION') THEN
            NODATA = .FALSE.
            JJ = IIN(2)
            IF ((JJ .LE. 0) .OR. (JJ .GE. 10000)) THEN
               WRITE(*, 10060) JJ
               GO TO 120
            ELSE IF (IFOUND .LT. 4) THEN
               WRITE(*, 10080) JJ
               GO TO 120
            END IF
            CALL INREGN (MS, MR, N(7), N(8), N(22), N(23), JJ, IIN(3),
     &         IIN(4), IFOUND - 3, IREGN, IMAT, NSPR, IFSIDE, ISLIST,
     &         LINKR, LINKM, NHOLDR, IHOLDR, NHOLDM, IHOLDM, IRGFLG,
     &         MERGE, NOROOM)
            ADDLNK = .FALSE.
            CALL LTSORT (MR, LINKR, IIN(2), JJPNTR, ADDLNK)
            ADDLNK = .TRUE.
            RSIZE(JJPNTR) = 0.
            NHPR(JJPNTR) = 0
            IF (NOROOM) GO TO 310

C  INPUT A GROUP INTO THE DATABASE

         ELSE IF (CIN(1)(1:6) .EQ. 'GROUP ') THEN
            NODATA = .FALSE.
            JJ = IIN(2)
            IF ((JJ .LE. 0) .OR. (JJ .GE. 10000)) THEN
               WRITE(*, 10060) JJ
               GO TO 120
            ELSE IF (IFOUND .LT. 3) THEN
               WRITE(*, 10080) JJ
               GO TO 120
            END IF
            CALL INGRPN (MS, MR, N(7), N(8), N(22), JJ, IIN(3),
     &         IFOUND - 2, IREGN, NSPR, IFSIDE, ISLIST, LINKR, NHOLDR,
     &         IHOLDR, IRGFLG, MERGE, NOROOM)
            IF (NOROOM) GO TO 310

C  INPUT A REGION'S HOLES INTO THE DATABASE

         ELSE IF (CIN(1)(1:6) .EQ. 'HOLE  ') THEN
            NODATA = .FALSE.
            JJ = IIN(2)
            ADDLNK = .FALSE.
            CALL LTSORT (MR, LINKR, JJ, JJPNTR, ADDLNK)
            IF (MERGE .AND. JJPNTR .GT. 0) THEN
               CALL LTSORT (MR, IHOLDR, JJ, JJNEW, ADDLNK)
               IF (JJNEW .GT. 0) THEN
                  CALL LTSORT (MR, LINKR, JJNEW, JJPNTR, ADDLNK)
               END IF
            END IF
            ADDLNK = .TRUE.
            IF (JJPNTR .LE. 0) THEN
               WRITE(*, 10090) JJ
               GO TO 120
            ELSE IF (IFOUND .LT. 3) THEN
               WRITE(*, 10100) JJ
               GO TO 120
            END IF
            CALL INHOLE (MR, N(7), N(29), JJPNTR, IIN(3), IFOUND - 2,
     &         IFHOLE, NHPR, IHLIST, MERGE, NOROOM)
            IF (NOROOM) GO TO 310

C  INPUT A SCHEME INTO THE DATABASE

         ELSE IF (CIN(1)(1:6) .EQ. 'SCHEME') THEN
            NODATA = .FALSE.
            JJ = IIN(2)
            IF (JJ .GE. 10000) THEN
               WRITE(*, 10110) JJ
               GO TO 120
            ELSE IF (IFOUND .LT. 3) THEN
               IF (JJ .EQ. 0) THEN
                  WRITE(*, 10120)
               ELSE
                  WRITE(*, 10130) JJ
               END IF
               GO TO 120
            END IF
            DOLINK = .FALSE.
            NOLD10 = N(10)
            NOLD24 = N(24)
            CALL INSCHM (MR, MSC, N(10), N(24), JJ, CIN(3), ISCHM,
     &         SCHEME, LINKSC, DEFSCH, NOROOM, DOLINK)
            IF (NOROOM) THEN
               N(10) = NOLD10
               N(24) = NOLD24
               CALL MESAGE ('************************************')
               CALL MESAGE ('NOT ENOUGH ROOM FOR SCHEME CARD')
               CALL MESAGE ('NO DYNAMIC DIMENSIONING INCREASES')
               CALL MESAGE ('AVAILABLE FOR CHARACTER STRINGS')
               CALL MESAGE ('SCHEME CARD IS THUS IGNORED')
               CALL MESAGE ('************************************')
            END IF

C  INPUT INTERVALS FOR SIDES OR LINES

         ELSE IF (CIN(1)(1:3) .EQ. 'INT') THEN
            NODATA = .FALSE.
            JJ = IIN(3)
            IF (IFOUND .LT. 3) THEN
               IF (JJ .LT. 0) THEN
                  WRITE(*, 10140) -JJ
               ELSE
                  WRITE(*, 10150) JJ
               END IF
               GO TO 120
            END IF
            ADDLNK = .FALSE.
            CALL ININTR (ML, MS, IFOUND - 2, IIN(2), IIN(3), N(19),
     &         N(20), NINT, NLPS, IFLINE, ILLIST, LINKL, LINKS, ADDLNK)
            ADDLNK = .TRUE.

C  INPUT FACTORS FOR SIDES OR LINES

         ELSE IF (CIN(1)(1:3) .EQ. 'FAC') THEN
            NODATA = .FALSE.
            JJ = IIN(3)
            IF (IFOUND .LT. 3) THEN
               IF (JJ .LT. 0) THEN
                  WRITE(*, 10160) -JJ
               ELSE
                  WRITE(*, 10170) JJ
               END IF
               GO TO 120
            END IF
            ADDLNK = .FALSE.
            CALL INFACT (ML, MS, IFOUND - 2, RIN(2), IIN(3), N(19),
     &         N(20), FACTOR, NLPS, IFLINE, ILLIST, LINKL, LINKS,
     &         ADDLNK)
            ADDLNK = .TRUE.

C  INPUT A REGION'S INTERVAL SIZE INTO THE DATABASE

         ELSE IF (CIN(1)(1:5) .EQ. 'SIZE ') THEN
            NODATA = .FALSE.
            IF (IFOUND .LT. 3) THEN
               DEFSIZ = AMAX1(RIN(2), 0.)
            ELSE
               ADDLNK = .FALSE.
               DO 110 IRSZ = 3, IFOUND
                  CALL LTSORT (MR, LINKR, IIN(IRSZ), JJ, ADDLNK)
                  IF (JJ .GT. 0) THEN
                     RSIZE(JJ) = AMAX1(RIN(2), 0.)
                  ELSE
                     WRITE(*, 10070) IIN(IRSZ)
                  END IF
  110          CONTINUE
               ADDLNK = .TRUE.
            END IF

C  INPUT A BODY DEFINITION INTO THE DATABASE

         ELSE IF (CIN(1)(1:4) .EQ. 'BODY') THEN
            NODATA = .FALSE.
            IF (IFOUND .GT. 1) THEN
               CALL INBODY (MR, N(9), IIN(2), IFOUND - 1, IRPB, ADDOLD,
     &            NOROOM)
               IF (NOROOM) GO TO 310
            END IF

C  INPUT A POINT BOUNDARY INTO THE DATABASE

         ELSE IF (CIN(1)(1:6) .EQ. 'POINBC') THEN
            IF (IFOUND .LT. 3) THEN
               WRITE(*, 10200) IIN(2)
               GO TO 120
            END IF
            NODATA = .FALSE.
            CALL INBOUN (MP, IIN(2), IFOUND - 2, IIN(3), N(25), N(11),
     &         N(12), NOLD(11), MERGE, NOROOM, NEWNUM, NHOLD1, IHOLD1,
     &         IPBF, NPPF, IFPB, LISTPB, LINKPB, IWTPBF, JHOLD, ADDOLD)
            IF (NOROOM) GO TO 310
            IF (NEWNUM) THEN
               ADDLNK = .FALSE.
               CALL LTSORT (MP, IHOLD1, JHOLD, IPNTR, ADDLNK)
               WRITE(*, 10210)JHOLD, IPNTR
               ADDLNK = .TRUE.
            END IF

C  INPUT A LINE BOUNDARY INTO THE DATABASE

         ELSE IF ((CIN(1)(1:6) .EQ. 'NODEBC')  .OR.
     &      (CIN(1)(1:6) .EQ. 'LINEBC')) THEN
            IF (IFOUND .LT. 3) THEN
               WRITE(*, 10220) IIN(2)
               GO TO 120
            END IF
            NODATA = .FALSE.
            CALL INBOUN (ML, IIN(2), IFOUND - 2, IIN(3), N(26), N(13),
     &         N(14), NOLD(13), MERGE, NOROOM, NEWNUM, NHOLD2, IHOLD2,
     &         ILBF, NLPF, IFLB, LISTLB, LINKLB, IWTLBF, JHOLD, ADDOLD)
            IF (NOROOM) GO TO 310
            IF (NEWNUM) THEN
               ADDLNK = .FALSE.
               CALL LTSORT (ML, IHOLD2, JHOLD, IPNTR, ADDLNK)
               WRITE(*, 10230)JHOLD, IPNTR
               ADDLNK = .TRUE.
            END IF

C  INPUT A SIDE BOUNDARY INTO THE DATABASE

         ELSE IF ((CIN(1)(1:6) .EQ. 'ELEMBC')  .OR.
     &      (CIN(1)(1:6) .EQ. 'SIDEBC')) THEN
            IF (IFOUND .LT. 3) THEN
               WRITE(*, 10240) IIN(2)
               GO TO 120
            END IF
            NODATA = .FALSE.
            CALL INBOUN (ML, IIN(2), IFOUND - 2, IIN(3), N(27), N(15),
     &         N(16), NOLD(15), MERGE, NOROOM, NEWNUM, NHOLD3, IHOLD3,
     &         ISBF, NSPF, IFSB, LISTSB, LINKSB, IWTSBF, JHOLD, ADDOLD)
            IF (NOROOM) GO TO 310
            IF (NEWNUM) THEN
               ADDLNK = .FALSE.
               CALL LTSORT (ML, IHOLD3, JHOLD, IPNTR, ADDLNK)
               WRITE(*, 10250)JHOLD, IPNTR
               ADDLNK = .TRUE.
            END IF

C  INPUT A FLAG WEIGHTING INTO THE DATABASE

         ELSE IF (CIN(1)(1:6) .EQ. 'WEIGHT') THEN
            ADDLNK = .FALSE.
            NODATA = .FALSE.

C  GET THE FLAG TYPE

            IF (CIN(2)(1:1) .EQ. 'P') THEN
               CALL LTSORT (MP, LINKPB, IIN(3), JJ, ADDLNK)
               IF (JJ .GT. 0) THEN
                  IWTPBF(1, JJ) = IIN(4)
                  IWTPBF(2, JJ) = IIN(5)
                  IWTPBF(3, JJ) = 0
               ELSE
                  WRITE(*, 10260) 'POINT', IIN(3)
               END IF
            ELSE IF (CIN(2)(1:1) .EQ. 'L') THEN
               CALL LTSORT (ML, LINKLB, IIN(3), JJ, ADDLNK)
               IF (JJ .GT. 0) THEN
                  IWTLBF(1, JJ) = IIN(4)
                  IWTLBF(2, JJ) = IIN(5)
                  IWTLBF(3, JJ) = IIN(6)
               ELSE
                  WRITE(*, 10270) 'LINE', IIN(3)
               END IF
            ELSE IF (CIN(2)(1:1) .EQ. 'S') THEN
               CALL LTSORT (ML, LINKSB, IIN(3), JJ, ADDLNK)
               IF (JJ .GT. 0) THEN
                  IWTSBF(1, JJ) = IIN(4)
                  IWTSBF(2, JJ) = IIN(5)
                  IWTSBF(3, JJ) = IIN(6)
               ELSE
                  WRITE(*, 10270) 'SIDE', IIN(3)
               END IF
            ELSE

C  NO FLAG TYPE HAS BEEN RECOGNIZED

               WRITE(*, 10280) CIN(2)(1:5)
            END IF
            ADDLNK = .TRUE.

C  FLAG THE BANDWIDTH OPTIMIZATION ROUTINES ON, AND READ A RENUM CARD

         ELSE IF (CIN(1)(1:5) .EQ. 'RENUM') THEN
            NODATA = .FALSE.
            OPTIM = .TRUE.
            IF (IFOUND .GT. 2) THEN
               HOLD = CIN(2)
               IDUM = IFOUND - 2
               CALL INRENM (MSC, N(28), HOLD, RIN(3), IIN(3), IDUM,
     &            NUMBER, NOROOM)
               IF (NOROOM) THEN
                  CALL MESAGE ('************************************')
                  CALL MESAGE ('NOT ENOUGH ROOM FOR RENUMBERING CARD')
                  CALL MESAGE ('NO DYNAMIC DIMENSIONING INCREASES')
                  CALL MESAGE ('AVAILABLE FOR CHARACTER STRINGS')
                  CALL MESAGE ('RENUMBERING CARD IS THUS IGNORED')
                  CALL MESAGE ('************************************')
               END IF
            ELSE IF (IFOUND .EQ. 2) THEN
               CALL MESAGE ('RENUM CARD READ WITHOUT ANY DATA')
               CALL MESAGE ('DEFAULT RENUM PROCESSING WILL BE USED')
            END IF

C  Write Database in exodusII format

         ELSE IF (CIN(1)(1:2) .EQ. 'X2') THEN
            NODATA = .FALSE.
            EXODUSII = .TRUE.

C  Write Database in exodusI/genesis format

         ELSE IF (CIN(1)(1:2) .EQ. 'X1') THEN
            NODATA = .FALSE.
            EXODUSII = .FALSE.

C  FLAG THE GENERATION OF THREE NODE ELEMENTS

         ELSE IF (CIN(1)(1:5) .EQ. 'THREE') THEN
            NODATA = .FALSE.
            THREE = .TRUE.

C  FLAG THE GENERATION OF EIGHT NODE ELEMENTS

         ELSE IF (CIN(1)(1:5) .EQ. 'EIGHT') THEN
            NODATA = .FALSE.
            EIGHT = .TRUE.
            NINE = .FALSE.

C  FLAG THE GENERATION OF NINE NODE ELEMENTS

         ELSE IF (CIN(1)(1:4) .EQ. 'NINE') THEN
            NODATA = .FALSE.
            NINE = .TRUE.
            EIGHT = .FALSE.

C  INPUT SNAP-TO-GRID FLAG

         ELSE IF (CIN(1)(1:4) .EQ. 'SNAP') THEN
            NODATA = .FALSE.
            SNAP = CIN(2)(1:2) .EQ. 'ON'

C  INPUT X-GRID LINES

         ELSE IF (CIN(1)(1:4) .EQ. 'XGRI') THEN
            IF (IFOUND .LT. 2) THEN
               WRITE(*, 10290) 'XGRID'
               GO TO 120
            END IF
            NODATA = .FALSE.
            CALL INGRID (MSNAP, SNAPDX, NSNAP, 1, RIN(2), IFOUND - 1,
     &         ERR)

C  INPUT Y-GRID LINES

         ELSE IF (CIN(1)(1:4) .EQ. 'YGRI') THEN
            IF (IFOUND .LT. 2) THEN
               WRITE(*, 10290) 'YGRID'
               GO TO 120
            END IF
            NODATA = .FALSE.
            CALL INGRID (MSNAP, SNAPDX, NSNAP, 2, RIN(2), IFOUND - 1,
     &         ERR)

C  END OF DATA

         ELSE IF (CIN(1)(1:4) .EQ. 'EXIT') THEN
            NODATA = .FALSE.
            GO TO 150
         END IF
  120    CONTINUE
  130 CONTINUE

  140 CONTINUE
      CALL MESAGE ('FILE END ENCOUNTERED BEFORE -EXIT- CARD WAS FOUND')
      CALL MESAGE ('POSSIBLE PROBLEM IN FILE')

C  RENUMBER THE CARDS IF MERGING

  150 CONTINUE
      ADDLNK = .FALSE.
      IF (MERGE) THEN

C  RENUMBER THE POINTS CONTAINED IN THE LINE, AND POINT BOUNDARY CARDS

         DO 170 I = NOLD(2) + 1, N(2)
            DO 160 J = 1, 3
               CALL LTSORT (MP, IHOLDP, LCON(J, I), IPNTR, ADDLNK)
               IF ((LCON(J, I) .LE. NHOLDP) .AND. (IPNTR .GT. 0))
     &            LCON(J, I) = IPNTR
  160       CONTINUE
  170    CONTINUE
         DO 180 I = NOLD(12) + 1, N(12)
            CALL LTSORT (MP, IHOLDP, LISTPB(1, I), IPNTR, ADDLNK)
            IF ((LISTPB(1, I) .LE. NHOLDP) .AND. (IPNTR .GT. 0))
     &         LISTPB(1, I) = IPNTR
  180    CONTINUE

C  RENUMBER THE LINES CONTAINED IN THE SIDE, BAR SET, REGION,
C  LINE BOUNDARY, AND SIDE BOUNDARY CARDS

         DO 190 I =  NOLD(4) + 1, N(4)
            CALL LTSORT (ML, IHOLDL, ILLIST(I), IPNTR, ADDLNK)
            IF ((ILLIST(I) .LE. NHOLDL) .AND. (IPNTR .GT. 0))
     &         ILLIST(I) = IPNTR
  190    CONTINUE
         DO 200 I =  NOLD(6) + 1, N(6)
            CALL LTSORT (ML, IHOLDL, JLLIST(I), IPNTR, ADDLNK)
            IF ((JLLIST(I) .LE. NHOLDL) .AND. (IPNTR .GT. 0))
     &         JLLIST(I) = IPNTR
  200    CONTINUE
         DO 210 I = NOLD(8) + 1, N(8)
            IF (ISLIST(I) .LT. 0)THEN
               KK = ABS(ISLIST(I))
               CALL LTSORT (ML, IHOLDL, KK, IPNTR, ADDLNK)
               IF ((KK .LE. NHOLDL) .AND. (IPNTR .GT. 0))
     &            ISLIST(I) = -IPNTR
            END IF
  210    CONTINUE
         DO 220 I = NOLD(14) + 1, N(14)
            CALL LTSORT (ML, IHOLDL, LISTLB(1, I), IPNTR, ADDLNK)
            IF ((LISTLB(1, I) .LE. NHOLDL) .AND. (IPNTR .GT. 0))
     &         LISTLB(1, I) = IPNTR
  220    CONTINUE
         DO 230 I = NOLD(16) + 1, N(16)
            CALL LTSORT (ML, IHOLDL, LISTSB(1, I), IPNTR, ADDLNK)
            IF ((LISTSB(1, I) .LE. NHOLDL) .AND. (IPNTR .GT. 0))
     &         LISTSB(1, I) = IPNTR
  230    CONTINUE

C  RENUMBER THE SIDES CONTAINED IN THE REGION CARDS

         DO 240 I = NOLD(8) + 1, N(8)
            IF (ISLIST(I) .GT. 0) THEN
               CALL LTSORT (MS, IHOLDS, ISLIST(I), IPNTR, ADDLNK)
               IF ((ISLIST(I) .LE. NHOLDS) .AND. (IPNTR .GT. 0))
     &            ISLIST(I) = IPNTR
            END IF
  240    CONTINUE

C  RENUMBER THE REGIONS CONTAINED IN THE HOLE CARDS

         DO 250 I = NOLD(29) + 1, N(29)
            IF (IHLIST(I) .GT. 0) THEN
               CALL LTSORT (MR, IHOLDR, IHLIST(I), IPNTR, ADDLNK)
               IF ((IHLIST(I) .LE. NHOLDR) .AND. (IPNTR .GT. 0))
     &            IHLIST(I) = IPNTR
            END IF
  250    CONTINUE

C  RENUMBER THE BAR SETS AND REGIONS CONTAINED IN THE BODY,
C  AND THE REGIONS CONTAINED IN THE SCHEME CARDS

         DO 260 I = NOLD(9) + 1, N(9)
            IF (IRPB(I) .GT. 0) THEN
               CALL LTSORT (MR, IHOLDR, IRPB(I), IPNTR, ADDLNK)
               IF ((IRPB(I) .LE. NHOLDR) .AND. (IPNTR .GT. 0))
     &            IRPB(I) = IPNTR
            ELSE IF (IRPB(I) .LT. 0) THEN
               CALL LTSORT (MS, IHOLDB, IABS(IRPB(I)), IPNTR, ADDLNK)
               IF ((IABS(IRPB(I)) .LE. NHOLDB) .AND. (IPNTR .GT. 0))
     &            IRPB(I) = -IPNTR
            END IF
  260    CONTINUE
         DO 270 I = NOLD(10) + 1, N(10)
            CALL LTSORT (MR, IHOLDR, ISCHM(I), IPNTR, ADDLNK)
            IF ((ISCHM(I) .LE. NHOLDR) .AND. (IPNTR .GT. 0))
     &         ISCHM(I) = IPNTR
  270    CONTINUE
      END IF

C  LINK THE SCHEME CARDS

      ADDLNK = .TRUE.
      DO 280 I = NOLD(10) + 1, N(10)
         IF (ISCHM(I) .GT. N(24)) N(24) = ISCHM(I)
         CALL LTSORT (MR, LINKSC, ISCHM(I), I, ADDLNK)
  280 CONTINUE

C  LINK UP THE POINTS AND LINES TO THEIR ASSOCIATED FLAGS

      SIDEOK = .FALSE.
      CALL LINKBC (MP, MS, NOLD(11) + 1, N(11), N(1), N(25), N(11),
     &   N(12), N(20), IPBF, IFPB, NPPF, LISTPB, NLPS, IFLINE, ILLIST,
     &   IPBOUN, LINKPB, IWTPBF, LINKP, LINKS, SIDEOK, NOROOM)
      IF (NOROOM) GO TO 310
      SIDEOK = .TRUE.
      CALL LINKBC (ML, MS, NOLD(13) + 1, N(13), N(2), N(26), N(13),
     &   N(14), N(20), ILBF, IFLB, NLPF, LISTLB, NLPS, IFLINE, ILLIST,
     &   ILBOUN, LINKLB, IWTLBF, LINKL, LINKS, SIDEOK, NOROOM)
      IF (NOROOM) GO TO 310
      CALL LINKBC (ML, MS, NOLD(15) + 1, N(15), N(2), N(27), N(15),
     &   N(16), N(20), ISBF, IFSB, NSPF, LISTSB, NLPS, IFLINE, ILLIST,
     &   ISBOUN, LINKSB, IWTSBF, LINKL, LINKS, SIDEOK, NOROOM)
      IF (NOROOM) GO TO 310

C  IF NO BODY CARDS HAVE BEEN READ, ASSUME THE BODY IS ALL THE REGIONS
C  AND ALL THE BAR SETS

      ADDLNK = .FALSE.
      IF (N(9) .EQ. NOLD(9)) THEN
         IFOUND = 1
         DO 290 I = NOLD(5) + 1, N(5)
            CALL LTSORT (MS, LINKB, IBARST(I), IPNTR, ADDLNK)
            IF (IPNTR .EQ. I) THEN
               III(1) = -IBARST(I)
               CALL INBODY (MR, N(9), III(1), IFOUND, IRPB, ADDOLD,
     &            NOROOM)
               IF (NOROOM) GO TO 310
            END IF
  290    CONTINUE
         DO 300 I = NOLD(7) + 1, N(7)
            CALL LTSORT (MR, LINKR, IREGN(I), IPNTR, ADDLNK)
            IF (IPNTR .EQ. I) THEN
               CALL INBODY (MR, N(9), IREGN(I), IFOUND, IRPB, ADDOLD,
     &            NOROOM)
               IF (NOROOM) GO TO 310
            END IF
  300    CONTINUE
      END IF
<<<<<<< HEAD
C
C  SUCCESSFUL COMPLETION - WRITE SUMMARY OF SUCCESSFUL READS
C
=======

C  SUCCESSFUL COMPLETION - WRITE SUMMARY OF SUCCESSFUL READS

>>>>>>> 4103bf6c
      IF (NODATA) THEN
         CALL MESAGE (' ')
         CALL MESAGE (' *----------------------------------------- - *')
         CALL MESAGE (' NO FASTQ DATA HAS BEEN FOUND IN CURRENT FILE')
         CALL MESAGE (' *----------------------------------------- - *')
         RETURN
      END IF
      CALL MESAGE (' ')
      CALL MESAGE ('FILE SUCCESSFULLY READ')
      CALL STRLNG (TITLE, LEN)
      WRITE(*, 10300) TITLE(1:LEN)
      IF (MERGE) THEN
         IF (N(1) .GT. 0) WRITE(*, 10310) N(1) - NOLD(1), N(1)
         IF (N(2) .GT. 0) WRITE(*, 10320) N(2) - NOLD(2), N(2)
         IF (N(3) .GT. 0) WRITE(*, 10330) N(3) - NOLD(3), N(3)
         IF (N(5) .GT. 0) WRITE(*, 10340) N(5) - NOLD(5), N(5)
         IF (N(7) .GT. 0) WRITE(*, 10350) N(7) - NOLD(7), N(7)
         IF (N(10) .GT. 0) WRITE(*, 10360) N(10) - NOLD(10), N(10)
         IF (N(11) .GT. 0) WRITE(*, 10370) N(11) - NOLD(11), N(11)
         IF (N(13) .GT. 0) WRITE(*, 10380) N(13) - NOLD(13), N(13)
         IF (N(15) .GT. 0) WRITE(*, 10390) N(15) - NOLD(15), N(15)
         IF (N(28) .GT. 0) WRITE(*, 10400) N(28) - NOLD(28), N(28)
         IF (N(29) .GT. 0) WRITE(*, 10410) N(29) - NOLD(29), N(29)
      ELSE
         IF (N(1) .GT. 0) WRITE(*, 10420) N(1)
         IF (N(2) .GT. 0) WRITE(*, 10430) N(2)
         IF (N(3) .GT. 0) WRITE(*, 10440) N(3)
         IF (N(5) .GT. 0) WRITE(*, 10450) N(5)
         IF (N(7) .GT. 0) WRITE(*, 10460) N(7)
         IF (N(10) .GT. 0) WRITE(*, 10480) N(10)
         IF (N(11) .GT. 0) WRITE(*, 10490) N(11)
         IF (N(13) .GT. 0) WRITE(*, 10500) N(13)
         IF (N(15) .GT. 0) WRITE(*, 10510) N(15)
         IF (N(28) .GT. 0) WRITE(*, 10520) N(28)
         IF (N(29) .GT. 0) WRITE(*, 10470) N(29)
      END IF
      RETURN

C  MORE ROOM IN DIMENSIONS NEEDED

  310 CONTINUE
      CALL MESAGE (' ')
      CALL MESAGE ('DIMENSIONS MUST BE INCREASED - PLEASE WAIT')
      DO 320 I = 1, 29
         N(I) = NOLD(I)
  320 CONTINUE
      IF (LHOLD .EQ. 0) THEN
         TITLE = ' '
      ELSE
         TITLE(LHOLD + 1:) = ' '
      END IF
      NOROOM = .TRUE.

C  FIND OUT HOW MUCH ROOM IS NEEDED

      REWIND IUNIT
      NEWMP = 0
      NEWML = 0
      NEWMS = 0
      NEWMR = 0
  330 CONTINUE
      CALL FREFLD (IUNIT, IDUMP, ' ', NIN, IOSTAT, IFOUND, KIN, CIN,
     &   IIN, RIN)

C  CHECK FOR THE END OF THE FILE OR FOR AN ERROR

      IF (IOSTAT .LT. 0) GO TO 340

C  COUNT THE CARDS FOR NEEDED DIMENSIONING

      IF (CIN(1)(1:5) .EQ. 'POINT') THEN
         NEWMP = NEWMP + 1
      ELSE IF (CIN(1)(1:5) .EQ. 'LINE ') THEN
         NEWML = NEWML + 1
      ELSE IF (CIN(1)(1:5) .EQ. 'SIDE ') THEN
         NEWMS = NEWMS + 1
      ELSE IF (CIN(1)(1:6) .EQ. 'REGION') THEN
         NEWMR = NEWMR + 1
      END IF
      GO TO 330

C  GET THE LARGEST RATIO OF NEEDED/CURRENT

  340 CONTINUE
      RATIO = AMAX1(DBLE(NEWMP)/DBLE(MP), DBLE(NEWML)/DBLE(ML),
     &   DBLE(NEWMS)/DBLE(MS), DBLE(NEWMR)/DBLE(MR), 1.5000001)*1.1
      RETURN

10000 FORMAT (' A POINT NO. OF:', I7, ' IS NOT ALLOWED', /,
     &   ' THIS POINT WILL NOT BE INPUT INTO DATABASE')
10010 FORMAT (' A LINE NO. OF:', I7, ' IS NOT ALLOWED', /,
     &   ' THIS LINE WILL NOT BE INPUT INTO DATABASE')
10020 FORMAT (' FOR LINE NO.:', I5, ' NOT ENOUGH INFORMATION IS ',
     &   'SUPPLIED',/, ' THIS LINE WILL NOT BE INPUT INTO DATABASE')
10030 FORMAT (' LINE TYPE "', A4, '" FOR LINE:', I5, ' IS ILLEGAL.', /,
     &   ' LINE TYPE CHANGED TO "STRAIGHT"')
10040 FORMAT (' A SIDE NO. OF:', I7, ' IS NOT ALLOWED', /,
     &   ' THIS SIDE WILL NOT BE INPUT INTO DATABASE')
10050 FORMAT (' FOR SIDE NO.:', I5, ' NOT ENOUGH INFORMATION IS ',
     &   'SUPPLIED',/, ' THIS SIDE WILL NOT BE INPUT INTO DATABASE')
10060 FORMAT (' A REGION NO. OF:', I7, ' IS NOT ALLOWED', /,
     &   ' THIS REGION WILL NOT BE INPUT INTO DATABASE')
10070 FORMAT (' REGION NO:', I5, ' IS NOT IN THE DATABASE', /,
     &   ' THUS NO SIZE CAN BE ENTERED')
10080 FORMAT (' FOR REGION NO.:', I5, ' NOT ENOUGH INFORMATION IS ',
     &   'SUPPLIED'/, ' THIS REGION WILL NOT BE INPUT INTO DATABASE')
10090 FORMAT (' A REGION NO. OF:', I7, ' IS NOT IN THE DATABASE', /,
     &   ' THE HOLES FOR THIS REGION WILL NOT BE INPUT INTO DATABASE')
10100 FORMAT (' FOR HOLE REGION NO.:', I5, ' NOT ENOUGH INFORMATION ',
     &   'IS SUPPLIED'/,' THE HOLES FOR THIS REGION WILL NOT BE INPUT ',
     &   'INTO DATABASE')
10110 FORMAT (' A REGION NO. OF:', I7, ' IS NOT ALLOWED', /,
     &   ' THE SCHEME FOR THIS REGION WILL NOT BE INPUT INTO DATABASE')
10120 FORMAT (' THE DEFAULT SCHEME HAS NOT BEEN SPECIFIED ADEQUATELY',
     &   /, ' THIS DEFAULT WILL NOT BE INPUT INTO THE DATABASE')
10130 FORMAT (' FOR THE SCHEME FOR REGION NO.:', I5,
     &   ' NOT ENOUGH INFORMATION IS SUPPLIED',
     &   /, ' THIS SCHEME WILL NOT BE INPUT INTO DATABASE')
10140 FORMAT (' FOR INTERVALS TO BE INPUT ON LINES IN SIDE: ', I5, /,
     &   ' NOT ENOUGH INFORMATION IS SUPPLIED', /,
     &   ' THESE INTERVALS WILL NOT BE ASSIGNED')
10150 FORMAT (' FOR INTERVALS TO BE INPUT ON LINE: ', I5, /,
     &   ' NOT ENOUGH INFORMATION IS SUPPLIED', /,
     &   ' THIS INTERVAL WILL NOT BE ASSIGNED')
10160 FORMAT (' FOR FACTORS TO BE INPUT ON LINES IN SIDE: ', I5, /,
     &   ' NOT ENOUGH INFORMATION IS SUPPLIED', /,
     &   ' THESE INTERVALS WILL NOT BE ASSIGNED')
10170 FORMAT (' FOR FACTORS TO BE INPUT ON LINE: ', I5, /,
     &   ' NOT ENOUGH INFORMATION IS SUPPLIED', /,
     &   ' THIS INTERVAL WILL NOT BE ASSIGNED')
10200 FORMAT (' FOR POINBC NO.:', I5, ' NOT ENOUGH INFORMATION IS ',
     &   'SUPPLIED',/, ' THIS POINBC WILL NOT BE INPUT INTO DATABASE')
10210 FORMAT (' OLD POINBC NO:', I5, ' TO NEW POINBC NO:', I5)
10220 FORMAT (' FOR NODEBC NO.:', I5, ' NOT ENOUGH INFORMATION IS ',
     &   'SUPPLIED',/, ' THIS NODEBC WILL NOT BE INPUT INTO DATABASE')
10230 FORMAT (' OLD NODEBC NO:', I5, ' TO NEW NODEBC NO:', I5)
10240 FORMAT (' FOR ELEMBC NO.:', I5, ' NOT ENOUGH INFORMATION IS ',
     &   'SUPPLIED',/, ' THIS ELEMBC WILL NOT BE INPUT INTO DATABASE')
10250 FORMAT (' OLD ELEMBC NO:', I5, ' TO NEW ELEMBC NO:', I5)
10260 FORMAT (' WEIGHTING OF ', A5, ' FLAG:', I5, ' NOT POSSIBLE', /,
     &   'FLAG NOT FOUND')
10270 FORMAT (' WEIGHTING OF ', A4, ' FLAG:', I5, ' NOT POSSIBLE', /,
     &   'FLAG NOT FOUND')
10280 FORMAT (' WEIGHTING TYPE OF ', A5, ' CANNOT BE ENTERED')
10290 FORMAT (' NOT ENOUGH INFORMATION SUPPLIED WITH CARD:  ', A)
10300 FORMAT (' TITLE: ', A)
10310 FORMAT (' ', I5, ' NEW POINTS READ   -    TOTAL POINTS:', I5)
10320 FORMAT (' ', I5, ' NEW LINES READ    -     TOTAL LINES:', I5)
10330 FORMAT (' ', I5, ' NEW SIDES READ    -     TOTAL SIDES:', I5)
10340 FORMAT (' ', I5, ' NEW BAR SETS READ -  TOTAL BAR SETS:', I5)
10350 FORMAT (' ', I5, ' NEW REGIONS READ  -   TOTAL REGIONS:', I5)
10360 FORMAT (' ', I5, ' NEW SCHEMES READ  -   TOTAL SCHEMES:', I5)
10370 FORMAT (' ', I5, ' NEW POINBCS READ  -   TOTAL POINBCS:', I5)
10380 FORMAT (' ', I5, ' NEW NODEBCS READ  -   TOTAL NODEBCS:', I5)
10390 FORMAT (' ', I5, ' NEW ELEMBCS READ  -   TOTAL ELEMBCS:', I5)
10400 FORMAT (' ', I5, ' NEW RENUMS READ   -    TOTAL RENUMS:', I5)
10410 FORMAT (' ', I5, ' NEW HOLES READ    -     TOTAL HOLES:', I5)
10420 FORMAT ('   NUMBER OF POINTS READ:', I5)
10430 FORMAT ('    NUMBER OF LINES READ:', I5)
10440 FORMAT ('    NUMBER OF SIDES READ:', I5)
10450 FORMAT (' NUMBER OF BAR SETS READ:', I5)
10460 FORMAT ('  NUMBER OF REGIONS READ:', I5)
10470 FORMAT ('    NUMBER OF HOLES READ:', I5)
10480 FORMAT ('  NUMBER OF SCHEMES READ:', I5)
10490 FORMAT ('  NUMBER OF POINBCS READ:', I5)
10500 FORMAT ('  NUMBER OF NODEBCS READ:', I5)
10510 FORMAT ('  NUMBER OF ELEMBCS READ:', I5)
10520 FORMAT ('   NUMBER OF RENUMS READ:', I5)

      END<|MERGE_RESOLUTION|>--- conflicted
+++ resolved
@@ -1,46 +1,9 @@
-<<<<<<< HEAD
-C    Copyright(C) 2014-2017 National Technology & Engineering Solutions of
-C    Sandia, LLC (NTESS).  Under the terms of Contract DE-NA0003525 with
-C    NTESS, the U.S. Government retains certain rights in this software.
-C
-C    Redistribution and use in source and binary forms, with or without
-C    modification, are permitted provided that the following conditions are
-C    met:
-C
-C    * Redistributions of source code must retain the above copyright
-C       notice, this list of conditions and the following disclaimer.
-C
-C    * Redistributions in binary form must reproduce the above
-C      copyright notice, this list of conditions and the following
-C      disclaimer in the documentation and/or other materials provided
-C      with the distribution.
-C
-C    * Neither the name of NTESS nor the names of its
-C      contributors may be used to endorse or promote products derived
-C      from this software without specific prior written permission.
-C
-C    THIS SOFTWARE IS PROVIDED BY THE COPYRIGHT HOLDERS AND CONTRIBUTORS
-C    "AS IS" AND ANY EXPRESS OR IMPLIED WARRANTIES, INCLUDING, BUT NOT
-C    LIMITED TO, THE IMPLIED WARRANTIES OF MERCHANTABILITY AND FITNESS FOR
-C    A PARTICULAR PURPOSE ARE DISCLAIMED. IN NO EVENT SHALL THE COPYRIGHT
-C    OWNER OR CONTRIBUTORS BE LIABLE FOR ANY DIRECT, INDIRECT, INCIDENTAL,
-C    SPECIAL, EXEMPLARY, OR CONSEQUENTIAL DAMAGES (INCLUDING, BUT NOT
-C    LIMITED TO, PROCUREMENT OF SUBSTITUTE GOODS OR SERVICES; LOSS OF USE,
-C    DATA, OR PROFITS; OR BUSINESS INTERRUPTION) HOWEVER CAUSED AND ON ANY
-C    THEORY OF LIABILITY, WHETHER IN CONTRACT, STRICT LIABILITY, OR TORT
-C    (INCLUDING NEGLIGENCE OR OTHERWISE) ARISING IN ANY WAY OUT OF THE USE
-C    OF THIS SOFTWARE, EVEN IF ADVISED OF THE POSSIBILITY OF SUCH DAMAGE.
-C
-
-C $Id: rdfsq.f,v 1.4 1999/01/25 16:28:46 gdsjaar Exp $
-=======
 C    Copyright(C) 1999-2020 National Technology & Engineering Solutions
 C    of Sandia, LLC (NTESS).  Under the terms of Contract DE-NA0003525 with
 C    NTESS, the U.S. Government retains certain rights in this software.
 C
 C    See packages/seacas/LICENSE for details
 
->>>>>>> 4103bf6c
       SUBROUTINE RDFSQ (MP, ML, MS, MR, MSNAP, MSC, MA, IUNIT, IDUMP, N,
      &   IPOINT, COOR, IPBOUN, ILINE, LTYPE, NINT, FACTOR, LCON, ILBOUN,
      &   ISBOUN, ISIDE, NLPS, IFLINE, ILLIST, IBARST, JMAT, JCENT, NLPB,
@@ -756,15 +719,9 @@
             END IF
   300    CONTINUE
       END IF
-<<<<<<< HEAD
-C
+
 C  SUCCESSFUL COMPLETION - WRITE SUMMARY OF SUCCESSFUL READS
-C
-=======
-
-C  SUCCESSFUL COMPLETION - WRITE SUMMARY OF SUCCESSFUL READS
-
->>>>>>> 4103bf6c
+
       IF (NODATA) THEN
          CALL MESAGE (' ')
          CALL MESAGE (' *----------------------------------------- - *')
@@ -849,8 +806,8 @@
 C  GET THE LARGEST RATIO OF NEEDED/CURRENT
 
   340 CONTINUE
-      RATIO = AMAX1(DBLE(NEWMP)/DBLE(MP), DBLE(NEWML)/DBLE(ML),
-     &   DBLE(NEWMS)/DBLE(MS), DBLE(NEWMR)/DBLE(MR), 1.5000001)*1.1
+      RATIO = AMAX1(FLOAT(NEWMP)/FLOAT(MP), FLOAT(NEWML)/FLOAT(ML),
+     &   FLOAT(NEWMS)/FLOAT(MS), FLOAT(NEWMR)/FLOAT(MR), 1.5000001)*1.1
       RETURN
 
 10000 FORMAT (' A POINT NO. OF:', I7, ' IS NOT ALLOWED', /,
