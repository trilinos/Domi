--- conflicted
+++ resolved
@@ -1,44 +1,8 @@
-<<<<<<< HEAD
-C Copyright (c) 2007-2017 National Technology & Engineering Solutions of
-C Sandia, LLC (NTESS).  Under the terms of Contract DE-NA0003525 with
-C NTESS, the U.S. Government retains certain rights in this software.
-C
-C Redistribution and use in source and binary forms, with or without
-C modification, are permitted provided that the following conditions are
-C met:
-C
-C     * Redistributions of source code must retain the above copyright
-C       notice, this list of conditions and the following disclaimer.
-C
-C     * Redistributions in binary form must reproduce the above
-C       copyright notice, this list of conditions and the following
-C       disclaimer in the documentation and/or other materials provided
-C       with the distribution.
-C
-C     * Neither the name of NTESS nor the names of its
-C       contributors may be used to endorse or promote products derived
-C       from this software without specific prior written permission.
-C
-C THIS SOFTWARE IS PROVIDED BY THE COPYRIGHT HOLDERS AND CONTRIBUTORS
-C "AS IS" AND ANY EXPRESS OR IMPLIED WARRANTIES, INCLUDING, BUT NOT
-C LIMITED TO, THE IMPLIED WARRANTIES OF MERCHANTABILITY AND FITNESS FOR
-C A PARTICULAR PURPOSE ARE DISCLAIMED. IN NO EVENT SHALL THE COPYRIGHT
-C OWNER OR CONTRIBUTORS BE LIABLE FOR ANY DIRECT, INDIRECT, INCIDENTAL,
-C SPECIAL, EXEMPLARY, OR CONSEQUENTIAL DAMAGES (INCLUDING, BUT NOT
-C LIMITED TO, PROCUREMENT OF SUBSTITUTE GOODS OR SERVICES; LOSS OF USE,
-C DATA, OR PROFITS; OR BUSINESS INTERRUPTION) HOWEVER CAUSED AND ON ANY
-C THEORY OF LIABILITY, WHETHER IN CONTRACT, STRICT LIABILITY, OR TORT
-C (INCLUDING NEGLIGENCE OR OTHERWISE) ARISING IN ANY WAY OUT OF THE USE
-C OF THIS SOFTWARE, EVEN IF ADVISED OF THE POSSIBILITY OF SUCH DAMAGE.
-C
-
-=======
 C Copyright(C) 1999-2020 National Technology & Engineering Solutions
 C of Sandia, LLC (NTESS).  Under the terms of Contract DE-NA0003525 with
 C NTESS, the U.S. Government retains certain rights in this software.
 C
 C See packages/seacas/LICENSE for details
->>>>>>> 4103bf6c
 
 C=======================================================================
 *DECK,MAPVAR
@@ -54,11 +18,7 @@
 C                             GERALD W. WELLMAN
 C                        SANDIA NATIONAL LABORATORIES
 C                          ALBUQUERQUE, NEW MEXICO
-<<<<<<< HEAD
-C
-=======
-
->>>>>>> 4103bf6c
+
 C     MAPVAR IS BASED ON MERLIN II,A FINITE ELEMENT INTERPOLATION
 C     PROGRAM BY DAVID K. GARTLING.
 
@@ -112,11 +72,7 @@
 
 C       Code Tree:
 C (SUPES, EXODUSII, and multiple calls to ERROR not included)
-<<<<<<< HEAD
-C
-=======
-
->>>>>>> 4103bf6c
+
 C SET-UP
 C                 MAPVAR - OPNFIL
 C                          ERROR -  CLSFIL
@@ -240,11 +196,7 @@
 C              EXPGV,  EXPINI, EXPNS,  EXPNSD, EXPNV,  EXPNP,
 C              EXPP,   EXPPN,  EXPQA,  EXPSP,  EXPSS,  EXPSSD,
 C              EXPTIM, EXPVAN,
-<<<<<<< HEAD
-C
-=======
-
->>>>>>> 4103bf6c
+
 C     ******************************************************************
 
 C     THE BASIC REFERENCE DOCUMENT FOR THIS CODE IS SAND 99-0466
@@ -273,11 +225,7 @@
       include 'toldat.blk'
       include 'varnpt.blk'
       include 'varept.blk'
-<<<<<<< HEAD
-C
-=======
-
->>>>>>> 4103bf6c
+
       DIMENSION A(1),IA(1)
       EQUIVALENCE (A(1),IA(1))
       CHARACTER*(MXSTLN) TYP
@@ -300,10 +248,6 @@
 C     ******************************************************************
 
 C open all disk files
-<<<<<<< HEAD
-C
-=======
->>>>>>> 4103bf6c
 
 C disable netcdf warning messages
 
@@ -412,31 +356,18 @@
      &  CALL ERROR('MAPVAR',
      &             'ERROR WITH EXCOPY - GENESIS FILE COPY',
      &             ' ',0,' ',0,' ',' ',1)
-<<<<<<< HEAD
-C
-C
-=======
-
->>>>>>> 4103bf6c
+
 c read mesh A (coords,displ,variable names,QA, INFO records),
 c write mesh C, (variable names, QA, INFO records)
 
       call debug('RDA1')
       CALL RDA1 (A(NAX),A(NAY),A(NAZ),A(NADX),A(NADY),A(NADZ))
 
-<<<<<<< HEAD
-C
-=======
->>>>>>> 4103bf6c
 C ... Mapvar is buggy if mesh contains:
 C     * nodal variable(s)
 C     * multiple element blocks
 C     * multiple timesteps
-<<<<<<< HEAD
-C
-=======
-
->>>>>>> 4103bf6c
+
 C     The interpolated mesh will have invalid values for most of the
 C     nodes except for those connected to the last element block.
 C     Since this is not what the user wants. We check this situation
@@ -505,11 +436,7 @@
      &                  'CHECK ACCURACY - VELOCITY',
      &                  0,' ',0,' ',' ',1)
           END IF
-<<<<<<< HEAD
-C
-=======
-
->>>>>>> 4103bf6c
+
 C initialization quantities (6 each for now) that need to be
 C summed over the element blocks if doing an accuracy check
 
@@ -584,15 +511,9 @@
       WRITE (NTPOUT, 290) fntp3(:lenstr(fntp3)), HED
       WRITE (NOUT, 300) NDIMB,NODESB,NUMELB,NBLKSB
       WRITE (NTPOUT, 300) NDIMB,NODESB,NUMELB,NBLKSB
-<<<<<<< HEAD
-c
+
 c quick initial check of compatibility mesh-A to mesh-B
-c
-=======
-
-c quick initial check of compatibility mesh-A to mesh-B
-
->>>>>>> 4103bf6c
+
       IF (NDIMB .NE. NDIMA) THEN
         CALL ERROR('MAPVAR',
      &             'MESH-B INCOMPATIBLE WITH MESH-A',
@@ -679,25 +600,13 @@
       TOLHEC = TOLHEX
       TOLTEC = TOLTET
 
-<<<<<<< HEAD
-c
 C     A(NAGV)    =    GVAR(1:NVARGP) Global variables
-C
+
       CALL MDRSRV ('GVAR',   NAGV, NVARGP)
-C
+
       call debug('WRTC')
       CALL WRTC(A(NBX),A(NBY),A(NBZ),A(NAGV),A(NBSOLN))
-C
-C
-=======
-C     A(NAGV)    =    GVAR(1:NVARGP) Global variables
-
-      CALL MDRSRV ('GVAR',   NAGV, NVARGP)
-
-      call debug('WRTC')
-      CALL WRTC(A(NBX),A(NBY),A(NBZ),A(NAGV),A(NBSOLN))
-
->>>>>>> 4103bf6c
+
       DO 50 IM = 1, IMP
         call getval(ia(nmap), im, idblka, idblkb, ischem)
         TOLSEA = A(NMAPS+IM-1)
@@ -718,10 +627,6 @@
  25     continue
  26     continue
 
-<<<<<<< HEAD
-C
-=======
->>>>>>> 4103bf6c
 C set up controls for many to 1 map
 C if first time recipient mesh element block called, insub = 1
 C else insub = 2
@@ -790,11 +695,7 @@
         call debug('RDA2')
         CALL RDA2 (IDBLKA,IA(NACON),IA(NANDLST),A(NASTAT),
      &             MAXLN)
-<<<<<<< HEAD
-C
-=======
-
->>>>>>> 4103bf6c
+
 C Set the search box tolerance for the current mapping
 
         IF ( ITYPE .EQ. 13) THEN
@@ -989,11 +890,7 @@
                 ELSE
                   ISTP = ISTEP
                 END IF
-<<<<<<< HEAD
-C
-=======
-
->>>>>>> 4103bf6c
+
                 call debug('SETON0')
                 CALL SETON0(IA(NACON),IA(NANELTN),A(NASOLE),
      &           A(NASOLEN),IDBLKA,A(NAX),A(NAY),A(NAZ),ISTP,
@@ -1025,11 +922,7 @@
                 ELSE
                   ISTP = ISTEP
                 END IF
-<<<<<<< HEAD
-C
-=======
-
->>>>>>> 4103bf6c
+
                 call debug('SETON1')
                 CALL SETON1(A(NACTR),A(NASOLE),A(NASOLEN),IDBLKA,
      &                    A(NAX),A(NAY),A(NAZ),IA(NACON),IA(NANDLST),
@@ -1098,11 +991,7 @@
 C ITYPE = 3 - 4 node quad
 C ITYPE = 4 - 8 node quad
 C ITYPE = 5 - 9 node quad
-<<<<<<< HEAD
-C
-=======
-
->>>>>>> 4103bf6c
+
         ELSE IF (ITYPE .EQ. 3 .OR. ITYPE .EQ. 4 .OR.
      &           ITYPE .EQ. 5) THEN
 
@@ -1120,11 +1009,7 @@
 
             call debug('BLDPTN')
             CALL BLDPTN(A(NBX),A(NBY),A(NBZ),IA(NBNDLST),A(NS17))
-<<<<<<< HEAD
-C
-=======
-
->>>>>>> 4103bf6c
+
             call debug('SRCHQ-nodes')
             CALL SRCHQ (NODESA,NUMEBA,IA(NACON),A(NS16),
      1       NUMNDB,A(NS17),TOLQAD,1,3,
@@ -1137,15 +1022,9 @@
 c               WRITE(NTPOUT,430)IA(NBNDLST-1+I),IDBLKB
 c             END IF
 c 530       CONTINUE
-<<<<<<< HEAD
-C
+
 c   interpolate nodal variables
-c
-=======
-
-c   interpolate nodal variables
-
->>>>>>> 4103bf6c
+
 c            write(nout,1037)
 c            write(ntpout,1037)
             CALL INTRPN(IA(NACON),A(NASOLN),IA(NS1),A(NS2),
@@ -1269,11 +1148,7 @@
                 ELSE
                   ISTP = ISTEP
                 END IF
-<<<<<<< HEAD
-C
-=======
-
->>>>>>> 4103bf6c
+
                 call debug('ELGRAD')
                 CALL ELGRAD(A(NACTR),A(NAX),A(NAY),A(NAZ),
      &                    A(NASOLE),A(NSOLGR),IA(NICHKE),
@@ -1386,11 +1261,7 @@
                 ELSE
                   ISTP = ISTEP
                 END IF
-<<<<<<< HEAD
-C
-=======
-
->>>>>>> 4103bf6c
+
                 call debug('ELTON0')
                 CALL ELTON0(IA(NACON),IA(NANELTN),A(NASOLE),
      &               A(NASOLEN),IDBLKA,A(NAX),A(NAY),A(NAZ),ISTP,
@@ -1424,11 +1295,7 @@
                 ELSE
                   ISTP = ISTEP
                 END IF
-<<<<<<< HEAD
-C
-=======
-
->>>>>>> 4103bf6c
+
                 call debug('ELTON1')
                 CALL ELTON1(A(NACTR),A(NASOLE),A(NASOLEN),IDBLKA,
      &                    A(NAX),A(NAY),A(NAZ),IA(NACON),IA(NANDLST),
@@ -1710,11 +1577,7 @@
         END IF
 
  50   CONTINUE
-<<<<<<< HEAD
-C
-=======
-
->>>>>>> 4103bf6c
+
 C     *****************************************************************
 C     STOP COMMAND
 C     *****************************************************************
@@ -1749,33 +1612,18 @@
       END
 
       BLOCK DATA INITLZ
-<<<<<<< HEAD
-C
+
 C     ******************************************************************
-C
+
 C     BLOCK DATA SUBROUTINE TO INITIALIZE VARIABLES STORED IN
 C     NAMED COMMON BLOCKS
-C
+
 C     ******************************************************************
-C
+
 C...NOTE: Cannot include exodusII.inc in a block data routine.
       PARAMETER (MXSTLN=32)
 c      CHARACTER*10 ELTYPE
-C
-=======
-
-C     ******************************************************************
-
-C     BLOCK DATA SUBROUTINE TO INITIALIZE VARIABLES STORED IN
-C     NAMED COMMON BLOCKS
-
-C     ******************************************************************
-
-C...NOTE: Cannot include exodusII.inc in a block data routine.
-      PARAMETER (MXSTLN=32)
-c      CHARACTER*10 ELTYPE
-
->>>>>>> 4103bf6c
+
       include 'header.blk'
       include 'ntpdat.blk'
       include 'contrl.blk'
@@ -1789,11 +1637,7 @@
       include 'varept.blk'
       include 'debg.blk'
       include 'inival.blk'
-<<<<<<< HEAD
-C
-=======
-
->>>>>>> 4103bf6c
+
       DATA HED/' '/
       DATA NOUT,NTPOUT,NTP2,NTP3,NTP4/
      1     6,7,12,13,14/
@@ -1811,42 +1655,24 @@
 c     1     'TETRA4','TETRA10','PRISM6','PRISM15','HEX8','HEX20',
 c     2     'HEX27','SHELL'/
 C      DATA (NNELM(I),I=1,13)/3,6,4,8,9,4,10,6,15,8,20,27,4/
-<<<<<<< HEAD
-C
+
       DATA VALINI /0.0/
       DATA TOLSHL,TOLQAD,TOLHEX,TOLTET,NISS,NRSS
      *  /0.01,0.01,0.01,0.01, 5,10/
-C
-=======
-
-      DATA VALINI /0.0/
-      DATA TOLSHL,TOLQAD,TOLHEX,TOLTET,NISS,NRSS
-     *  /0.01,0.01,0.01,0.01, 5,10/
-
->>>>>>> 4103bf6c
+
 C TOLSHL=extension of box around MESH-A shell element
 C TOLQAD=extension of box around MESH-A quad element
 C TOLHEX=extension of box around MESH-A hex element
 C NISS=number of integer search scratch  (=5)
 C NRSS=number of    real search scratch (=10)
-<<<<<<< HEAD
-C
+
       DATA TOL,EPS,STRLMT,ITERMX/0.01,0.01,20.,20/
-C
-=======
-
-      DATA TOL,EPS,STRLMT,ITERMX/0.01,0.01,20.,20/
-
->>>>>>> 4103bf6c
+
 C TOL=difference in isoparametric coords after newton iteration (don't change)
 C EPS=tolerance used in checking if point is within element or coincident
 C     with a node
 C STRLMT=tolerance for isoparametric coords to lie within an element
-<<<<<<< HEAD
-C
-=======
-
->>>>>>> 4103bf6c
+
       END
 
       subroutine getval(IMAP, IM, idblka, idblkb, ischem)
