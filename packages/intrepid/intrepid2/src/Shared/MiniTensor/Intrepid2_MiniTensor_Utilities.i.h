// @HEADER
// ************************************************************************
//
//                           Intrepid2 Package
//                 Copyright (2007) Sandia Corporation
//
// Under terms of Contract DE-AC04-94AL85000, there is a non-exclusive
// license for use of this work by or on behalf of the U.S. Government.
//
// Redistribution and use in source and binary forms, with or without
// modification, are permitted provided that the following conditions are
// met:
//
// 1. Redistributions of source code must retain the above copyright
// notice, this list of conditions and the following disclaimer.
//
// 2. Redistributions in binary form must reproduce the above copyright
// notice, this list of conditions and the following disclaimer in the
// documentation and/or other materials provided with the distribution.
//
// 3. Neither the name of the Corporation nor the names of the
// contributors may be used to endorse or promote products derived from
// this software without specific prior written permission.
//
// THIS SOFTWARE IS PROVIDED BY SANDIA CORPORATION "AS IS" AND ANY
// EXPRESS OR IMPLIED WARRANTIES, INCLUDING, BUT NOT LIMITED TO, THE
// IMPLIED WARRANTIES OF MERCHANTABILITY AND FITNESS FOR A PARTICULAR
// PURPOSE ARE DISCLAIMED. IN NO EVENT SHALL SANDIA CORPORATION OR THE
// CONTRIBUTORS BE LIABLE FOR ANY DIRECT, INDIRECT, INCIDENTAL, SPECIAL,
// EXEMPLARY, OR CONSEQUENTIAL DAMAGES (INCLUDING, BUT NOT LIMITED TO,
// PROCUREMENT OF SUBSTITUTE GOODS OR SERVICES; LOSS OF USE, DATA, OR
// PROFITS; OR BUSINESS INTERRUPTION) HOWEVER CAUSED AND ON ANY THEORY OF
// LIABILITY, WHETHER IN CONTRACT, STRICT LIABILITY, OR TORT (INCLUDING
// NEGLIGENCE OR OTHERWISE) ARISING IN ANY WAY OUT OF THE USE OF THIS
// SOFTWARE, EVEN IF ADVISED OF THE POSSIBILITY OF SUCH DAMAGE.
//
// Questions: Alejandro Mota (amota@sandia.gov)
//
// ************************************************************************
// @HEADER

#if !defined(Intrepid2_MiniTensor_Utilities_i_h)
#define Intrepid2_MiniTensor_Utilities_i_h

#include <cmath>
#include <limits>

namespace Intrepid2 {

template<typename T>
#if defined(HAVE_INTREPID_KOKKOSCORE)
KOKKOS_INLINE_FUNCTION
#else
inline
#endif
void
swap(T & a, T & b)
{
  T c(a);
  a=b;
  b=c;
}

template<typename T>
#if defined(HAVE_INTREPID_KOKKOSCORE)
KOKKOS_INLINE_FUNCTION
#else
inline
#endif
T
max(const T & a, const T & b)
{
  T max;
  if (a>b) max=a;
  else max=b;
  return max; 
}

//
// Sign function
//
<<<<<<< HEAD
template <typename T>
#if defined(HAVE_INTREPID_KOKKOSCORE)
KOKKOS_INLINE_FUNCTION
#else
=======
template<typename T>
>>>>>>> c28a6d82
inline
#endif
int
sgn(T const & s)
{
  return (T(0) < s) - (s < T(0));
}

//
// Copysign function
//
template<typename T>
#if defined(HAVE_INTREPID_KOKKOSCORE)
KOKKOS_INLINE_FUNCTION
#else
inline
#endif
T
copysign(T const & a, T const & b)
{
#if defined(HAVE_INTREPID_KOKKOSCORE)
  return b >= 0 ? abs(a) : -abs(a);
#else
  return b >= 0 ? std::abs(a) : -std::abs(a);
#endif
}

//
// NaN function. Necessary to choose the proper underlying NaN
// for non-floating-point types.
// Assumption: non-floating-point types have a typedef that
// determines the underlying floating-point type.
//
template<typename T>
#if defined(HAVE_INTREPID_KOKKOSCORE)
KOKKOS_INLINE_FUNCTION
#else
inline
#endif
typename Sacado::ScalarType<T>::type
not_a_number()
{
#if defined(HAVE_INTREPID_KOKKOSCORE) && defined(KOKKOS_HAVE_CUDA)
  return NPP_MAX_32U; 
#else
  return std::numeric_limits<typename Sacado::ScalarType<T>::type>::quiet_NaN();
#endif
}

//
// Machine epsilon function. Necessary to choose the proper underlying
// machine epsilon for non-floating-point types.
// Assumption: non-floating-point types have a typedef that
// determines the underlying floating-point type.
//
template<typename T>
#if defined(HAVE_INTREPID_KOKKOSCORE)
KOKKOS_INLINE_FUNCTION
#else
inline
#endif
typename Sacado::ScalarType<T>::type
machine_epsilon()
{
#if defined(HAVE_INTREPID_KOKKOSCORE) && defined(KOKKOS_HAVE_CUDA)
  return NPP_MAX_32U;
#else
  return
      std::numeric_limits<typename Sacado::ScalarType<T>::type>::epsilon();
#endif
}

//
// The circle constant
//
template<typename T>
#if defined(HAVE_INTREPID_KOKKOSCORE)
KOKKOS_INLINE_FUNCTION
#else
inline
#endif
typename Sacado::ScalarType<T>::type
tau()
{
  typedef typename Sacado::ScalarType<T>::type S;
  return static_cast<S>(
      6.283185307179586476925286766559005768394338798750211641949889185
  );
}

//
// Random number generation. Teuchos [-1,1]
//
template<typename T>
#if defined(HAVE_INTREPID_KOKKOSCORE)
KOKKOS_INLINE_FUNCTION
#else
inline
#endif
typename Sacado::ScalarType<T>::type
random()
{
  typedef typename Sacado::ScalarType<T>::type S;
  return Teuchos::ScalarTraits<S>().random();
}

//
// Uniform [0,1] random number generation.
//
template<typename T>
#if defined(HAVE_INTREPID_KOKKOSCORE)
KOKKOS_INLINE_FUNCTION
#else
inline
#endif
typename Sacado::ScalarType<T>::type
random_uniform()
{
  typedef typename Sacado::ScalarType<T>::type S;
  return static_cast<S>(0.5 * random<S>() + 0.5);
}

//
// Normal N(0,1) random number generation.
//
template<typename T>
#if defined(HAVE_INTREPID_KOKKOSCORE)
KOKKOS_INLINE_FUNCTION
#else
inline
#endif
typename Sacado::ScalarType<T>::type
random_normal()
{
  typedef typename Sacado::ScalarType<T>::type S;

  S const
  R = random_uniform<S>();

  S const
  Theta = tau<S>() * random_uniform<S>();
#if defined(HAVE_INTREPID_KOKKOSCORE)
  return static_cast<S>(sqrt(-2.0 * log(R)) * cos(Theta));
#else
  return static_cast<S>(std::sqrt(-2.0 * std::log(R)) * cos(Theta));
#endif
}

//
// Compute a non-negative integer power by binary manipulation.
//
template<typename T>
#if defined(HAVE_INTREPID_KOKKOSCORE)
KOKKOS_INLINE_FUNCTION
#else
inline
#endif
T
integer_power(T const & X, Index const exponent)
{
  if (X == 0 || X == 1) return X;

  switch (exponent) {
    default:
      break;
    case 0:
      return 1;
      break;
    case 1:
      return X;
      break;
    case 2:
      return X * X;
      break;
    case 3:
      return X * X * X;
      break;
    case 4:
    {
      T const Y = X * X;
      return Y * Y;
    }
    break;
  }

  Index const
  rightmost_bit = 1;

#if defined(HAVE_INTREPID_KOKKOSCORE) && defined(KOKKOS_HAVE_CUDA)
  Index const
  number_digits =NPP_MAX_32U;
#else

  Index const
  number_digits = std::numeric_limits<Index>::digits;
#endif

  Index const
  leftmost_bit = rightmost_bit << (number_digits - 1);

  Index
  t = 0;

  for (Index j = 0; j < number_digits; ++j) {

    if (((exponent << j) & leftmost_bit) != 0) {

      t = number_digits - j - 1;
      break;

    }

  }

  T
  P = X;

  Index
  i = 0;

  Index
  m = exponent;

  while ((m & rightmost_bit) == 0) {
    P = P * P;
    ++i;
    m = m >> 1;
  }

  T
  Y = P;

  for (Index j = i + 1; j <= t; ++j) {
    P = P * P;

    if (((exponent >> j) & rightmost_bit) != 0) {
      Y = Y * P;
    }
  }

  return Y;
}

//
// Utility for Kronecker delta in 2D
//
template<typename T>
#if defined(HAVE_INTREPID_KOKKOSCORE)
KOKKOS_INLINE_FUNCTION
#else
inline
#endif
T
kronecker_delta(Index const i, Index const j)
{
  assert(0 <= i && i < 2);
  assert(0 <= j && j < 2);

  if (i == j) return T(1);

  return T(0);
}

//
// Utility for Kronecker delta in 3D
//
template<typename T>
#if defined(HAVE_INTREPID_KOKKOSCORE)
KOKKOS_INLINE_FUNCTION
#else
inline
#endif
T
kronecker_delta(Index const i, Index const j, Index const k)
{
  assert(0 <= i && i < 3);
  assert(0 <= j && j < 3);
  assert(0 <= k && k < 3);

  if (i == j && j == k) return T(1);

  return T(0);
}

//
// Utility for Kronecker delta in 4D
//
template<typename T>
#if defined(HAVE_INTREPID_KOKKOSCORE)
KOKKOS_INLINE_FUNCTION
#else
inline
#endif
T
kronecker_delta(Index const i, Index const j, Index const k, Index const l)
{
  assert(0 <= i && i < 4);
  assert(0 <= j && j < 4);
  assert(0 <= k && k < 4);
  assert(0 <= l && l < 4);

  if (i == j && j == k && k == l) return T(1);

  return T(0);
}

//
// Utility for Levi-Civita/permutation/alternating symbol in 2D
//
template<typename T>
#if defined(HAVE_INTREPID_KOKKOSCORE)
KOKKOS_INLINE_FUNCTION
#else
inline
#endif
T
levi_civita(Index const i, Index const j)
{
  assert(0 <= i && i < 2);
  assert(0 <= j && j < 2);

  if (i == 0 && j == 1) return T(1);

  if (i == 1 && j == 0) return T(-1);

  return T(0);
}

//
// Utility for Levi-Civita/permutation/alternating symbol in 3D
//
template<typename T>
#if defined(HAVE_INTREPID_KOKKOSCORE)
KOKKOS_INLINE_FUNCTION
#else
inline
#endif
T
levi_civita(Index const i, Index const j, Index const k)
{
  assert(0 <= i && i < 3);
  assert(0 <= j && j < 3);
  assert(0 <= k && k < 3);

  if (i == 0 && j == 1 && k == 2) return T(1);
  if (i == 1 && j == 2 && k == 0) return T(1);
  if (i == 2 && j == 0 && k == 1) return T(1);

  if (i == 2 && j == 1 && k == 0) return T(-1);
  if (i == 0 && j == 2 && k == 1) return T(-1);
  if (i == 1 && j == 0 && k == 2) return T(-1);

  return T(0);
}

//
// Utility for Levi-Civita/permutation/alternating symbol in 4D
//
template<typename T>
#if defined(HAVE_INTREPID_KOKKOSCORE)
KOKKOS_INLINE_FUNCTION
#else
inline
#endif
T
levi_civita(Index const i, Index const j, Index const k, Index const l)
{
  assert(0 <= i && i < 4);
  assert(0 <= j && j < 4);
  assert(0 <= k && k < 4);
  assert(0 <= l && l < 4);

  if (i == 0 && j == 1 && k == 2 && l == 3) return T(1);
  if (i == 1 && j == 2 && k == 3 && l == 0) return T(1);
  if (i == 2 && j == 3 && k == 0 && l == 1) return T(1);
  if (i == 3 && j == 0 && k == 1 && l == 2) return T(1);

  if (i == 3 && j == 2 && k == 1 && l == 0) return T(-1);
  if (i == 0 && j == 3 && k == 2 && l == 1) return T(-1);
  if (i == 1 && j == 0 && k == 3 && l == 2) return T(-1);
  if (i == 2 && j == 1 && k == 0 && l == 3) return T(-1);

  return T(0);
}

} // namespace Intrepid

#endif // Intrepid2_MiniTensor_Utilities_i_h<|MERGE_RESOLUTION|>--- conflicted
+++ resolved
@@ -78,17 +78,8 @@
 
 //
 // Sign function
-//
-<<<<<<< HEAD
 template <typename T>
-#if defined(HAVE_INTREPID_KOKKOSCORE)
-KOKKOS_INLINE_FUNCTION
-#else
-=======
-template<typename T>
->>>>>>> c28a6d82
-inline
-#endif
+KOKKOS_INLINE_FUNCTION
 int
 sgn(T const & s)
 {
