--- conflicted
+++ resolved
@@ -1011,124 +1011,6 @@
   { // Timing of compute starts here.
     Teuchos::TimeMonitor timeMon (*timer);
 
-<<<<<<< HEAD
-    const crs_matrix_type* crsMat =
-      dynamic_cast<const crs_matrix_type*> (A_.get());
-
-    TEUCHOS_TEST_FOR_EXCEPTION
-      (NumSweeps_ < 0, std::logic_error, methodName
-       << ": NumSweeps_ = " << NumSweeps_ << " < 0.  "
-       "Please report this bug to the Ifpack2 developers.");
-    IsComputed_ = false;
-
-    Diagonal_ = Teuchos::null;
-    // A_->getLocalDiagCopy fills in all Vector entries, even if the
-    // matrix has no stored entries in the corresponding rows.
-    Diagonal_ = rcp (new vector_type (A_->getRowMap (), false));
-
-    // Extract the diagonal entries.  The CrsMatrix static graph
-    // version is faster for subsequent calls to compute(), since it
-    // caches the diagonal offsets.
-    //
-    // isStaticGraph() == true means that the matrix was created with
-    // a const graph.  The only requirement is that the structure of
-    // the matrix never changes, so isStaticGraph() == true is a bit
-    // more conservative than we need.  However, Tpetra doesn't (as of
-    // 05 Apr 2013) have a way to tell if the graph hasn't changed
-    // since the last time we used it.
-    {
-      // NOTE (mfh 07 Jul 2013): We must cast here to CrsMatrix
-      // instead of MatrixType, because isStaticGraph is a CrsMatrix
-      // method (not inherited from RowMatrix's interface).  It's
-      // perfectly valid to do relaxation on a RowMatrix which is not
-      // a CrsMatrix.
-      if (crsMat == nullptr || ! crsMat->isStaticGraph ()) {
-        A_->getLocalDiagCopy (*Diagonal_); // slow path
-      }
-      else {
-        if (! savedDiagOffsets_) { // we haven't precomputed offsets
-          const size_t lclNumRows = A_->getRowMap ()->getNodeNumElements ();
-          if (diagOffsets_.extent (0) < lclNumRows) {
-            using Kokkos::view_alloc;
-            using Kokkos::WithoutInitializing;
-            using offsets_view_type = Kokkos::View<size_t*, device_type>;
-
-            diagOffsets_ = offsets_view_type (); // clear 1st to save mem
-            auto howAlloc = view_alloc ("offsets", WithoutInitializing);
-            diagOffsets_ = offsets_view_type (howAlloc, lclNumRows);
-          }
-          crsMat->getCrsGraph ()->getLocalDiagOffsets (diagOffsets_);
-          savedDiagOffsets_ = true;
-        }
-        crsMat->getLocalDiagCopy (*Diagonal_, diagOffsets_);
-
-        if (debug) {
-          // Validate the fast-path diagonal against the slow-path diagonal.
-          vector_type D_copy (A_->getRowMap ());
-          A_->getLocalDiagCopy (D_copy);
-          D_copy.update (STS::one (), *Diagonal_, -STS::one ());
-          const magnitude_type err = D_copy.normInf ();
-          // The two diagonals should be exactly the same, so their
-          // difference should be exactly zero.
-          TEUCHOS_TEST_FOR_EXCEPTION
-            (err != STM::zero(), std::logic_error, methodName << ": "
-             << "\"fast-path\" diagonal computation failed.  "
-             "\\|D1 - D2\\|_inf = " << err << ".");
-        }
-      }
-    }
-
-    // If we're checking the computed inverse diagonal, then keep a
-    // copy of the original diagonal entries for later comparison.
-    std::unique_ptr<vector_type> origDiag;
-    if (checkDiagEntries_) {
-      origDiag = std::unique_ptr<vector_type>
-        (new vector_type (*Diagonal_, Teuchos::Copy));
-    }
-
-    const LO numMyRows = static_cast<LO> (A_->getNodeNumRows ());
-
-    // Setup for L1 Methods.
-    // Here we add half the value of the off-processor entries in the row,
-    // but only if diagonal isn't sufficiently large.
-    //
-    // This follows from Equation (6.5) in: Baker, Falgout, Kolev and
-    // Yang.  "Multigrid Smoothers for Ultraparallel Computing."  SIAM
-    // J. Sci. Comput., Vol. 33, No. 5. (2011), pp. 2864-2887.
-    //
-    // FIXME (mfh 27 May 2019) Add device-parallel version for when
-    // *A_ is a CrsMatrix.  Furthermore, in that case, we should
-    // combine diagonal extraction above with L1 modification into a
-    // single parallel loop.
-    if (DoL1Method_ && IsParallel_) {
-      const row_matrix_type& A_row = *A_;
-      auto diag = Diagonal_->getLocalViewHost(Tpetra::Access::ReadWrite);
-      const magnitude_type two = STM::one () + STM::one ();
-      const size_t maxLength = A_row.getNodeMaxNumRowEntries ();
-      nonconst_local_inds_host_view_type indices ("indices",maxLength);
-      nonconst_values_host_view_type values ("values",maxLength);
-      size_t numEntries;
-
-      for (LO i = 0; i < numMyRows; ++i) {
-        A_row.getLocalRowCopy (i, indices, values, numEntries);
-        magnitude_type diagonal_boost = STM::zero ();
-        for (size_t k = 0 ; k < numEntries; ++k) {
-          if (indices[k] > numMyRows) {
-            diagonal_boost += STS::magnitude (values[k] / two);
-          }
-        }
-        if (KAT::magnitude (diag(i, 0)) < L1Eta_ * diagonal_boost) {
-          diag(i, 0) += diagonal_boost;
-        }
-      }
-    }
-
-    //
-    // Invert the matrix's diagonal entries (in Diagonal_).
-    //
-
-=======
->>>>>>> 474975f9
     // Precompute some quantities for "fixing" zero or tiny diagonal
     // entries.  We'll only use them if this "fixing" is enabled.
     //
@@ -1169,15 +1051,12 @@
       magnitude_type minMagDiagEntryMag = STM::zero ();
       magnitude_type maxMagDiagEntryMag = STM::zero ();
 
-<<<<<<< HEAD
-=======
       // FIXME: We are extracting the diagonal more than once. That
       //        isn't very efficient, but we shouldn't be checking
       //        diagonal entries at scale anyway.
       A_->getLocalDiagCopy (*Diagonal_); // slow path for row matrix
       std::unique_ptr<vector_type> origDiag;
       origDiag = std::unique_ptr<vector_type> (new vector_type (*Diagonal_, Teuchos::Copy));
->>>>>>> 474975f9
       auto diag2d = Diagonal_->getLocalViewHost(Tpetra::Access::ReadWrite);
       auto diag = Kokkos::subview(diag2d, Kokkos::ALL(), 0);
       // As we go, keep track of the diagonal entries with the
@@ -1190,7 +1069,6 @@
         const magnitude_type d_0_mag = KAT::abs (diag(0));
         minMagDiagEntryMag = d_0_mag;
         maxMagDiagEntryMag = d_0_mag;
-<<<<<<< HEAD
       }
 
       // Go through all the diagonal entries.  Compute counts of
@@ -1243,65 +1121,6 @@
         }
       }
 
-      // Count floating-point operations of computing the inverse diagonal.
-      //
-      // FIXME (mfh 30 Mar 2013) Shouldn't counts be global, not local?
-      if (STS::isComplex) { // magnitude: at least 3 flops per diagonal entry
-        ComputeFlops_ += 4.0 * numMyRows;
-=======
->>>>>>> 474975f9
-      }
-
-      // Go through all the diagonal entries.  Compute counts of
-      // small-magnitude, zero, and negative-real-part entries.
-      // Invert the diagonal entries that aren't too small.  For
-      // those too small in magnitude, replace them with
-      // 1/MinDiagonalValue_ (or 1/eps if MinDiagonalValue_
-      // happens to be zero).
-      for (LO i = 0; i < numMyRows; ++i) {
-        const IST d_i = diag(i);
-        const magnitude_type d_i_mag = KAT::abs (d_i);
-        // Work-around for GitHub Issue #5269.
-        //const magnitude_type d_i_real = KAT::real (d_i);
-        const auto d_i_real = getRealValue (d_i);
-
-        // We can't compare complex numbers, but we can compare their
-        // real parts.
-        if (d_i_real < STM::zero ()) {
-          ++numNegDiagEntries;
-        }
-        if (d_i_mag < minMagDiagEntryMag) {
-          minMagDiagEntryMag = d_i_mag;
-        }
-        if (d_i_mag > maxMagDiagEntryMag) {
-          maxMagDiagEntryMag = d_i_mag;
-        }
-
-        if (fixTinyDiagEntries_) {
-          // <= not <, in case minDiagValMag is zero.
-          if (d_i_mag <= minDiagValMag) {
-            ++numSmallDiagEntries;
-            if (d_i_mag == STM::zero ()) {
-              ++numZeroDiagEntries;
-            }
-            diag(i) = oneOverMinDiagVal;
-          }
-          else {
-            diag(i) = KAT::one () / d_i;
-          }
-        }
-        else { // Don't fix zero or tiny diagonal entries.
-          // <= not <, in case minDiagValMag is zero.
-          if (d_i_mag <= minDiagValMag) {
-            ++numSmallDiagEntries;
-            if (d_i_mag == STM::zero ()) {
-              ++numZeroDiagEntries;
-            }
-          }
-          diag(i) = KAT::one () / d_i;
-        }
-      }
-
       // Collect global data about the diagonal entries.  Only do this
       // (which involves O(1) all-reduces) if the user asked us to do
       // the extra work.
@@ -1433,25 +1252,6 @@
         // Go through all the diagonal entries.  Invert those that
         // aren't too small in magnitude.  For those that are too
         // small in magnitude, replace them with oneOverMinDiagVal.
-<<<<<<< HEAD
-        auto localDiag = Diagonal_->getLocalViewDevice(Tpetra::Access::ReadWrite);
-        Kokkos::parallel_for(Kokkos::RangePolicy<MyExecSpace>(0, localDiag.extent(0)),
-        KOKKOS_LAMBDA (const IST& d_i) {
-          const magnitude_type d_i_mag = KAT::magnitude (d_i);
-          // <= not <, in case minDiagValMag is zero.
-          if (d_i_mag <= minDiagValMag) {
-            return oneOverMinDiagVal;
-          }
-          else {
-            // For Stokhos types, operator/ returns an expression
-            // type.  Explicitly convert to IST before returning.
-            return IST (KAT::one () / d_i);
-          }
-        });
-      }
-      else { // don't fix tiny or zero diagonal entries
-        Diagonal_->reciprocal (*Diagonal_);
-=======
         auto localDiag = Diagonal->getLocalViewDevice(Tpetra::Access::ReadWrite);
         Kokkos::parallel_for(Kokkos::RangePolicy<MyExecSpace>(0, localDiag.extent(0)),
                              KOKKOS_LAMBDA (const IST& d_i) {
@@ -1469,7 +1269,6 @@
       }
       else { // don't fix tiny or zero diagonal entries
         Diagonal->reciprocal (*Diagonal);
->>>>>>> 474975f9
       }
 
       if (debugAgainstSlowPath) {
@@ -1485,8 +1284,6 @@
       }
     }
 
-<<<<<<< HEAD
-=======
     // Count floating-point operations of computing the inverse diagonal.
     //
     // FIXME (mfh 30 Mar 2013) Shouldn't counts be global, not local?
@@ -1497,7 +1294,6 @@
       ComputeFlops_ += numMyRows;
     }
 
->>>>>>> 474975f9
     if (PrecType_ == Ifpack2::Details::MTGS  ||
         PrecType_ == Ifpack2::Details::MTSGS ||
         PrecType_ == Ifpack2::Details::GS2   ||
