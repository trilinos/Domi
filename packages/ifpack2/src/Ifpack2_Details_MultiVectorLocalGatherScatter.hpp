--- conflicted
+++ resolved
@@ -101,10 +101,7 @@
     using Teuchos::ArrayRCP;
     const size_t numRows = X_out.getLocalLength ();
     const size_t numVecs = X_in.getNumVectors ();
-<<<<<<< HEAD
-=======
-    Kokkos::fence();
->>>>>>> 4103bf6c
+    Kokkos::fence();
     for (size_t j = 0; j < numVecs; ++j) {
       ArrayRCP<const InScalar> X_in_j = X_in.getData(j);
       ArrayRCP<OutScalar> X_out_j = X_out.getDataNonConst(j);
@@ -129,10 +126,7 @@
     using Teuchos::ArrayRCP;
     const size_t numBlocks = X_out.getLocalLength() / blockSize;
     const size_t numVecs = X_in.getNumVectors ();
-<<<<<<< HEAD
-=======
-    Kokkos::fence();
->>>>>>> 4103bf6c
+    Kokkos::fence();
     for (size_t j = 0; j < numVecs; ++j) {
       ArrayRCP<const InScalar> X_in_j = X_in.getData(j);
       ArrayRCP<OutScalar> X_out_j = X_out.getDataNonConst(j);
@@ -143,10 +137,7 @@
         }
       }
     }
-<<<<<<< HEAD
-=======
     X_out.modify_host();
->>>>>>> 4103bf6c
   }
 
   void
@@ -157,10 +148,7 @@
     using Teuchos::ArrayRCP;
     const size_t numRows = X_out.getLocalLength();
     const size_t numVecs = X_in.getNumVectors();
-<<<<<<< HEAD
-=======
-    Kokkos::fence();
->>>>>>> 4103bf6c
+    Kokkos::fence();
     for (size_t j = 0; j < numVecs; ++j) {
       ArrayRCP<InScalar> X_in_j = X_in.getDataNonConst(j);
       ArrayRCP<const OutScalar> X_out_j = X_out.getData(j);
@@ -340,165 +328,6 @@
       }
     }
   }
-
-  void
-  scatterBlock (
-        MV_in& X_in,
-        const MV_out& X_out,
-        const Teuchos::ArrayView<const LO> perm,
-        LO blockSize) const
-  {
-    using Teuchos::ArrayRCP;
-    const size_t numBlocks = X_out.getLocalLength() / blockSize;
-    const size_t numVecs = X_in.getNumVectors ();
-    for (size_t j = 0; j < numVecs; ++j) {
-      ArrayRCP<const InScalar> X_in_j = X_in.getData(j);
-      ArrayRCP<OutScalar> X_out_j = X_out.getDataNonConst(j);
-      for (size_t i = 0; i < numBlocks; ++i) {
-        const size_t i_perm = perm[i];
-        for (LO k = 0; k < blockSize; k++) {
-           X_in_j[i_perm * blockSize + k] = X_out_j[i * blockSize + k];
-        }
-      }
-    }
-  }
-
-  /******************/
-  /* View <==> View */
-  /******************/
-  template<typename InView, typename OutView>
-  void gatherViewToView(OutView X_out,
-                        const InView X_in,
-                        const Teuchos::ArrayView<const LO> perm) const
-  {
-    //note: j is col, i is row
-    for(size_t j = 0; j < X_out.extent(1); ++j) {
-      for(size_t i = 0; i < X_out.extent(0); ++i) {
-        const LO i_perm = perm[i];
-        X_out(i, j) = X_in(i_perm, j);
-      }
-    }
-  }
-
-  template<typename InView, typename OutView>
-  void scatterViewToView(InView X_in,
-                         const OutView X_out,
-                         const Teuchos::ArrayView<const LO> perm) const
-  {
-    for(size_t j = 0; j < X_out.extent(1); ++j) {
-      for(size_t i = 0; i < X_out.extent(0); ++i) {
-        const LO i_perm = perm[i];
-        X_in(i_perm, j) = X_out(i, j);
-      }
-    }
-  }
-
-  template<typename InView, typename OutView>
-  void gatherViewToViewBlock(OutView X_out,
-                             const InView X_in,
-                             const Teuchos::ArrayView<const LO> perm,
-                             LO blockSize) const
-  {
-    //note: j is col, i is row
-    size_t numBlocks = X_out.extent(0) / blockSize;
-    for(size_t j = 0; j < X_out.extent(1); ++j) {
-      for(size_t i = 0; i < numBlocks; ++i) {
-        const LO i_perm = perm[i];
-        for(LO k = 0; k < blockSize; k++) {
-          X_out(i * blockSize + k, j) = X_in(i_perm * blockSize + k, j);
-        }
-      }
-    }
-  }
-
-  template<typename InView, typename OutView>
-  void scatterViewToViewBlock(InView X_in,
-                              const OutView X_out,
-                              const Teuchos::ArrayView<const LO> perm,
-                              LO blockSize) const
-  {
-    //note: j is col, i is row
-    size_t numBlocks = X_out.extent(0) / blockSize;
-    for(size_t j = 0; j < X_out.extent(1); ++j) {
-      for(size_t i = 0; i < numBlocks; ++i) {
-        const LO i_perm = perm[i];
-        for(LO k = 0; k < blockSize; k++) {
-          X_in(i_perm * blockSize + k, j) = X_out(i * blockSize + k, j);
-        }
-      }
-    }
-  }
-
-  /*******************************/
-  /* MV <==> View specialization */
-  /*******************************/
-  template<typename InView>
-  void gatherMVtoView(MV_out X_out,
-                      InView X_in,
-                      const Teuchos::ArrayView<const LO> perm) const
-  {
-    //note: j is col, i is row
-    size_t numRows = X_out.getLocalLength();
-    for(size_t j = 0; j < X_out.getNumVectors(); ++j) {
-      Teuchos::ArrayRCP<OutScalar> X_out_j = X_out.getDataNonConst(j);
-      for(size_t i = 0; i < numRows; ++i) {
-        const LO i_perm = perm[i];
-        X_out_j[i] = X_in(i_perm, j);
-      }
-    }
-  }
-
-  template<typename InView>
-  void scatterMVtoView(InView X_in,
-                       MV_out X_out,
-                       const Teuchos::ArrayView<const LO> perm) const
-  {
-    size_t numRows = X_out.getLocalLength(); 
-    for(size_t j = 0; j < X_in.extent(1); ++j) {
-      Teuchos::ArrayRCP<const OutScalar> X_out_j = X_out.getData(j);
-      for(size_t i = 0; i < numRows; ++i) {
-        const LO i_perm = perm[i];
-        X_in(i_perm, j) = X_out_j[i];
-      }
-    }
-  }
-
-  template<typename InView>
-  void gatherMVtoViewBlock(MV_out X_out,
-                           InView X_in,
-                           const Teuchos::ArrayView<const LO> perm,
-                           LO blockSize) const
-  {
-    //note: j is col, i is row
-    size_t numBlocks = X_out.getLocalLength() / blockSize;
-    for(size_t j = 0; j < X_out.getNumVectors(); ++j) {
-      Teuchos::ArrayRCP<OutScalar> X_out_j = X_out.getDataNonConst(j);
-      for(size_t i = 0; i < numBlocks; ++i) {
-        const LO i_perm = perm[i];
-        for(LO k = 0; k < blockSize; k++) {
-          X_out_j[i * blockSize + k] = X_in(i_perm * blockSize + k, j);
-        }
-      }
-    }
-  }
-
-  template<typename InView>
-  void scatterMVtoViewBlock(InView X_in,
-                            MV_out X_out,
-                            const Teuchos::ArrayView<const LO> perm,
-                            LO blockSize) const
-  {
-    size_t numBlocks = X_out.getLocalLength() / blockSize;
-    for(size_t j = 0; j < X_in.extent(1); ++j) {
-      Teuchos::ArrayRCP<const OutScalar> X_out_j = X_out.getData(j);
-      for(size_t i = 0; i < numBlocks; ++i) {
-        const LO i_perm = perm[i];
-        for(LO k = 0; k < blockSize; k++) {
-          X_in(i_perm * blockSize + k, j) = X_out_j[i * blockSize + k];
-        }
-      }
-    }
-  }
 };
 
 } // namespace Details
