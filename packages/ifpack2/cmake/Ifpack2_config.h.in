--- conflicted
+++ resolved
@@ -92,9 +92,6 @@
 /* Define if we have ShyLU/HTS */
 #cmakedefine HAVE_IFPACK2_SHYLU_NODEHTS
 
-/* Define if we have ShyLU/HTS */
-#cmakedefine HAVE_IFPACK2_SHYLU_NODEHTS
-
 /*
  * TPL (third-party library) dependencies
  */
@@ -111,13 +108,10 @@
 /* Define if we have the QD extended-precision TPL */
 #cmakedefine HAVE_IFPACK2_QD
 
-<<<<<<< HEAD
-=======
 /* Define if want to build with hypre enabled */
 #cmakedefine HAVE_IFPACK2_HYPRE
 
 
->>>>>>> 4103bf6c
 /* Define if we have ShyLU FastILU (an inner preconditioner for Additive Schwarz) */
 #cmakedefine HAVE_IFPACK2_SHYLU_NODEFASTILU
 
