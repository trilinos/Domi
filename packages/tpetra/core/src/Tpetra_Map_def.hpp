--- conflicted
+++ resolved
@@ -47,10 +47,6 @@
 
 #include "Tpetra_Directory.hpp" // must include for implicit instantiation to work
 #include "Tpetra_Details_Behavior.hpp"
-<<<<<<< HEAD
-#include "Tpetra_Details_checkPointer.hpp"
-=======
->>>>>>> 4103bf6c
 #include "Tpetra_Details_FixedHashTable.hpp"
 #include "Tpetra_Details_gathervPrint.hpp"
 #include "Tpetra_Details_printOnce.hpp"
@@ -81,10 +77,6 @@
 
     const bool debug = Behavior::debug("Map");
     if (debug) {
-<<<<<<< HEAD
-      using Tpetra::Details::pointerAccessibleFromExecutionSpace;
-=======
->>>>>>> 4103bf6c
       using Teuchos::outArg;
       using Teuchos::REDUCE_MIN;
       using Teuchos::reduceAll;
@@ -102,25 +94,6 @@
             "but indexListSize=" << indexListSize << " != 0." << endl;
         }
       }
-<<<<<<< HEAD
-      else {
-        if (indexListSize != 0 && indexList != nullptr &&
-            ! pointerAccessibleFromExecutionSpace (indexList, execSpace)) {
-          lclSuccess = 0;
-          if (verbose) {
-            using ::Tpetra::Details::memorySpaceName;
-            const std::string memSpaceName = memorySpaceName (indexList);
-            const std::string execSpaceName =
-              Teuchos::TypeNameTraits<ExecutionSpace>::name ();
-            lclErrStrm << "Proc " << myRank << ": Input array is not "
-              "accessible from the required execution space " <<
-              execSpaceName << ".  As far as I can tell, array lives "
-              "in memory space " << memSpaceName << "." << endl;
-          }
-        }
-      }
-=======
->>>>>>> 4103bf6c
       int gblSuccess = 0; // output argument
       reduceAll (*comm, REDUCE_MIN, lclSuccess, outArg (gblSuccess));
       if (gblSuccess != 1) {
@@ -728,19 +701,12 @@
                          nonContigGids_host.size ());
         Kokkos::deep_copy (nonContigGids, nonContigGids_host);
 
-<<<<<<< HEAD
-        glMap_ = global_to_local_table_type (nonContigGids,
-                                             firstContiguousGID_,
-                                             lastContiguousGID_,
-                                             static_cast<LO> (i));
-=======
         glMap_ = global_to_local_table_type(nonContigGids,
                                             firstContiguousGID_,
                                             lastContiguousGID_,
                                             static_cast<LO> (i));
         // Make host version - when memory spaces match these just do trivial assignment
         glMapHost_ = global_to_local_table_host_type(glMap_);
->>>>>>> 4103bf6c
       }
 
       // FIXME (mfh 10 Oct 2016) When we construct the global-to-local
@@ -1119,19 +1085,12 @@
            << entryList.extent (0) << " - " << i
            << ".  Please report this bug to the Tpetra developers.");
 
-<<<<<<< HEAD
-        glMap_ = global_to_local_table_type (nonContigGids,
-                                             firstContiguousGID_,
-                                             lastContiguousGID_,
-                                             static_cast<LO> (i));
-=======
         glMap_ = global_to_local_table_type(nonContigGids,
                                             firstContiguousGID_,
                                             lastContiguousGID_,
                                             static_cast<LO> (i));
         // Make host version - when memory spaces match these just do trivial assignment
         glMapHost_ = global_to_local_table_host_type(glMap_);
->>>>>>> 4103bf6c
       }
 
       // FIXME (mfh 10 Oct 2016) When we construct the global-to-local
@@ -1694,10 +1653,6 @@
     using std::endl;
     using LO = local_ordinal_type;
     using GO = global_ordinal_type;
-<<<<<<< HEAD
-    using DT = device_type;
-=======
->>>>>>> 4103bf6c
     using const_lg_view_type = decltype(lgMap_);
     using lg_view_type = typename const_lg_view_type::non_const_type;
     const bool debug = Details::Behavior::debug("Map");
@@ -1733,7 +1688,6 @@
            "mapping (lgMap_) should have been set up already for a "
            "noncontiguous Map.  Please report this bug to the Tpetra "
            "developers.");
-<<<<<<< HEAD
       }
       const LO numElts = static_cast<LO> (getNodeNumElements ());
 
@@ -1745,21 +1699,7 @@
         os << *prefix << "Fill lgMap" << endl;
         std::cerr << os.str();
       }
-      FillLgMap<LO, GO, DT> fillIt (lgMap, minMyGID_);
-=======
-      }
-      const LO numElts = static_cast<LO> (getNodeNumElements ());
-
-      using Kokkos::view_alloc;
-      using Kokkos::WithoutInitializing;
-      lg_view_type lgMap ("lgMap", numElts);
-      if (verbose) {
-        std::ostringstream os;
-        os << *prefix << "Fill lgMap" << endl;
-        std::cerr << os.str();
-      }
       FillLgMap<LO, GO, no_uvm_device_type> fillIt (lgMap, minMyGID_);
->>>>>>> 4103bf6c
 
       if (verbose) {
         std::ostringstream os;
@@ -1767,11 +1707,6 @@
         std::cerr << os.str();
       }
 
-<<<<<<< HEAD
-      Kokkos::fence(); // following create_mirror_view fails with CUDA_LAUNCH_BLOCKING=0 due to above FillLgMap parallel_for
-
-=======
->>>>>>> 4103bf6c
       auto lgMapHost =
         Kokkos::create_mirror_view (Kokkos::HostSpace (), lgMap);
       Kokkos::deep_copy (lgMapHost, lgMap);
@@ -1786,8 +1721,7 @@
       os << *prefix << "Done" << endl;
       std::cerr << os.str();
     }
-<<<<<<< HEAD
-    return lgMap_;
+    return lgMapHost_;
   }
 
   template <class LocalOrdinal, class GlobalOrdinal, class Node>
@@ -1801,22 +1735,6 @@
     // mapping.
     (void) this->getMyGlobalIndices ();
 
-=======
-    return lgMapHost_;
-  }
-
-  template <class LocalOrdinal, class GlobalOrdinal, class Node>
-  Teuchos::ArrayView<const GlobalOrdinal>
-  Map<LocalOrdinal,GlobalOrdinal,Node>::getNodeElementList () const
-  {
-    using GO = global_ordinal_type;
-
-    // If the local-to-global mapping doesn't exist yet, and if we
-    // have local entries, then create and fill the local-to-global
-    // mapping.
-    (void) this->getMyGlobalIndices ();
-
->>>>>>> 4103bf6c
     // This does NOT assume UVM; lgMapHost_ is a host pointer.
     const GO* lgMapHostRawPtr = lgMapHost_.data ();
     // The third argument forces ArrayView not to try to track memory
@@ -1955,19 +1873,11 @@
         out << "LocalOrdinal: " << TypeNameTraits<LO>::name () << endl
             << "GlobalOrdinal: " << TypeNameTraits<GO>::name () << endl
             << "Node: " << TypeNameTraits<Node>::name () << endl;
-<<<<<<< HEAD
       }
       const std::string label = this->getObjectLabel ();
       if (label != "") {
         out << "Label: \"" << label << "\"" << endl;
       }
-=======
-      }
-      const std::string label = this->getObjectLabel ();
-      if (label != "") {
-        out << "Label: \"" << label << "\"" << endl;
-      }
->>>>>>> 4103bf6c
       out << "Global number of entries: " << getGlobalNumElements () << endl
           << "Minimum global index: " << getMinAllGlobalIndex () << endl
           << "Maximum global index: " << getMaxAllGlobalIndex () << endl
@@ -2037,10 +1947,7 @@
       newMap->lgMap_ = this->lgMap_;
       newMap->lgMapHost_ = this->lgMapHost_;
       newMap->glMap_ = this->glMap_;
-<<<<<<< HEAD
-=======
       newMap->glMapHost_ = this->glMapHost_;
->>>>>>> 4103bf6c
       // It's OK not to initialize the new Map's Directory.
       // This is initialized lazily, on first call to getRemoteIndexList.
 
@@ -2097,13 +2004,9 @@
 #endif // 1
 
       const GO indexBase = this->getIndexBase ();
-<<<<<<< HEAD
-      return rcp (new map_type (RECOMPUTE, lgMap, indexBase, newComm));
-=======
       // map stores HostSpace of CudaSpace but constructor is still CudaUVMSpace
       auto lgMap_device = Kokkos::create_mirror_view_and_copy(device_type(), lgMap);
       return rcp (new map_type (RECOMPUTE, lgMap_device, indexBase, newComm));
->>>>>>> 4103bf6c
     }
   }
 
@@ -2182,10 +2085,7 @@
       map->lgMap_ = lgMap_;
       map->lgMapHost_ = lgMapHost_;
       map->glMap_ = glMap_;
-<<<<<<< HEAD
-=======
       map->glMapHost_ = glMapHost_;
->>>>>>> 4103bf6c
 
       // Map's default constructor creates an uninitialized Directory.
       // The Directory will be initialized on demand in
