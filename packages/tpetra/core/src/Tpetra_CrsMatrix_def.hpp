// @HEADER
// ***********************************************************************
//
//          Tpetra: Templated Linear Algebra Services Package
//                 Copyright (2008) Sandia Corporation
//
// Under the terms of Contract DE-AC04-94AL85000 with Sandia Corporation,
// the U.S. Government retains certain rights in this software.
//
// Redistribution and use in source and binary forms, with or without
// modification, are permitted provided that the following conditions are
// met:
//
// 1. Redistributions of source code must retain the above copyright
// notice, this list of conditions and the following disclaimer.
//
// 2. Redistributions in binary form must reproduce the above copyright
// notice, this list of conditions and the following disclaimer in the
// documentation and/or other materials provided with the distribution.
//
// 3. Neither the name of the Corporation nor the names of the
// contributors may be used to endorse or promote products derived from
// this software without specific prior written permission.
//
// THIS SOFTWARE IS PROVIDED BY SANDIA CORPORATION "AS IS" AND ANY
// EXPRESS OR IMPLIED WARRANTIES, INCLUDING, BUT NOT LIMITED TO, THE
// IMPLIED WARRANTIES OF MERCHANTABILITY AND FITNESS FOR A PARTICULAR
// PURPOSE ARE DISCLAIMED. IN NO EVENT SHALL SANDIA CORPORATION OR THE
// CONTRIBUTORS BE LIABLE FOR ANY DIRECT, INDIRECT, INCIDENTAL, SPECIAL,
// EXEMPLARY, OR CONSEQUENTIAL DAMAGES (INCLUDING, BUT NOT LIMITED TO,
// PROCUREMENT OF SUBSTITUTE GOODS OR SERVICES; LOSS OF USE, DATA, OR
// PROFITS; OR BUSINESS INTERRUPTION) HOWEVER CAUSED AND ON ANY THEORY OF
// LIABILITY, WHETHER IN CONTRACT, STRICT LIABILITY, OR TORT (INCLUDING
// NEGLIGENCE OR OTHERWISE) ARISING IN ANY WAY OUT OF THE USE OF THIS
// SOFTWARE, EVEN IF ADVISED OF THE POSSIBILITY OF SUCH DAMAGE.
//
// ************************************************************************
// @HEADER

#ifndef TPETRA_CRSMATRIX_DEF_HPP
#define TPETRA_CRSMATRIX_DEF_HPP

/// \file Tpetra_CrsMatrix_def.hpp
/// \brief Definition of the Tpetra::CrsMatrix class
///
/// If you want to use Tpetra::CrsMatrix, include
/// "Tpetra_CrsMatrix.hpp" (a file which CMake generates and installs
/// for you).  If you only want the declaration of Tpetra::CrsMatrix,
/// include "Tpetra_CrsMatrix_decl.hpp".

#include "Tpetra_Import_Util.hpp"
#include "Tpetra_Import_Util2.hpp"
#include "Tpetra_RowMatrix.hpp"
#include "Tpetra_LocalCrsMatrixOperator.hpp"

#include "Tpetra_Details_Behavior.hpp"
#include "Tpetra_Details_castAwayConstDualView.hpp"
#include "Tpetra_Details_computeOffsets.hpp"
#include "Tpetra_Details_copyOffsets.hpp"
#include "Tpetra_Details_createMirrorView.hpp"
#include "Tpetra_Details_gathervPrint.hpp"
#include "Tpetra_Details_getDiagCopyWithoutOffsets.hpp"
#include "Tpetra_Details_leftScaleLocalCrsMatrix.hpp"
#include "Tpetra_Details_Profiling.hpp"
#include "Tpetra_Details_rightScaleLocalCrsMatrix.hpp"
#include "Tpetra_Details_ScalarViewTraits.hpp"
#include "KokkosSparse_getDiagCopy.hpp"
#include "Tpetra_Details_copyConvert.hpp"
#include "Tpetra_Details_iallreduce.hpp"
#include "Tpetra_Details_getEntryOnHost.hpp"
#include "Tpetra_Details_packCrsMatrix.hpp"
#include "Tpetra_Details_unpackCrsMatrixAndCombine.hpp"
#include "Tpetra_Details_crsUtils.hpp"
#include "Teuchos_FancyOStream.hpp"
#include "Teuchos_RCP.hpp"
#include "Teuchos_DataAccess.hpp"
#include "Teuchos_SerialDenseMatrix.hpp" // unused here, could delete

#include <memory>
#include <sstream>
#include <typeinfo>
#include <utility>
#include <vector>

using Teuchos::rcpFromRef;

namespace Tpetra {

namespace { // (anonymous)

  template<class T, class BinaryFunction>
  T atomic_binary_function_update (volatile T* const dest,
                                   const T& inputVal,
                                   BinaryFunction f)
  {
    T oldVal = *dest;
    T assume;

    // NOTE (mfh 30 Nov 2015) I do NOT need a fence here for IBM
    // POWER architectures, because 'newval' depends on 'assume',
    // which depends on 'oldVal', which depends on '*dest'.  This
    // sets up a chain of read dependencies that should ensure
    // correct behavior given a sane memory model.
    do {
      assume = oldVal;
      T newVal = f (assume, inputVal);
      oldVal = Kokkos::atomic_compare_exchange (dest, assume, newVal);
    } while (assume != oldVal);

    return oldVal;
  }
} // namespace (anonymous)

//
// Users must never rely on anything in the Details namespace.
//
namespace Details {

/// \struct AbsMax
/// \brief Functor for the the ABSMAX CombineMode of Import and Export operations.
/// \tparam Scalar Same as the Scalar template parameter of CrsMatrix.
///
/// \warning This is an implementation detail of CrsMatrix.  Users
///   must not rely on this class.  It may disappear or its
///   interface may change at any time.
///
/// \tparam Scalar Same as the Scalar template parameter of CrsMatrix.
template<class Scalar>
struct AbsMax {
  //! Return the maximum of the magnitudes (absolute values) of x and y.
  Scalar operator() (const Scalar& x, const Scalar& y) {
    typedef Teuchos::ScalarTraits<Scalar> STS;
    return std::max (STS::magnitude (x), STS::magnitude (y));
  }
};

} // namespace Details
} // namespace Tpetra

namespace Tpetra {

  template <class Scalar, class LocalOrdinal, class GlobalOrdinal, class Node>
  CrsMatrix<Scalar, LocalOrdinal, GlobalOrdinal, Node>::
  CrsMatrix (const Teuchos::RCP<const map_type>& rowMap,
             size_t maxNumEntriesPerRow,
             const ProfileType pftype,
             const Teuchos::RCP<Teuchos::ParameterList>& params) :
    dist_object_type (rowMap)
  {
    const char tfecfFuncName[] = "CrsMatrix(RCP<const Map>, size_t, "
      "ProfileType[, RCP<ParameterList>]): ";
    Teuchos::RCP<crs_graph_type> graph;
    try {
      graph = Teuchos::rcp (new crs_graph_type (rowMap, maxNumEntriesPerRow,
                                                pftype, params));
    }
    catch (std::exception& e) {
      TEUCHOS_TEST_FOR_EXCEPTION_CLASS_FUNC
        (true, std::runtime_error, "CrsGraph constructor (RCP<const Map>, "
         "size_t, ProfileType[, RCP<ParameterList>]) threw an exception: "
         << e.what ());
    }
    // myGraph_ not null means that the matrix owns the graph.  That's
    // different than the const CrsGraph constructor, where the matrix
    // does _not_ own the graph.
    myGraph_ = graph;
    staticGraph_ = myGraph_;
    resumeFill (params);
    checkInternalState ();
  }

  template <class Scalar, class LocalOrdinal, class GlobalOrdinal, class Node>
  CrsMatrix<Scalar, LocalOrdinal, GlobalOrdinal, Node>::
  CrsMatrix (const Teuchos::RCP<const map_type>& rowMap,
             const Teuchos::ArrayView<const size_t>& numEntPerRowToAlloc,
             const ProfileType pftype,
             const Teuchos::RCP<Teuchos::ParameterList>& params) :
    dist_object_type (rowMap)
  {
    const char tfecfFuncName[] = "CrsMatrix(RCP<const Map>, "
      "ArrayView<const size_t>, ProfileType[, RCP<ParameterList>]): ";
    Teuchos::RCP<crs_graph_type> graph;
    try {
      using Teuchos::rcp;
      graph = rcp(new crs_graph_type(rowMap, numEntPerRowToAlloc,
                                     pftype, params));
    }
    catch (std::exception& e) {
      TEUCHOS_TEST_FOR_EXCEPTION_CLASS_FUNC
        (true, std::runtime_error, "CrsGraph constructor "
         "(RCP<const Map>, ArrayView<const size_t>, "
         "ProfileType[, RCP<ParameterList>]) threw an exception: "
         << e.what ());
    }
    // myGraph_ not null means that the matrix owns the graph.  That's
    // different than the const CrsGraph constructor, where the matrix
    // does _not_ own the graph.
    myGraph_ = graph;
    staticGraph_ = graph;
    resumeFill (params);
    checkInternalState ();
  }


  template <class Scalar, class LocalOrdinal, class GlobalOrdinal, class Node>
  CrsMatrix<Scalar, LocalOrdinal, GlobalOrdinal, Node>::
  CrsMatrix (const Teuchos::RCP<const map_type>& rowMap,
             const Teuchos::RCP<const map_type>& colMap,
             const size_t maxNumEntPerRow,
             const ProfileType pftype,
             const Teuchos::RCP<Teuchos::ParameterList>& params) :
    dist_object_type (rowMap)
  {
    const char tfecfFuncName[] = "CrsMatrix(RCP<const Map>, "
      "RCP<const Map>, size_t, ProfileType[, RCP<ParameterList>]): ";
    const char suffix[] =
      "  Please report this bug to the Tpetra developers.";

    // An artifact of debugging something a while back.
    TEUCHOS_TEST_FOR_EXCEPTION_CLASS_FUNC
      (! staticGraph_.is_null (), std::logic_error,
       "staticGraph_ is not null at the beginning of the constructor."
       << suffix);
    TEUCHOS_TEST_FOR_EXCEPTION_CLASS_FUNC
      (! myGraph_.is_null (), std::logic_error,
       "myGraph_ is not null at the beginning of the constructor."
       << suffix);
    Teuchos::RCP<crs_graph_type> graph;
    try {
      graph = Teuchos::rcp (new crs_graph_type (rowMap, colMap,
                                                maxNumEntPerRow,
                                                pftype, params));
    }
    catch (std::exception& e) {
      TEUCHOS_TEST_FOR_EXCEPTION_CLASS_FUNC
        (true, std::runtime_error, "CrsGraph constructor (RCP<const Map>, "
         "RCP<const Map>, size_t, ProfileType[, RCP<ParameterList>]) threw an "
         "exception: " << e.what ());
    }
    // myGraph_ not null means that the matrix owns the graph.  That's
    // different than the const CrsGraph constructor, where the matrix
    // does _not_ own the graph.
    myGraph_ = graph;
    staticGraph_ = myGraph_;
    resumeFill (params);
    checkInternalState ();
  }

  template <class Scalar, class LocalOrdinal, class GlobalOrdinal, class Node>
  CrsMatrix<Scalar, LocalOrdinal, GlobalOrdinal, Node>::
  CrsMatrix (const Teuchos::RCP<const map_type>& rowMap,
             const Teuchos::RCP<const map_type>& colMap,
             const Teuchos::ArrayView<const size_t>& numEntPerRowToAlloc,
             const ProfileType pftype,
             const Teuchos::RCP<Teuchos::ParameterList>& params) :
    dist_object_type (rowMap)
  {
    const char tfecfFuncName[] =
      "CrsMatrix(RCP<const Map>, RCP<const Map>, "
      "ArrayView<const size_t>, ProfileType[, RCP<ParameterList>]): ";
    Teuchos::RCP<crs_graph_type> graph;
    try {
      graph = Teuchos::rcp (new crs_graph_type (rowMap, colMap,
                                                numEntPerRowToAlloc,
                                                pftype, params));
    }
    catch (std::exception& e) {
      TEUCHOS_TEST_FOR_EXCEPTION_CLASS_FUNC
        (true, std::runtime_error, "CrsGraph constructor (RCP<const Map>, "
         "RCP<const Map>, ArrayView<const size_t>, ProfileType[, "
         "RCP<ParameterList>]) threw an exception: " << e.what ());
    }
    // myGraph_ not null means that the matrix owns the graph.  That's
    // different than the const CrsGraph constructor, where the matrix
    // does _not_ own the graph.
    myGraph_ = graph;
    staticGraph_ = graph;
    resumeFill (params);
    checkInternalState ();
  }


  template<class Scalar, class LocalOrdinal, class GlobalOrdinal, class Node>
  CrsMatrix<Scalar, LocalOrdinal, GlobalOrdinal, Node>::
  CrsMatrix (const Teuchos::RCP<const crs_graph_type>& graph,
             const Teuchos::RCP<Teuchos::ParameterList>& /* params */) :
    dist_object_type (graph->getRowMap ()),
    staticGraph_ (graph),
    storageStatus_ (Details::STORAGE_1D_PACKED)
  {
    using std::endl;
    typedef typename local_matrix_device_type::values_type values_type;
    const char tfecfFuncName[] = "CrsMatrix(RCP<const CrsGraph>[, "
      "RCP<ParameterList>]): ";
    const bool verbose = Details::Behavior::verbose("CrsMatrix");

    std::unique_ptr<std::string> prefix;
    if (verbose) {
      prefix = this->createPrefix("CrsMatrix", "CrsMatrix(graph,params)");
      std::ostringstream os;
      os << *prefix << "Start" << endl;
      std::cerr << os.str ();
    }

    TEUCHOS_TEST_FOR_EXCEPTION_CLASS_FUNC
      (graph.is_null (), std::runtime_error, "Input graph is null.");
    TEUCHOS_TEST_FOR_EXCEPTION_CLASS_FUNC
      (! graph->isFillComplete (), std::runtime_error, "Input graph "
       "is not fill complete. You must call fillComplete on the "
       "graph before using it to construct a CrsMatrix.  Note that "
       "calling resumeFill on the graph makes it not fill complete, "
       "even if you had previously called fillComplete.  In that "
       "case, you must call fillComplete on the graph again.");

    // The graph is fill complete, so it is locally indexed and has a
    // fixed structure.  This means we can allocate the (1-D) array of
    // values and build the local matrix right now.  Note that the
    // local matrix's number of columns comes from the column Map, not
    // the domain Map.

    const size_t numCols = graph->getColMap ()->getNodeNumElements ();
    auto lclGraph = graph->getLocalGraphDevice ();
    const size_t numEnt = lclGraph.entries.extent (0);
    if (verbose) {
      std::ostringstream os;
      os << *prefix << "Allocate values: " << numEnt << endl;
      std::cerr << os.str ();
    }

    values_type val ("Tpetra::CrsMatrix::values", numEnt);
    valuesCompressed_wdv = local_values_wdv_type(val);
    values_wdv = valuesCompressed_wdv;

    // FIXME (22 Jun 2016) I would very much like to get rid of
    // k_values1D_ at some point.  I find it confusing to have all
    // these extra references lying around.
    k_values1D_ = valuesCompressed_wdv.getDeviceView(Access::ReadWrite);

    checkInternalState ();

    if (verbose) {
      std::ostringstream os;
      os << *prefix << "Done" << endl;
      std::cerr << os.str ();
    }
  }

  template<class Scalar, class LocalOrdinal, class GlobalOrdinal, class Node>
  CrsMatrix<Scalar, LocalOrdinal, GlobalOrdinal, Node>::
  CrsMatrix (const Teuchos::RCP<const crs_graph_type>& graph,
             const typename local_matrix_device_type::values_type& values,
             const Teuchos::RCP<Teuchos::ParameterList>& /* params */) :
    dist_object_type (graph->getRowMap ()),
    staticGraph_ (graph),
    storageStatus_ (Details::STORAGE_1D_PACKED)
  {
    const char tfecfFuncName[] = "CrsMatrix(RCP<const CrsGraph>, "
      "local_matrix_device_type::values_type, "
      "[,RCP<ParameterList>]): ";
    TEUCHOS_TEST_FOR_EXCEPTION_CLASS_FUNC
      (graph.is_null (), std::runtime_error, "Input graph is null.");
    TEUCHOS_TEST_FOR_EXCEPTION_CLASS_FUNC
      (! graph->isFillComplete (), std::runtime_error, "Input graph "
       "is not fill complete. You must call fillComplete on the "
       "graph before using it to construct a CrsMatrix.  Note that "
       "calling resumeFill on the graph makes it not fill complete, "
       "even if you had previously called fillComplete.  In that "
       "case, you must call fillComplete on the graph again.");

    // The graph is fill complete, so it is locally indexed and has a
    // fixed structure.  This means we can allocate the (1-D) array of
    // values and build the local matrix right now.  Note that the
    // local matrix's number of columns comes from the column Map, not
    // the domain Map.

    valuesCompressed_wdv = local_values_wdv_type(values);
    values_wdv = valuesCompressed_wdv;

    // FIXME (22 Jun 2016) I would very much like to get rid of
    // k_values1D_ at some point.  I find it confusing to have all
    // these extra references lying around.
    // KDDKDD ALMOST THERE, MARK!
    k_values1D_ = values_wdv.getDeviceView(Access::ReadWrite);

    checkInternalState ();
  }

  template <class Scalar, class LocalOrdinal, class GlobalOrdinal, class Node>
  CrsMatrix<Scalar, LocalOrdinal, GlobalOrdinal, Node>::
  CrsMatrix (const Teuchos::RCP<const map_type>& rowMap,
             const Teuchos::RCP<const map_type>& colMap,
             const typename local_graph_device_type::row_map_type& rowPointers,
             const typename local_graph_device_type::entries_type::non_const_type& columnIndices,
             const typename local_matrix_device_type::values_type& values,
             const Teuchos::RCP<Teuchos::ParameterList>& params) :
    dist_object_type (rowMap),
    storageStatus_ (Details::STORAGE_1D_PACKED)
  {
    using Details::getEntryOnHost;
    using Teuchos::RCP;
    using std::endl;
    const char tfecfFuncName[] = "Tpetra::CrsMatrix(RCP<const Map>, "
      "RCP<const Map>, ptr, ind, val[, params]): ";
    const char suffix[] =
      ".  Please report this bug to the Tpetra developers.";
    const bool debug = Details::Behavior::debug("CrsMatrix");
    const bool verbose = Details::Behavior::verbose("CrsMatrix");

    std::unique_ptr<std::string> prefix;
    if (verbose) {
      prefix = this->createPrefix(
        "CrsMatrix", "CrsMatrix(rowMap,colMap,ptr,ind,val[,params])");
      std::ostringstream os;
      os << *prefix << "Start" << endl;
      std::cerr << os.str ();
    }

    // Check the user's input.  Note that this might throw only on
    // some processes but not others, causing deadlock.  We prefer
    // deadlock due to exceptions to segfaults, because users can
    // catch exceptions.
    TEUCHOS_TEST_FOR_EXCEPTION_CLASS_FUNC
      (values.extent(0) != columnIndices.extent(0),
       std::invalid_argument, "values.extent(0)=" << values.extent(0)
       << " != columnIndices.extent(0) = " << columnIndices.extent(0)
       << ".");
    if (debug && rowPointers.extent(0) != 0) {
      const size_t numEnt =
        getEntryOnHost(rowPointers, rowPointers.extent(0) - 1);
      TEUCHOS_TEST_FOR_EXCEPTION_CLASS_FUNC
        (numEnt != size_t(columnIndices.extent(0)) ||
         numEnt != size_t(values.extent(0)),
         std::invalid_argument, "Last entry of rowPointers says that "
         "the matrix has " << numEnt << " entr"
         << (numEnt != 1 ? "ies" : "y") << ", but the dimensions of "
         "columnIndices and values don't match this.  "
         "columnIndices.extent(0)=" << columnIndices.extent (0)
         << " and values.extent(0)=" << values.extent (0) << ".");
    }

    RCP<crs_graph_type> graph;
    try {
      graph = Teuchos::rcp (new crs_graph_type (rowMap, colMap, rowPointers,
                                                columnIndices, params));
    }
    catch (std::exception& e) {
      TEUCHOS_TEST_FOR_EXCEPTION_CLASS_FUNC
        (true, std::runtime_error, "CrsGraph constructor (RCP<const Map>, "
         "RCP<const Map>, ptr, ind[, params]) threw an exception: "
         << e.what ());
    }
    // The newly created CrsGraph _must_ have a local graph at this
    // point.  We don't really care whether CrsGraph's constructor
    // deep-copies or shallow-copies the input, but the dimensions
    // have to be right.  That's how we tell whether the CrsGraph has
    // a local graph.
    auto lclGraph = graph->getLocalGraphDevice ();
    TEUCHOS_TEST_FOR_EXCEPTION_CLASS_FUNC
      (lclGraph.row_map.extent (0) != rowPointers.extent (0) ||
       lclGraph.entries.extent (0) != columnIndices.extent (0),
       std::logic_error, "CrsGraph's constructor (rowMap, colMap, ptr, "
       "ind[, params]) did not set the local graph correctly." << suffix);
    TEUCHOS_TEST_FOR_EXCEPTION_CLASS_FUNC
      (lclGraph.entries.extent (0) != values.extent (0),
       std::logic_error, "CrsGraph's constructor (rowMap, colMap, ptr, ind[, "
       "params]) did not set the local graph correctly.  "
       "lclGraph.entries.extent(0) = " << lclGraph.entries.extent (0)
       << " != values.extent(0) = " << values.extent (0) << suffix);

    // myGraph_ not null means that the matrix owns the graph.  This
    // is true because the column indices come in as nonconst,
    // implying shared ownership.
    myGraph_ = graph;
    staticGraph_ = graph;

    // The graph may not be fill complete yet.  However, it is locally
    // indexed (since we have a column Map) and has a fixed structure
    // (due to the input arrays).  This means we can allocate the
    // (1-D) array of values and build the local matrix right now.
    // Note that the local matrix's number of columns comes from the
    // column Map, not the domain Map.

    valuesCompressed_wdv = local_values_wdv_type(values);
    values_wdv = valuesCompressed_wdv;

    // FIXME (22 Jun 2016) I would very much like to get rid of
    // k_values1D_ at some point.  I find it confusing to have all
    // these extra references lying around.
    this->k_values1D_ = valuesCompressed_wdv.getDeviceView(Access::ReadWrite);

    checkInternalState ();
    if (verbose) {
      std::ostringstream os;
      os << *prefix << "Done" << endl;
      std::cerr << os.str();
    }
  }

  template <class Scalar, class LocalOrdinal, class GlobalOrdinal, class Node>
  CrsMatrix<Scalar, LocalOrdinal, GlobalOrdinal, Node>::
  CrsMatrix (const Teuchos::RCP<const map_type>& rowMap,
             const Teuchos::RCP<const map_type>& colMap,
             const Teuchos::ArrayRCP<size_t>& ptr,
             const Teuchos::ArrayRCP<LocalOrdinal>& ind,
             const Teuchos::ArrayRCP<Scalar>& val,
             const Teuchos::RCP<Teuchos::ParameterList>& params) :
    dist_object_type (rowMap),
    storageStatus_ (Details::STORAGE_1D_PACKED)
  {
    using Kokkos::Compat::getKokkosViewDeepCopy;
    using Teuchos::av_reinterpret_cast;
    using Teuchos::RCP;
    using values_type = typename local_matrix_device_type::values_type;
    using IST = impl_scalar_type;
    const char tfecfFuncName[] = "Tpetra::CrsMatrix(RCP<const Map>, "
      "RCP<const Map>, ptr, ind, val[, params]): ";

    RCP<crs_graph_type> graph;
    try {
      graph = Teuchos::rcp (new crs_graph_type (rowMap, colMap, ptr,
                                                ind, params));
    }
    catch (std::exception& e) {
      TEUCHOS_TEST_FOR_EXCEPTION_CLASS_FUNC
        (true, std::runtime_error, "CrsGraph constructor (RCP<const Map>, "
         "RCP<const Map>, ArrayRCP<size_t>, ArrayRCP<LocalOrdinal>[, "
         "RCP<ParameterList>]) threw an exception: " << e.what ());
    }
    // myGraph_ not null means that the matrix owns the graph.  This
    // is true because the column indices come in as nonconst,
    // implying shared ownership.
    myGraph_ = graph;
    staticGraph_ = graph;

    // The graph may not be fill complete yet.  However, it is locally
    // indexed (since we have a column Map) and has a fixed structure
    // (due to the input arrays).  This means we can allocate the
    // (1-D) array of values and build the local matrix right now.
    // Note that the local matrix's number of columns comes from the
    // column Map, not the domain Map.

    // The graph _must_ have a local graph at this point.  We don't
    // really care whether CrsGraph's constructor deep-copies or
    // shallow-copies the input, but the dimensions have to be right.
    // That's how we tell whether the CrsGraph has a local graph.
    auto lclGraph = staticGraph_->getLocalGraphDevice ();
    TEUCHOS_TEST_FOR_EXCEPTION_CLASS_FUNC
      (size_t (lclGraph.row_map.extent (0)) != size_t (ptr.size ()) ||
       size_t (lclGraph.entries.extent (0)) != size_t (ind.size ()),
       std::logic_error, "CrsGraph's constructor (rowMap, colMap, "
       "ptr, ind[, params]) did not set the local graph correctly.  "
       "Please report this bug to the Tpetra developers.");

    values_type valIn =
      getKokkosViewDeepCopy<device_type> (av_reinterpret_cast<IST> (val ()));
    valuesCompressed_wdv = local_values_wdv_type(valIn);
    values_wdv = valuesCompressed_wdv;

    // FIXME (22 Jun 2016) I would very much like to get rid of
    // k_values1D_ at some point.  I find it confusing to have all
    // these extra references lying around.
    this->k_values1D_ = valuesCompressed_wdv.getDeviceView(Access::ReadWrite);

    checkInternalState ();
  }

  template <class Scalar, class LocalOrdinal, class GlobalOrdinal, class Node>
  CrsMatrix<Scalar, LocalOrdinal, GlobalOrdinal, Node>::
  CrsMatrix (const Teuchos::RCP<const map_type>& rowMap,
             const Teuchos::RCP<const map_type>& colMap,
             const local_matrix_device_type& lclMatrix,
             const Teuchos::RCP<Teuchos::ParameterList>& params) :
    dist_object_type (rowMap),
    storageStatus_ (Details::STORAGE_1D_PACKED),
    fillComplete_ (true)
  {
    const char tfecfFuncName[] = "Tpetra::CrsMatrix(RCP<const Map>, "
      "RCP<const Map>, local_matrix_device_type[, RCP<ParameterList>]): ";
    const char suffix[] =
      "  Please report this bug to the Tpetra developers.";

    Teuchos::RCP<crs_graph_type> graph;
    try {
      graph = Teuchos::rcp (new crs_graph_type (rowMap, colMap,
                                                lclMatrix.graph, params));
    }
    catch (std::exception& e) {
      TEUCHOS_TEST_FOR_EXCEPTION_CLASS_FUNC
        (true, std::runtime_error, "CrsGraph constructor (RCP<const Map>, "
         "RCP<const Map>, local_graph_device_type[, RCP<ParameterList>]) threw an "
         "exception: " << e.what ());
    }
    TEUCHOS_TEST_FOR_EXCEPTION_CLASS_FUNC
      (!graph->isFillComplete (), std::logic_error, "CrsGraph constructor (RCP"
       "<const Map>, RCP<const Map>, local_graph_device_type[, RCP<ParameterList>]) "
       "did not produce a fill-complete graph.  Please report this bug to the "
       "Tpetra developers.");
    // myGraph_ not null means that the matrix owns the graph.  This
    // is true because the column indices come in as nonconst through
    // the matrix, implying shared ownership.
    myGraph_ = graph;
    staticGraph_ = graph;

    valuesCompressed_wdv = local_values_wdv_type(lclMatrix.values);
    values_wdv = valuesCompressed_wdv;

    k_values1D_ = values_wdv.getDeviceView(Access::ReadWrite);

    const bool callComputeGlobalConstants = params.get () == nullptr ||
      params->get ("compute global constants", true);
    if (callComputeGlobalConstants) {
      this->computeGlobalConstants ();
    }

    TEUCHOS_TEST_FOR_EXCEPTION_CLASS_FUNC
      (isFillActive (), std::logic_error,
       "At the end of a CrsMatrix constructor that should produce "
       "a fillComplete matrix, isFillActive() is true." << suffix);
    TEUCHOS_TEST_FOR_EXCEPTION_CLASS_FUNC
      (! isFillComplete (), std::logic_error, "At the end of a "
       "CrsMatrix constructor that should produce a fillComplete "
       "matrix, isFillComplete() is false." << suffix);
    checkInternalState ();
  }

  template <class Scalar, class LocalOrdinal, class GlobalOrdinal, class Node>
  CrsMatrix<Scalar, LocalOrdinal, GlobalOrdinal, Node>::
  CrsMatrix (const local_matrix_device_type& lclMatrix,
             const Teuchos::RCP<const map_type>& rowMap,
             const Teuchos::RCP<const map_type>& colMap,
             const Teuchos::RCP<const map_type>& domainMap,
             const Teuchos::RCP<const map_type>& rangeMap,
             const Teuchos::RCP<Teuchos::ParameterList>& params) :
    dist_object_type (rowMap),
    storageStatus_ (Details::STORAGE_1D_PACKED),
    fillComplete_ (true)
  {
    const char tfecfFuncName[] = "Tpetra::CrsMatrix(RCP<const Map>, "
      "RCP<const Map>, RCP<const Map>, RCP<const Map>, "
      "local_matrix_device_type[, RCP<ParameterList>]): ";
    const char suffix[] =
      "  Please report this bug to the Tpetra developers.";

    Teuchos::RCP<crs_graph_type> graph;
    try {
      graph = Teuchos::rcp (new crs_graph_type (lclMatrix.graph, rowMap, colMap,
                                                domainMap, rangeMap, params));
    }
    catch (std::exception& e) {
      TEUCHOS_TEST_FOR_EXCEPTION_CLASS_FUNC
        (true, std::runtime_error, "CrsGraph constructor (RCP<const Map>, "
         "RCP<const Map>, RCP<const Map>, RCP<const Map>, local_graph_device_type[, "
         "RCP<ParameterList>]) threw an exception: " << e.what ());
    }
    TEUCHOS_TEST_FOR_EXCEPTION_CLASS_FUNC
      (! graph->isFillComplete (), std::logic_error, "CrsGraph "
       "constructor (RCP<const Map>, RCP<const Map>, RCP<const Map>, "
       "RCP<const Map>, local_graph_device_type[, RCP<ParameterList>]) did "
       "not produce a fillComplete graph." << suffix);
    // myGraph_ not null means that the matrix owns the graph.  This
    // is true because the column indices come in as nonconst through
    // the matrix, implying shared ownership.
    myGraph_ = graph;
    staticGraph_ = graph;

    valuesCompressed_wdv = local_values_wdv_type(lclMatrix.values);
    values_wdv = valuesCompressed_wdv;
    k_values1D_ = valuesCompressed_wdv.getDeviceView(Access::ReadWrite);

    const bool callComputeGlobalConstants = params.get () == nullptr ||
      params->get ("compute global constants", true);
    if (callComputeGlobalConstants) {
      this->computeGlobalConstants ();
    }

    TEUCHOS_TEST_FOR_EXCEPTION_CLASS_FUNC
      (isFillActive (), std::logic_error,
       "At the end of a CrsMatrix constructor that should produce "
       "a fillComplete matrix, isFillActive() is true." << suffix);
    TEUCHOS_TEST_FOR_EXCEPTION_CLASS_FUNC
      (! isFillComplete (), std::logic_error, "At the end of a "
       "CrsMatrix constructor that should produce a fillComplete "
       "matrix, isFillComplete() is false." << suffix);
    checkInternalState ();
  }

  template <class Scalar, class LocalOrdinal, class GlobalOrdinal, class Node>
  CrsMatrix<Scalar, LocalOrdinal, GlobalOrdinal, Node>::
  CrsMatrix (const local_matrix_device_type& lclMatrix,
             const Teuchos::RCP<const map_type>& rowMap,
             const Teuchos::RCP<const map_type>& colMap,
             const Teuchos::RCP<const map_type>& domainMap,
             const Teuchos::RCP<const map_type>& rangeMap,
             const Teuchos::RCP<const import_type>& importer,
             const Teuchos::RCP<const export_type>& exporter,
             const Teuchos::RCP<Teuchos::ParameterList>& params) :
    dist_object_type (rowMap),
    storageStatus_ (Details::STORAGE_1D_PACKED),
    fillComplete_ (true)
  {
    using Teuchos::rcp;
    const char tfecfFuncName[] = "Tpetra::CrsMatrix"
      "(lclMat,Map,Map,Map,Map,Import,Export,params): ";
    const char suffix[] =
      "  Please report this bug to the Tpetra developers.";

    Teuchos::RCP<crs_graph_type> graph;
    try {
      graph = rcp (new crs_graph_type (lclMatrix.graph, rowMap, colMap,
                                       domainMap, rangeMap, importer,
                                       exporter, params));
    }
    catch (std::exception& e) {
      TEUCHOS_TEST_FOR_EXCEPTION_CLASS_FUNC
        (true, std::runtime_error, "CrsGraph constructor "
         "(local_graph_device_type, Map, Map, Map, Map, Import, Export, "
         "params) threw: " << e.what ());
    }
    TEUCHOS_TEST_FOR_EXCEPTION_CLASS_FUNC
      (!graph->isFillComplete (), std::logic_error, "CrsGraph "
       "constructor (local_graph_device_type, Map, Map, Map, Map, Import, "
       "Export, params) did not produce a fill-complete graph.  "
       "Please report this bug to the Tpetra developers.");
    // myGraph_ not null means that the matrix owns the graph.  This
    // is true because the column indices come in as nonconst through
    // the matrix, implying shared ownership.
    myGraph_ = graph;
    staticGraph_ = graph;

    valuesCompressed_wdv = local_values_wdv_type(lclMatrix.values);
    values_wdv = valuesCompressed_wdv;
    k_values1D_ = valuesCompressed_wdv.getDeviceView(Access::ReadWrite);

    const bool callComputeGlobalConstants = params.get () == nullptr ||
      params->get ("compute global constants", true);
    if (callComputeGlobalConstants) {
      this->computeGlobalConstants ();
    }

    TEUCHOS_TEST_FOR_EXCEPTION_CLASS_FUNC
      (isFillActive (), std::logic_error,
       "At the end of a CrsMatrix constructor that should produce "
       "a fillComplete matrix, isFillActive() is true." << suffix);
    TEUCHOS_TEST_FOR_EXCEPTION_CLASS_FUNC
      (! isFillComplete (), std::logic_error, "At the end of a "
       "CrsMatrix constructor that should produce a fillComplete "
       "matrix, isFillComplete() is false." << suffix);
    checkInternalState ();
  }

  template <class Scalar, class LocalOrdinal, class GlobalOrdinal, class Node>
  CrsMatrix<Scalar, LocalOrdinal, GlobalOrdinal, Node>::
  CrsMatrix (const CrsMatrix<Scalar, LocalOrdinal, GlobalOrdinal, Node>& source,
             const Teuchos::DataAccess copyOrView)
    : CrsMatrix (source.getCrsGraph (), source.getLocalValuesView ())
  {
    const char tfecfFuncName[] = "Tpetra::CrsMatrix("
      "const CrsMatrix&, const Teuchos::DataAccess): ";
    TEUCHOS_TEST_FOR_EXCEPTION_CLASS_FUNC
      (! source.isFillComplete (), std::invalid_argument,
       "Source graph must be fillComplete().");

    if (copyOrView == Teuchos::Copy) {
      using values_type = typename local_matrix_device_type::values_type;
      values_type vals = source.getLocalValuesView ();
      using Kokkos::view_alloc;
      using Kokkos::WithoutInitializing;
      values_type newvals (view_alloc ("val", WithoutInitializing),
                           vals.extent (0));
      Kokkos::deep_copy (newvals, vals);
      k_values1D_ = newvals;
      if (source.isFillComplete ()) {
        fillComplete (source.getDomainMap (), source.getRangeMap ());
      }
    }
    else if (copyOrView == Teuchos::View) {
      return;
    }
    else {
      TEUCHOS_TEST_FOR_EXCEPTION_CLASS_FUNC
        (true, std::invalid_argument, "Second argument 'copyOrView' "
         "has an invalid value " << copyOrView << ".  Valid values "
         "include Teuchos::Copy = " << Teuchos::Copy << " and "
         "Teuchos::View = " << Teuchos::View << ".");
    }
  }

  template<class Scalar, class LocalOrdinal, class GlobalOrdinal, class Node>
  void
  CrsMatrix<Scalar, LocalOrdinal, GlobalOrdinal, Node>::
  swap(CrsMatrix<Scalar,LocalOrdinal,GlobalOrdinal,Node> & crs_matrix)
  {
    std::swap(crs_matrix.importMV_,      this->importMV_);        // mutable Teuchos::RCP<MultiVector<Scalar, LocalOrdinal, GlobalOrdinal, Node>>
    std::swap(crs_matrix.exportMV_,      this->exportMV_);        // mutable Teuchos::RCP<MultiVector<Scalar, LocalOrdinal, GlobalOrdinal, Node>>
    std::swap(crs_matrix.staticGraph_,   this->staticGraph_);     // Teuchos::RCP<const CrsGraph<LocalOrdinal, GlobalOrdinal, Node>>
    std::swap(crs_matrix.myGraph_,       this->myGraph_);         // Teuchos::RCP<      CrsGraph<LocalOrdinal, GlobalOrdinal, Node>>
    std::swap(crs_matrix.k_values1D_,    this->k_values1D_);      // KokkosSparse::CrsMatrix<impl_scalar_type, LocalOrdinal, execution_space, void, typename local_graph_device_type::size_type>::values_type
    std::swap(crs_matrix.storageStatus_, this->storageStatus_);   // ::Tpetra::Details::EStorageStatus (enum f/m Tpetra_CrsGraph_decl.hpp)
    std::swap(crs_matrix.fillComplete_,  this->fillComplete_);    // bool
    std::swap(crs_matrix.nonlocals_,     this->nonlocals_);       // std::map<GO, pair<Teuchos::Array<GO>,Teuchos::Array<Scalar>>
    std::swap(crs_matrix.frobNorm_,      this->frobNorm_);        // mutable Kokkos::Details::ArithTraits<impl_scalar_type>::mag_type
  }

  template<class Scalar, class LocalOrdinal, class GlobalOrdinal, class Node>
  Teuchos::RCP<const Teuchos::Comm<int> >
  CrsMatrix<Scalar, LocalOrdinal, GlobalOrdinal, Node>::
  getComm () const {
    return getCrsGraphRef ().getComm ();
  }

  template <class Scalar, class LocalOrdinal, class GlobalOrdinal, class Node>
  ProfileType
  CrsMatrix<Scalar, LocalOrdinal, GlobalOrdinal, Node>::
  getProfileType () const {
    return this->getCrsGraphRef ().getProfileType ();
  }

  template <class Scalar, class LocalOrdinal, class GlobalOrdinal, class Node>
  bool
  CrsMatrix<Scalar, LocalOrdinal, GlobalOrdinal, Node>::
  isFillComplete () const {
    return fillComplete_;
  }

  template <class Scalar, class LocalOrdinal, class GlobalOrdinal, class Node>
  bool
  CrsMatrix<Scalar, LocalOrdinal, GlobalOrdinal, Node>::
  isFillActive () const {
    return ! fillComplete_;
  }

  template <class Scalar, class LocalOrdinal, class GlobalOrdinal, class Node>
  bool
  CrsMatrix<Scalar, LocalOrdinal, GlobalOrdinal, Node>::
  isStorageOptimized () const {
    return this->getCrsGraphRef ().isStorageOptimized ();
  }

  template <class Scalar, class LocalOrdinal, class GlobalOrdinal, class Node>
  bool
  CrsMatrix<Scalar, LocalOrdinal, GlobalOrdinal, Node>::
  isLocallyIndexed () const {
    return getCrsGraphRef ().isLocallyIndexed ();
  }

  template <class Scalar, class LocalOrdinal, class GlobalOrdinal, class Node>
  bool
  CrsMatrix<Scalar, LocalOrdinal, GlobalOrdinal, Node>::
  isGloballyIndexed () const {
    return getCrsGraphRef ().isGloballyIndexed ();
  }

  template <class Scalar, class LocalOrdinal, class GlobalOrdinal, class Node>
  bool
  CrsMatrix<Scalar, LocalOrdinal, GlobalOrdinal, Node>::
  hasColMap () const {
    return getCrsGraphRef ().hasColMap ();
  }

  template <class Scalar, class LocalOrdinal, class GlobalOrdinal, class Node>
  global_size_t
  CrsMatrix<Scalar, LocalOrdinal, GlobalOrdinal, Node>::
  getGlobalNumEntries () const {
    return getCrsGraphRef ().getGlobalNumEntries ();
  }

  template <class Scalar, class LocalOrdinal, class GlobalOrdinal, class Node>
  size_t
  CrsMatrix<Scalar, LocalOrdinal, GlobalOrdinal, Node>::
  getNodeNumEntries () const {
    return getCrsGraphRef ().getNodeNumEntries ();
  }

  template <class Scalar, class LocalOrdinal, class GlobalOrdinal, class Node>
  global_size_t
  CrsMatrix<Scalar, LocalOrdinal, GlobalOrdinal, Node>::
  getGlobalNumRows () const {
    return getCrsGraphRef ().getGlobalNumRows ();
  }

  template <class Scalar, class LocalOrdinal, class GlobalOrdinal, class Node>
  global_size_t
  CrsMatrix<Scalar, LocalOrdinal, GlobalOrdinal, Node>::
  getGlobalNumCols () const {
    return getCrsGraphRef ().getGlobalNumCols ();
  }

  template <class Scalar, class LocalOrdinal, class GlobalOrdinal, class Node>
  size_t
  CrsMatrix<Scalar, LocalOrdinal, GlobalOrdinal, Node>::
  getNodeNumRows () const {
    return getCrsGraphRef ().getNodeNumRows ();
  }

  template <class Scalar, class LocalOrdinal, class GlobalOrdinal, class Node>
  size_t
  CrsMatrix<Scalar, LocalOrdinal, GlobalOrdinal, Node>::
  getNodeNumCols () const {
    return getCrsGraphRef ().getNodeNumCols ();
  }


  template <class Scalar, class LocalOrdinal, class GlobalOrdinal, class Node>
  size_t
  CrsMatrix<Scalar, LocalOrdinal, GlobalOrdinal, Node>::
  getNumEntriesInGlobalRow (GlobalOrdinal globalRow) const {
    return getCrsGraphRef ().getNumEntriesInGlobalRow (globalRow);
  }

  template <class Scalar, class LocalOrdinal, class GlobalOrdinal, class Node>
  size_t
  CrsMatrix<Scalar, LocalOrdinal, GlobalOrdinal, Node>::
  getNumEntriesInLocalRow (LocalOrdinal localRow) const {
    return getCrsGraphRef ().getNumEntriesInLocalRow (localRow);
  }

  template <class Scalar, class LocalOrdinal, class GlobalOrdinal, class Node>
  size_t
  CrsMatrix<Scalar, LocalOrdinal, GlobalOrdinal, Node>::
  getGlobalMaxNumRowEntries () const {
    return getCrsGraphRef ().getGlobalMaxNumRowEntries ();
  }

  template <class Scalar, class LocalOrdinal, class GlobalOrdinal, class Node>
  size_t
  CrsMatrix<Scalar, LocalOrdinal, GlobalOrdinal, Node>::
  getNodeMaxNumRowEntries () const {
    return getCrsGraphRef ().getNodeMaxNumRowEntries ();
  }

  template <class Scalar, class LocalOrdinal, class GlobalOrdinal, class Node>
  GlobalOrdinal
  CrsMatrix<Scalar, LocalOrdinal, GlobalOrdinal, Node>::
  getIndexBase () const {
    return getRowMap ()->getIndexBase ();
  }

  template <class Scalar, class LocalOrdinal, class GlobalOrdinal, class Node>
  Teuchos::RCP<const Map<LocalOrdinal, GlobalOrdinal, Node> >
  CrsMatrix<Scalar, LocalOrdinal, GlobalOrdinal, Node>::
  getRowMap () const {
    return getCrsGraphRef ().getRowMap ();
  }

  template <class Scalar, class LocalOrdinal, class GlobalOrdinal, class Node>
  Teuchos::RCP<const Map<LocalOrdinal, GlobalOrdinal, Node> >
  CrsMatrix<Scalar, LocalOrdinal, GlobalOrdinal, Node>::
  getColMap () const {
    return getCrsGraphRef ().getColMap ();
  }

  template <class Scalar, class LocalOrdinal, class GlobalOrdinal, class Node>
  Teuchos::RCP<const Map<LocalOrdinal, GlobalOrdinal, Node> >
  CrsMatrix<Scalar, LocalOrdinal, GlobalOrdinal, Node>::
  getDomainMap () const {
    return getCrsGraphRef ().getDomainMap ();
  }

  template <class Scalar, class LocalOrdinal, class GlobalOrdinal, class Node>
  Teuchos::RCP<const Map<LocalOrdinal, GlobalOrdinal, Node> >
  CrsMatrix<Scalar, LocalOrdinal, GlobalOrdinal, Node>::
  getRangeMap () const {
    return getCrsGraphRef ().getRangeMap ();
  }

  template <class Scalar, class LocalOrdinal, class GlobalOrdinal, class Node>
  Teuchos::RCP<const RowGraph<LocalOrdinal, GlobalOrdinal, Node> >
  CrsMatrix<Scalar, LocalOrdinal, GlobalOrdinal, Node>::
  getGraph () const {
    if (staticGraph_ != Teuchos::null) {
      return staticGraph_;
    }
    return myGraph_;
  }

  template <class Scalar, class LocalOrdinal, class GlobalOrdinal, class Node>
  Teuchos::RCP<const CrsGraph<LocalOrdinal, GlobalOrdinal, Node> >
  CrsMatrix<Scalar, LocalOrdinal, GlobalOrdinal, Node>::
  getCrsGraph () const {
    if (staticGraph_ != Teuchos::null) {
      return staticGraph_;
    }
    return myGraph_;
  }

  template <class Scalar, class LocalOrdinal, class GlobalOrdinal, class Node>
  const CrsGraph<LocalOrdinal, GlobalOrdinal, Node>&
  CrsMatrix<Scalar, LocalOrdinal, GlobalOrdinal, Node>::
  getCrsGraphRef () const
  {
#ifdef HAVE_TPETRA_DEBUG
    constexpr bool debug = true;
#else
    constexpr bool debug = false;
#endif // HAVE_TPETRA_DEBUG

    if (! this->staticGraph_.is_null ()) {
      return * (this->staticGraph_);
    }
    else {
      if (debug) {
        const char tfecfFuncName[] = "getCrsGraphRef: ";
        TEUCHOS_TEST_FOR_EXCEPTION_CLASS_FUNC
          (this->myGraph_.is_null (), std::logic_error,
           "Both staticGraph_ and myGraph_ are null.  "
           "Please report this bug to the Tpetra developers.");
      }
      return * (this->myGraph_);
    }
  }

#ifdef TPETRA_ENABLE_DEPRECATED_CODE
  template <class Scalar, class LocalOrdinal, class GlobalOrdinal, class Node>
  typename CrsMatrix<Scalar, LocalOrdinal, GlobalOrdinal, Node>::local_matrix_device_type
  CrsMatrix<Scalar, LocalOrdinal, GlobalOrdinal, Node>::
  getLocalMatrix () const
  {
    return getLocalMatrixDevice();
  }
#endif // TPETRA_ENABLE_DEPRECATED_CODE

  template <class Scalar, class LocalOrdinal, class GlobalOrdinal, class Node>
  typename CrsMatrix<Scalar, LocalOrdinal, GlobalOrdinal, Node>::local_matrix_device_type
  CrsMatrix<Scalar, LocalOrdinal, GlobalOrdinal, Node>::
  getLocalMatrixDevice () const
  {
    auto numCols = StaticGraph_->getColMap()->getNodeNumElements();
    return local_matrix_device_type("Tpetra::CrsMatrix::lclMatrix", numCols,
                                     values_wdv.getDeviceView(Access::ReadWrite), 
                                     staticGraph_->getLocalGraphDevice());
  }

  template <class Scalar, class LocalOrdinal, class GlobalOrdinal, class Node>
  typename CrsMatrix<Scalar, LocalOrdinal, GlobalOrdinal, Node>::local_matrix_host_type
  CrsMatrix<Scalar, LocalOrdinal, GlobalOrdinal, Node>::
  getLocalMatrixHost () const
  {
    auto numCols = StaticGraph_->getColMap()->getNodeNumElements();
    return local_matrix_host_type("Tpetra::CrsMatrix::lclMatrix", numCols,
                                   values_wdv.getHostView(Access::ReadWrite), 
                                   staticGraph_->getLocalGraphHost());
  }

// KDDKDD NOT SURE WHY THIS MUST RETURN A SHARED_PTR
  template <class Scalar, class LocalOrdinal, class GlobalOrdinal, class Node>
  std::shared_ptr<typename CrsMatrix<Scalar, LocalOrdinal, GlobalOrdinal, Node>::local_multiply_op_type>
  CrsMatrix<Scalar, LocalOrdinal, GlobalOrdinal, Node>::
  getLocalMultiplyOperator () const
  {
// KDDKDD NOT SURE WHY THIS MUST RETURN A SHARED_PTR
    return std::make_shared<local_multiply_operator>(getLocalMatrixDevice());
  }

  template <class Scalar, class LocalOrdinal, class GlobalOrdinal, class Node>
  bool
  CrsMatrix<Scalar, LocalOrdinal, GlobalOrdinal, Node>::
  isStaticGraph () const {
    return myGraph_.is_null ();
  }

  template <class Scalar, class LocalOrdinal, class GlobalOrdinal, class Node>
  bool
  CrsMatrix<Scalar, LocalOrdinal, GlobalOrdinal, Node>::
  hasTransposeApply () const {
    return true;
  }

  template <class Scalar, class LocalOrdinal, class GlobalOrdinal, class Node>
  bool
  CrsMatrix<Scalar, LocalOrdinal, GlobalOrdinal, Node>::
  supportsRowViews () const {
    return true;
  }

  template <class Scalar, class LocalOrdinal, class GlobalOrdinal, class Node>
  void
  CrsMatrix<Scalar, LocalOrdinal, GlobalOrdinal, Node>::
  allocateValues (ELocalGlobal lg, GraphAllocationStatus gas,
                  const bool verbose)
  {
    using Details::Behavior;
    using Details::ProfilingRegion;
    using std::endl;
    const char tfecfFuncName[] = "allocateValues: ";
    const char suffix[] =
      "  Please report this bug to the Tpetra developers.";
    ProfilingRegion region("Tpetra::CrsMatrix::allocateValues");

    std::unique_ptr<std::string> prefix;
    if (verbose) {
      prefix = this->createPrefix("CrsMatrix", "allocateValues");
      std::ostringstream os;
      os << *prefix << "lg: "
         << (lg == LocalIndices ? "Local" : "Global") << "Indices"
         << ", gas: Graph"
         << (gas == GraphAlreadyAllocated ? "Already" : "NotYet")
         << "Allocated" << endl;
      std::cerr << os.str();
    }

    const bool debug = Behavior::debug("CrsMatrix");
    if (debug) {
      TEUCHOS_TEST_FOR_EXCEPTION_CLASS_FUNC
        (this->staticGraph_.is_null (), std::logic_error,
         "staticGraph_ is null." << suffix);

      // If the graph indices are already allocated, then gas should be
      // GraphAlreadyAllocated.  Otherwise, gas should be
      // GraphNotYetAllocated.
      if ((gas == GraphAlreadyAllocated) !=
          staticGraph_->indicesAreAllocated ()) {
        const char err1[] = "The caller has asserted that the graph "
          "is ";
        const char err2[] = "already allocated, but the static graph "
          "says that its indices are ";
        const char err3[] = "already allocated.  ";
        TEUCHOS_TEST_FOR_EXCEPTION_CLASS_FUNC
          (gas == GraphAlreadyAllocated &&
           ! staticGraph_->indicesAreAllocated (), std::logic_error,
           err1 << err2 << "not " << err3 << suffix);
        TEUCHOS_TEST_FOR_EXCEPTION_CLASS_FUNC
          (gas != GraphAlreadyAllocated &&
           staticGraph_->indicesAreAllocated (), std::logic_error,
           err1 << "not " << err2 << err3 << suffix);
      }

      // If the graph is unallocated, then it had better be a
      // matrix-owned graph.  ("Matrix-owned graph" means that the
      // matrix gets to define the graph structure.  If the CrsMatrix
      // constructor that takes an RCP<const CrsGraph> was used, then
      // the matrix does _not_ own the graph.)
      TEUCHOS_TEST_FOR_EXCEPTION_CLASS_FUNC
        (! this->staticGraph_->indicesAreAllocated () &&
         this->myGraph_.is_null (), std::logic_error,
         "The static graph says that its indices are not allocated, "
         "but the graph is not owned by the matrix." << suffix);
    }

    if (gas == GraphNotYetAllocated) {
      if (debug) {
        TEUCHOS_TEST_FOR_EXCEPTION_CLASS_FUNC
          (this->myGraph_.is_null (), std::logic_error,
           "gas = GraphNotYetAllocated, but myGraph_ is null." << suffix);
      }
      try {
        this->myGraph_->allocateIndices (lg, verbose);
      }
      catch (std::exception& e) {
        TEUCHOS_TEST_FOR_EXCEPTION_CLASS_FUNC
          (true, std::runtime_error, "CrsGraph::allocateIndices "
           "threw an exception: " << e.what ());
      }
      catch (...) {
        TEUCHOS_TEST_FOR_EXCEPTION_CLASS_FUNC
          (true, std::runtime_error, "CrsGraph::allocateIndices "
           "threw an exception not a subclass of std::exception.");
      }
    }

    // Allocate matrix values.
    // "Static profile" means that the number of matrix entries in
    // each row was fixed at the time the CrsMatrix constructor was
    // called.  This lets us use 1-D storage for the matrix's
    // values.  ("1-D storage" means the same as that used by the
    // three arrays in the compressed sparse row storage format.)

    if (debug) {
      TEUCHOS_TEST_FOR_EXCEPTION_CLASS_FUNC
        (this->staticGraph_.is_null (), std::logic_error,
         "this->getProfileType() == StaticProfile, but staticGraph_ "
         "is null." << suffix);
    }

    const size_t lclNumRows = this->staticGraph_->getNodeNumRows ();
    typename Graph::local_graph_device_type::row_map_type k_ptrs =
                                      this->staticGraph_->rowPtrsUnpacked_dev_;
    TEUCHOS_TEST_FOR_EXCEPTION_CLASS_FUNC
      (k_ptrs.extent (0) != lclNumRows+1, std::logic_error,
      "With StaticProfile, row offsets array has length "
      << k_ptrs.extent (0) << " != (lclNumRows+1) = "
      << (lclNumRows+1) << ".");

    const size_t lclTotalNumEntries =
      ::Tpetra::Details::getEntryOnHost (k_ptrs, lclNumRows);

    // Allocate array of (packed???) matrix values.
    using values_type = typename local_matrix_device_type::values_type;
    if (verbose) {
      std::ostringstream os;
      os << *prefix << "Allocate k_values1D_: Pre "
         << k_values1D_.extent(0) << ", post "
         << lclTotalNumEntries << endl;
      std::cerr << os.str();
    }
    this->k_values1D_ =
      values_type ("Tpetra::CrsMatrix::val", lclTotalNumEntries);
  }

  template <class Scalar, class LocalOrdinal, class GlobalOrdinal, class Node>
  void
  CrsMatrix<Scalar, LocalOrdinal, GlobalOrdinal, Node>::
  getAllValues (Teuchos::ArrayRCP<const size_t>& rowPointers,
                Teuchos::ArrayRCP<const LocalOrdinal>& columnIndices,
                Teuchos::ArrayRCP<const Scalar>& values) const
  {
    using Teuchos::RCP;
    const char tfecfFuncName[] = "getAllValues: ";
    TEUCHOS_TEST_FOR_EXCEPTION_CLASS_FUNC(
      columnIndices.size () != values.size (), std::runtime_error,
      "Requires that columnIndices and values are the same size.");

    RCP<const crs_graph_type> relevantGraph = getCrsGraph ();
    TEUCHOS_TEST_FOR_EXCEPTION_CLASS_FUNC(
      relevantGraph.is_null (), std::runtime_error,
      "Requires that getCrsGraph() is not null.");
    try {
      rowPointers = relevantGraph->getNodeRowPtrs ();
    }
    catch (std::exception &e) {
      TEUCHOS_TEST_FOR_EXCEPTION_CLASS_FUNC(
        true, std::runtime_error,
        "Caught exception while calling graph->getNodeRowPtrs(): "
        << e.what ());
    }
    try {
      columnIndices = relevantGraph->getNodePackedIndices ();
    }
    catch (std::exception &e) {
      TEUCHOS_TEST_FOR_EXCEPTION_CLASS_FUNC(
        true, std::runtime_error,
        "Caught exception while calling graph->getNodePackedIndices(): "
        << e.what ());
    }
    Teuchos::ArrayRCP<const impl_scalar_type> vals =
      Kokkos::Compat::persistingView (k_values1D_);
    values = Teuchos::arcp_reinterpret_cast<const Scalar> (vals);
  }

  template <class Scalar, class LocalOrdinal, class GlobalOrdinal, class Node>
  void
  CrsMatrix<Scalar, LocalOrdinal, GlobalOrdinal, Node>::
  fillLocalGraphAndMatrix (const Teuchos::RCP<Teuchos::ParameterList>& params)
  {
    using ::Tpetra::Details::computeOffsetsFromCounts;
    using ::Tpetra::Details::getEntryOnHost;
    using Teuchos::arcp_const_cast;
    using Teuchos::Array;
    using Teuchos::ArrayRCP;
    using Teuchos::null;
    using Teuchos::RCP;
    using Teuchos::rcp;
    using std::endl;
    using row_map_type = typename local_graph_device_type::row_map_type;
    using lclinds_1d_type = typename Graph::local_graph_device_type::entries_type::non_const_type;
    using values_type = typename local_matrix_device_type::values_type;
    Details::ProfilingRegion regionFLGAM
      ("Tpetra::CrsGraph::fillLocalGraphAndMatrix");

    const char tfecfFuncName[] = "fillLocalGraphAndMatrix (called from "
      "fillComplete or expertStaticFillComplete): ";
    const char suffix[] =
      "  Please report this bug to the Tpetra developers.";
    const bool debug = Details::Behavior::debug("CrsMatrix");
    const bool verbose = Details::Behavior::verbose("CrsMatrix");

    std::unique_ptr<std::string> prefix;
    if (verbose) {
      prefix = this->createPrefix("CrsMatrix", "fillLocalGraphAndMatrix");
      std::ostringstream os;
      os << *prefix << endl;
      std::cerr << os.str ();
    }

    if (debug) {
      // fillComplete() only calls fillLocalGraphAndMatrix() if the
      // matrix owns the graph, which means myGraph_ is not null.
      TEUCHOS_TEST_FOR_EXCEPTION_CLASS_FUNC
        (myGraph_.is_null (), std::logic_error, "The nonconst graph "
         "(myGraph_) is null.  This means that the matrix has a "
         "const (a.k.a. \"static\") graph.  fillComplete or "
         "expertStaticFillComplete should never call "
         "fillLocalGraphAndMatrix in that case." << suffix);
    }

    const size_t lclNumRows = this->getNodeNumRows ();

    // This method's goal is to fill in the three arrays (compressed
    // sparse row format) that define the sparse graph's and matrix's
    // structure, and the sparse matrix's values.
    //
    // Get references to the data in myGraph_, so we can modify them
    // as well.  Note that we only call fillLocalGraphAndMatrix() if
    // the matrix owns the graph, which means myGraph_ is not null.

    typedef decltype (myGraph_->k_numRowEntries_) row_entries_type;

    // StaticProfile means that the matrix's column indices and
    // values are currently stored in a 1-D format, with row offsets
    // in k_rowPtrs_ and local column indices in lclIndsUnpacked_wdv.

    // StaticProfile also means that the graph's array of row
    // offsets must already be allocated.
    typename Graph::local_graph_device_type::row_map_type curRowOffsets = 
                                                   myGraph_->rowPtrsUnpacked_dev_;

    if (debug) {
      TEUCHOS_TEST_FOR_EXCEPTION_CLASS_FUNC
        (curRowOffsets.extent (0) == 0, std::logic_error,
         "(StaticProfile branch) curRowOffsets.extent(0) == 0.");
      TEUCHOS_TEST_FOR_EXCEPTION_CLASS_FUNC
        (curRowOffsets.extent (0) != lclNumRows + 1, std::logic_error,
         "(StaticProfile branch) curRowOffsets.extent(0) = "
         << curRowOffsets.extent (0) << " != lclNumRows + 1 = "
         << (lclNumRows + 1) << ".");
      const size_t numOffsets = curRowOffsets.extent (0);
      const auto valToCheck = myGraph_->rowPtrsUnpacked_host_(numOffsets - 1);
      TEUCHOS_TEST_FOR_EXCEPTION_CLASS_FUNC
        (numOffsets != 0 &&
         myGraph_->lclIndsUnpacked_wdv.extent (0) != valToCheck,
         std::logic_error, "(StaticProfile branch) numOffsets = " <<
         numOffsets << " != 0 and myGraph_->lclIndsUnpacked_wdv.extent(0) = "
         << myGraph_->lclIndsUnpacked_wdv.extent (0) << " != curRowOffsets("
         << numOffsets << ") = " << valToCheck << ".");
    }

    if (myGraph_->getNodeNumEntries() !=
        myGraph_->getNodeAllocationSize()) {

      // Use the nonconst version of row_map_type for k_ptrs,
      // because row_map_type is const and we need to modify k_ptrs here.
      typename row_map_type::non_const_type k_ptrs;
      row_map_type k_ptrs_const;
      lclinds_1d_type k_inds;
      values_type k_vals;

      if (verbose) {
        std::ostringstream os;
        const auto numEnt = myGraph_->getNodeNumEntries();
        const auto allocSize = myGraph_->getNodeAllocationSize();
        os << *prefix << "Unpacked 1-D storage: numEnt=" << numEnt
           << ", allocSize=" << allocSize << endl;
        std::cerr << os.str ();
      }
      // The matrix's current 1-D storage is "unpacked."  This means
      // the row offsets may differ from what the final row offsets
      // should be.  This could happen, for example, if the user
      // specified StaticProfile in the constructor and set an upper
      // bound on the number of entries per row, but didn't fill all
      // those entries.
      if (debug && curRowOffsets.extent (0) != 0) {
        const size_t numOffsets =
          static_cast<size_t> (curRowOffsets.extent (0));
        const auto valToCheck = myGraph_->rowPtrsUnpacked_host_(numOffsets - 1);
        TEUCHOS_TEST_FOR_EXCEPTION_CLASS_FUNC
          (static_cast<size_t> (valToCheck) !=
           static_cast<size_t> (k_values1D_.extent (0)),
           std::logic_error, "(StaticProfile unpacked branch) Before "
           "allocating or packing, curRowOffsets(" << (numOffsets-1)
           << ") = " << valToCheck << " != k_values1D_.extent(0)"
           " = " << k_values1D_.extent (0) << ".");
        TEUCHOS_TEST_FOR_EXCEPTION_CLASS_FUNC
          (static_cast<size_t> (valToCheck) !=
           static_cast<size_t> (myGraph_->lclIndsUnpacked_wdv.extent (0)),
           std::logic_error, "(StaticProfile unpacked branch) Before "
           "allocating or packing, curRowOffsets(" << (numOffsets-1)
           << ") = " << valToCheck
           << " != myGraph_->lclIndsUnpacked_wdv.extent(0) = "
           << myGraph_->lclIndsUnpacked_wdv.extent (0) << ".");
      }
      // Pack the row offsets into k_ptrs, by doing a sum-scan of
      // the array of valid entry counts per row.

      // Total number of entries in the matrix on the calling
      // process.  We will compute this in the loop below.  It's
      // cheap to compute and useful as a sanity check.
      size_t lclTotalNumEntries = 0;
      {
        // Allocate the packed row offsets array.  We use a nonconst
        // temporary (packedRowOffsets) here, because k_ptrs is
        // const.  We will assign packedRowOffsets to k_ptrs below.
        if (verbose) {
          std::ostringstream os;
          os << *prefix << "Allocate packed row offsets: "
             << (lclNumRows+1) << endl;
          std::cerr << os.str ();
        }
        typename row_map_type::non_const_type
          packedRowOffsets ("Tpetra::CrsGraph::ptr", lclNumRows + 1);
        typename row_entries_type::const_type numRowEnt_h =
          myGraph_->k_numRowEntries_;
        // We're computing offsets on device.  This function can
        // handle numRowEnt_h being a host View.
        lclTotalNumEntries =
          computeOffsetsFromCounts (packedRowOffsets, numRowEnt_h);
        // packedRowOffsets is modifiable; k_ptrs isn't, so we have
        // to use packedRowOffsets in the loop above and assign here.
        k_ptrs = packedRowOffsets;
        k_ptrs_const = k_ptrs;
      }

      if (debug) {
        TEUCHOS_TEST_FOR_EXCEPTION_CLASS_FUNC
          (static_cast<size_t> (k_ptrs.extent (0)) != lclNumRows + 1,
           std::logic_error,
           "(StaticProfile unpacked branch) After packing k_ptrs, "
           "k_ptrs.extent(0) = " << k_ptrs.extent (0) << " != "
           "lclNumRows+1 = " << (lclNumRows+1) << ".");
        const auto valToCheck = getEntryOnHost (k_ptrs, lclNumRows);
        TEUCHOS_TEST_FOR_EXCEPTION_CLASS_FUNC
          (valToCheck != lclTotalNumEntries, std::logic_error,
           "(StaticProfile unpacked branch) After filling k_ptrs, "
           "k_ptrs(lclNumRows=" << lclNumRows << ") = " << valToCheck
           << " != total number of entries on the calling process = "
           << lclTotalNumEntries << ".");
      }

      // Allocate the arrays of packed column indices and values.
      if (verbose) {
        std::ostringstream os;
        os << *prefix << "Allocate packed local column indices: "
           << lclTotalNumEntries << endl;
        std::cerr << os.str ();
      }
      k_inds = lclinds_1d_type ("Tpetra::CrsGraph::lclInds", lclTotalNumEntries);
      if (verbose) {
        std::ostringstream os;
        os << *prefix << "Allocate packed values: "
           << lclTotalNumEntries << endl;
        std::cerr << os.str ();
      }
      k_vals = values_type ("Tpetra::CrsMatrix::values", lclTotalNumEntries);

      // curRowOffsets (myGraph_->k_rowPtrs_) (???), lclIndsUnpacked_wdv,
      // and k_values1D_ are currently unpacked.  Pack them, using
      // the packed row offsets array k_ptrs that we created above.
      //
      // FIXME (mfh 06 Aug 2014) If "Optimize Storage" is false, we
      // need to keep around the unpacked row offsets, column
      // indices, and values arrays.

      // Pack the column indices from unpacked lclIndsUnpacked_wdv into
      // packed k_inds.  We will replace lclIndsUnpacked_wdv below.
      using inds_packer_type = pack_functor<
        typename Graph::local_graph_device_type::entries_type::non_const_type,
        typename Graph::local_inds_dualv_type::t_dev::const_type,
        typename Graph::local_graph_device_type::row_map_type,
        typename Graph::local_graph_device_type::row_map_type>;
      inds_packer_type indsPacker (
                          k_inds,
                          myGraph_->lclIndsUnpacked_wdv.getDeviceView(Access::ReadOnly),
                          k_ptrs, curRowOffsets);
      using exec_space = typename decltype (k_inds)::execution_space;
      using range_type = Kokkos::RangePolicy<exec_space, LocalOrdinal>;
      Kokkos::parallel_for
        ("Tpetra::CrsMatrix pack column indices",
         range_type (0, lclNumRows), indsPacker);

      // Pack the values from unpacked k_values1D_ into packed
      // k_vals.  We will replace k_values1D_ below.
      using vals_packer_type = pack_functor<values_type, values_type, 
                                            row_map_type, row_map_type>;
      vals_packer_type valsPacker (k_vals, this->k_values1D_,
                                   k_ptrs, curRowOffsets);
      Kokkos::parallel_for ("Tpetra::CrsMatrix pack values",
                            range_type (0, lclNumRows), valsPacker);

      if (debug) {
        const char myPrefix[] = "(StaticProfile \"Optimize Storage\""
          "=true branch) After packing, ";
        TEUCHOS_TEST_FOR_EXCEPTION_CLASS_FUNC
          (k_ptrs.extent (0) == 0, std::logic_error, myPrefix
           << "k_ptrs.extent(0) = 0.  This probably means that "
           "k_rowPtrs_ was never allocated.");
        if (k_ptrs.extent (0) != 0) {
          const size_t numOffsets (k_ptrs.extent (0));
          const auto valToCheck =
            getEntryOnHost (k_ptrs, numOffsets - 1);
          TEUCHOS_TEST_FOR_EXCEPTION_CLASS_FUNC
            (size_t (valToCheck) != k_vals.extent (0),
             std::logic_error, myPrefix <<
             "k_ptrs(" << (numOffsets-1) << ") = " << valToCheck <<
             " != k_vals.extent(0) = " << k_vals.extent (0) << ".");
          TEUCHOS_TEST_FOR_EXCEPTION_CLASS_FUNC
            (size_t (valToCheck) != k_inds.extent (0),
             std::logic_error, myPrefix <<
             "k_ptrs(" << (numOffsets-1) << ") = " << valToCheck <<
             " != k_inds.extent(0) = " << k_inds.extent (0) << ".");
        }
      }
      // Build the local graph.
      myGraph_->setRowPtrsCompressed(k_ptrs_const);
      myGraph_->lclIndsCompressed_wdv = local_inds_wdv_type(k_inds);
      valuesCompressed_wdv = values_wdv(k_vals);
    }
    else { // We don't have to pack, so just set the pointers.
      myGraph_->setRowPtrsCompressed(myGraph_->k_rowPtrs_dev_);
      myGraph_->lclIndsCompressed_wdv = myGraph_->lclInds_wdv;
      valuesCompressed_wdv = values_wdv;

      if (verbose) {
        std::ostringstream os;
        os << *prefix << "Storage already packed: k_rowPtrs_: "
           << myGraph_->rowPtrsUnpacked_host_.extent(0) << ", lclIndsUnpacked_wdv: "
           << myGraph_->lclIndsUnpacked_wdv.extent(0) << ", k_values1D_: "
           << k_values1D_.extent(0) << endl;
        std::cerr << os.str();
      }
<<<<<<< HEAD
=======
      k_ptrs_const = myGraph_->rowPtrsUnpacked_dev_;
      k_inds = myGraph_->lclIndsUnpacked_wdv.getDeviceView(Access::ReadWrite);  // KDDKDD Need ReadWrite because k_inds is not const
      k_vals = this->k_values1D_;
>>>>>>> 8a0b8a8e

      if (debug) {
        const char myPrefix[] =
          "(StaticProfile \"Optimize Storage\"=false branch) ";
        TEUCHOS_TEST_FOR_EXCEPTION_CLASS_FUNC
          (myGraph_->k_rowPtrs_dev_.extent (0) == 0, std::logic_error, myPrefix
           << "myGraph->k_rowPtrs_dev_.extent(0) = 0.  This probably means "
           "that k_rowPtrs_ was never allocated.");
<<<<<<< HEAD
        if (myGraph_->k_rowPtrs_dev_.extent (0) != 0) {
          const size_t numOffsets (myGraph_->k_rowPtrs_host_.extent (0));
          const auto valToCheck = myGraph_->k_rowPtrs_host_(numOffsets - 1);
=======
        if (k_ptrs_const.extent (0) != 0) {
          const size_t numOffsets (k_ptrs_const.extent (0));
          const auto valToCheck = myGraph_->rowPtrsUnpacked_host_(numOffsets - 1);
>>>>>>> 8a0b8a8e
          TEUCHOS_TEST_FOR_EXCEPTION_CLASS_FUNC
            (size_t (valToCheck) != valuesCompressed_wdv.extent (0),
             std::logic_error, myPrefix <<
             "k_ptrs_const(" << (numOffsets-1) << ") = " << valToCheck
             << " != valuesCompressed_wdv.extent(0) = " 
             << valuesCompressed_wdv.extent (0) << ".");
          TEUCHOS_TEST_FOR_EXCEPTION_CLASS_FUNC
            (size_t (valToCheck) != myGraph_->lclIndsCompressed_wdv.extent (0),
             std::logic_error, myPrefix <<
             "k_ptrs_const(" << (numOffsets-1) << ") = " << valToCheck
             << " != myGraph_->lclIndsCompressed.extent(0) = " 
             << myGraph_->lclIndsCompressed.extent (0) << ".");
        }
      }
    }

    if (debug) {
      const char myPrefix[] = "After packing, ";
      TEUCHOS_TEST_FOR_EXCEPTION_CLASS_FUNC
        (size_t (myGraph_->k_rowPtrs_host_.extent (0)) != size_t (lclNumRows + 1),
         std::logic_error, myPrefix << "myGraph_->k_rowPtrs_host_.extent(0) = "
         << myGraph_->k_rowPtrs_host_.extent (0) << " != lclNumRows+1 = " <<
         (lclNumRows+1) << ".");
      if (myGraph_->k_rowPtrs_host_.extent (0) != 0) {
        const size_t numOffsets (myGraph_->k_rowPtrs_host_.extent (0));
        const size_t valToCheck = myGraph_->k_rowPtrs_host_(numOffsets-1);
        TEUCHOS_TEST_FOR_EXCEPTION_CLASS_FUNC
          (valToCheck != size_t (valuesCompressed_wdv.extent (0)),
           std::logic_error, myPrefix << "k_ptrs_const(" <<
           (numOffsets-1) << ") = " << valToCheck
           << " != valuesCompressed_wdv.extent(0) = " 
           << valuesCompressed_wdv.extent (0) << ".");
        TEUCHOS_TEST_FOR_EXCEPTION_CLASS_FUNC
          (valToCheck != size_t (myGraph_->lclIndsCompressed_wdv.extent (0)),
           std::logic_error, myPrefix << "k_ptrs_const(" <<
           (numOffsets-1) << ") = " << valToCheck
           << " != myGraph_->lclIndsCompressed_wdvk_inds.extent(0) = " 
           << myGraph_->lclIndsCompressed_wdvk_inds.extent (0) << ".");
      }
    }

<<<<<<< HEAD
=======
    // Make the local graph, using the arrays of row offsets and
    // column indices that we built above.  The local graph should be
    // null, but we delete it first so that any memory can be freed
    // before we allocate the new one.
    //
    // FIXME (mfh 06,28 Aug 2014) It would make more sense for
    // Tpetra::CrsGraph to have a protected method that accepts k_inds
    // and k_ptrs, and creates the local graph lclGraph_.
    // KDDKDD NO KIDDING!  See 3/19/21 Tpetra notes
    myGraph_->setRowPtrsPacked(k_ptrs_const);
    myGraph_->lclIndsPacked_wdv = 
              typename Graph::local_inds_wdv_type(k_inds);

>>>>>>> 8a0b8a8e
    // May we ditch the old allocations for the packed (and otherwise
    // "optimized") allocations, later in this routine?  Optimize
    // storage if the graph is not static, or if the graph already has
    // optimized storage.
    const bool defaultOptStorage =
      ! isStaticGraph () || staticGraph_->isStorageOptimized ();
    const bool requestOptimizedStorage =
      (! params.is_null () &&
       params->get ("Optimize Storage", defaultOptStorage)) ||
      (params.is_null () && defaultOptStorage);

    // The graph has optimized storage when indices are allocated,
    // myGraph_->k_numRowEntries_ is empty, and there are more than
    // zero rows on this process.  It's impossible for the graph to
    // have dynamic profile (getProfileType() == DynamicProfile) and
    // be optimized (isStorageOptimized()).
    if (requestOptimizedStorage) {
      // Free the old, unpacked, unoptimized allocations.
      // Change the graph from dynamic to static allocation profile

      // Free graph data structures that are only needed for
      // unpacked 1-D storage.
      if (verbose) {
        std::ostringstream os;
        os << *prefix << "Optimizing storage: free k_numRowEntries_: "
           << myGraph_->k_numRowEntries_.extent(0) << endl;
        std::cerr << os.str();
      }

      myGraph_->k_numRowEntries_ = row_entries_type ();
      // Keep the new 1-D packed allocations.
<<<<<<< HEAD
      myGraph_->setRowPtrs(myGraph_->k_rowPtrsCompressed_dev_);
      myGraph_->lclInds_wdv = myGraph_->lclIndsCompressed_wdv;
      values_wdv = valuesCompressed_wdv;
      k_values1D_ = valuesCompressed_wdv.getDeviceView(Access::ReadWrite);
=======
      if (verbose) {
        std::ostringstream os;
        os << *prefix << "Assign k_rowPtrs_: old="
           << myGraph_->rowPtrsUnpacked_host_.extent(0) << ", new="
           << k_ptrs_const.extent(0) << endl;
        std::cerr << os.str();
      }
      myGraph_->setRowPtrsUnpacked(k_ptrs_const);
      if (verbose) {
        std::ostringstream os;
        os << *prefix << "Assign lclIndsUnpacked_wdv: old="
           << myGraph_->lclIndsUnpacked_wdv.extent(0) << ", new="
           << k_inds.extent(0) << endl;
        std::cerr << os.str();
      }
      myGraph_->lclIndsUnpacked_wdv = myGraph_->lclIndsPacked_wdv;
      if (verbose) {
        std::ostringstream os;
        os << *prefix << "Assign k_values1D_: old="
           << k_values1D_.extent(0) << ", new="
           << k_vals.extent(0) << endl;
        std::cerr << os.str();
      }
      this->k_values1D_ = k_vals;
>>>>>>> 8a0b8a8e

      myGraph_->storageStatus_ = Details::STORAGE_1D_PACKED;
      this->storageStatus_ = Details::STORAGE_1D_PACKED;
    }
    else {
      if (verbose) {
        std::ostringstream os;
        os << *prefix << "User requested NOT to optimize storage"
           << endl;
        std::cerr << os.str();
      }
    }
  }

  template <class Scalar, class LocalOrdinal, class GlobalOrdinal, class Node>
  void
  CrsMatrix<Scalar, LocalOrdinal, GlobalOrdinal, Node>::
  fillLocalMatrix (const Teuchos::RCP<Teuchos::ParameterList>& params)
  {
    using ::Tpetra::Details::ProfilingRegion;
    using Teuchos::ArrayRCP;
    using Teuchos::Array;
    using Teuchos::null;
    using Teuchos::RCP;
    using Teuchos::rcp;
    using std::endl;
    using row_map_type = typename Graph::local_graph_device_type::row_map_type;
    using non_const_row_map_type = typename row_map_type::non_const_type;
    using values_type = typename local_matrix_device_type::values_type;
    ProfilingRegion regionFLM("Tpetra::CrsMatrix::fillLocalMatrix");
    const size_t lclNumRows = getNodeNumRows();

    const bool verbose = Details::Behavior::verbose("CrsMatrix");
    std::unique_ptr<std::string> prefix;
    if (verbose) {
      prefix = this->createPrefix("CrsMatrix", "fillLocalMatrix");
      std::ostringstream os;
      os << *prefix << "lclNumRows: " << lclNumRows << endl;
      std::cerr << os.str ();
    }

    // The goals of this routine are first, to allocate and fill
    // packed 1-D storage (see below for an explanation) in the vals
    // array, and second, to give vals to the local matrix and
    // finalize the local matrix.  We only need k_ptrs, the packed 1-D
    // row offsets, within the scope of this routine, since we're only
    // filling the local matrix here (use fillLocalGraphAndMatrix() to
    // fill both the graph and the matrix at the same time).

    // get data from staticGraph_
    size_t nodeNumEntries   = staticGraph_->getNodeNumEntries ();
    size_t nodeNumAllocated = staticGraph_->getNodeAllocationSize ();
    row_map_type k_rowPtrs = staticGraph_->rowPtrsPacked_dev_; 

    row_map_type k_ptrs; // "packed" row offsets array
    values_type k_vals; // "packed" values array

    // May we ditch the old allocations for the packed (and otherwise
    // "optimized") allocations, later in this routine?  Request
    // optimized storage by default.
    bool requestOptimizedStorage = true;
    const bool default_OptimizeStorage =
      ! isStaticGraph() || staticGraph_->isStorageOptimized();
    if (! params.is_null() &&
        ! params->get("Optimize Storage", default_OptimizeStorage)) {
      requestOptimizedStorage = false;
    }
    // If we're not allowed to change a static graph, then we can't
    // change the storage of the matrix, either.  This means that if
    // the graph's storage isn't already optimized, we can't optimize
    // the matrix's storage either.  Check and give warning, as
    // appropriate.
    if (! staticGraph_->isStorageOptimized () &&
        requestOptimizedStorage) {
      TPETRA_ABUSE_WARNING
        (true, std::runtime_error, "You requested optimized storage "
         "by setting the \"Optimize Storage\" flag to \"true\" in "
         "the ParameterList, or by virtue of default behavior.  "
         "However, the associated CrsGraph was filled separately and "
         "requested not to optimize storage. Therefore, the "
         "CrsMatrix cannot optimize storage.");
      requestOptimizedStorage = false;
    }

    using row_entries_type = decltype (staticGraph_->k_numRowEntries_);

    // StaticProfile means that the matrix's values are currently
    // stored in a 1-D format.  However, this format is "unpacked";
    // it doesn't necessarily have the same row offsets as indicated
    // by the ptrs array returned by allocRowPtrs.  This could
    // happen, for example, if the user specified StaticProfile in
    // the constructor and fixed the number of matrix entries in
    // each row, but didn't fill all those entries.
    //
    // As above, we don't need to keep the "packed" row offsets
    // array ptrs here, but we do need it here temporarily, so we
    // have to allocate it.  We'll free ptrs later in this method.
    //
    // Note that this routine checks whether storage has already
    // been packed.  This is a common case for solution of nonlinear
    // PDEs using the finite element method, as long as the
    // structure of the sparse matrix does not change between linear
    // solves.
    if (nodeNumEntries != nodeNumAllocated) {
      if (verbose) {
        std::ostringstream os;
        os << *prefix << "Unpacked 1-D storage: numEnt="
           << nodeNumEntries << ", allocSize=" << nodeNumAllocated
           << endl;
        std::cerr << os.str();
      }
      // We have to pack the 1-D storage, since the user didn't fill
      // up all requested storage.
      if (verbose) {
        std::ostringstream os;
        os << *prefix << "Allocate packed row offsets: "
           << (lclNumRows+1) << endl;
        std::cerr << os.str();
      }
      non_const_row_map_type tmpk_ptrs ("Tpetra::CrsGraph::ptr",
                                        lclNumRows+1);
      // Total number of entries in the matrix on the calling
      // process.  We will compute this in the loop below.  It's
      // cheap to compute and useful as a sanity check.
      size_t lclTotalNumEntries = 0;
      k_ptrs = tmpk_ptrs;
      {
        typename row_entries_type::const_type numRowEnt_h =
          staticGraph_->k_numRowEntries_;
        // This function can handle the counts being a host View.
        lclTotalNumEntries =
          Details::computeOffsetsFromCounts (tmpk_ptrs, numRowEnt_h);
      }

      // Allocate the "packed" values array.
      // It has exactly the right number of entries.
      if (verbose) {
        std::ostringstream os;
        os << *prefix << "Allocate packed values: "
           << lclTotalNumEntries << endl;
        std::cerr << os.str ();
      }
      k_vals = values_type ("Tpetra::CrsMatrix::val", lclTotalNumEntries);

      // Pack k_values1D_ into k_vals.  We will replace k_values1D_ below.
      pack_functor<values_type, values_type, 
                   row_map_type, row_map_type> valsPacker
        (k_vals, k_values1D_, tmpk_ptrs, k_rowPtrs);

      using exec_space = typename decltype (k_vals)::execution_space;
      using range_type = Kokkos::RangePolicy<exec_space, LocalOrdinal>;
      Kokkos::parallel_for ("Tpetra::CrsMatrix pack values",
                            range_type (0, lclNumRows), valsPacker);
      valuesCompressed_wdv = values_wdv(k_vals);
    }
    else { // We don't have to pack, so just set the pointer.
      valuesCompressed_wdv = values_wdv;
      if (verbose) {
        std::ostringstream os;
        os << *prefix << "Storage already packed: "
           << "k_values1D_: " << k_values1D_.extent(0) << endl;
        std::cerr << os.str();
      }
    }

    // May we ditch the old allocations for the packed one?
    if (requestOptimizedStorage) {
      // The user requested optimized storage, so we can dump the
      // unpacked 1-D storage, and keep the packed storage.
      values_wdv = valuesCompressed_wdv;
      k_values1D_ = valuesCompressed_wdv.getDeviceView(Access::ReadWrite);
      this->storageStatus_ = Details::STORAGE_1D_PACKED;
    }
  }

  template<class Scalar, class LocalOrdinal, class GlobalOrdinal, class Node>
  void
  CrsMatrix<Scalar, LocalOrdinal, GlobalOrdinal, Node>::
  insertIndicesAndValues (crs_graph_type& graph,
                          RowInfo& rowInfo,
                          const typename crs_graph_type::SLocalGlobalViews& newInds,
                          const Teuchos::ArrayView<impl_scalar_type>& oldRowVals,
                          const Teuchos::ArrayView<const impl_scalar_type>& newRowVals,
                          const ELocalGlobal lg,
                          const ELocalGlobal I)
  {
    const size_t oldNumEnt = rowInfo.numEntries;
    const size_t numInserted = graph.insertIndices (rowInfo, newInds, lg, I);

    // Use of memcpy here works around an issue with GCC >= 4.9.0,
    // that probably relates to scalar_type vs. impl_scalar_type
    // aliasing.  See history of Tpetra_CrsGraph_def.hpp for
    // details; look for GCC_WORKAROUND macro definition.
    if (numInserted > 0) {
      const size_t startOffset = oldNumEnt;
      memcpy (&oldRowVals[startOffset], &newRowVals[0],
              numInserted * sizeof (impl_scalar_type));
    }
  }

  template<class Scalar, class LocalOrdinal, class GlobalOrdinal, class Node>
  void
  CrsMatrix<Scalar, LocalOrdinal, GlobalOrdinal, Node>::
  insertLocalValues (const LocalOrdinal lclRow,
                     const Teuchos::ArrayView<const LocalOrdinal>& indices,
                     const Teuchos::ArrayView<const Scalar>& values)
  {
    using std::endl;
    typedef impl_scalar_type IST;
    const char tfecfFuncName[] = "insertLocalValues: ";

    TEUCHOS_TEST_FOR_EXCEPTION_CLASS_FUNC
      (! this->isFillActive (), std::runtime_error,
       "Fill is not active.  After calling fillComplete, you must call "
       "resumeFill before you may insert entries into the matrix again.");
    TEUCHOS_TEST_FOR_EXCEPTION_CLASS_FUNC
      (this->isStaticGraph (), std::runtime_error,
       "Cannot insert indices with static graph; use replaceLocalValues() "
       "instead.");
    // At this point, we know that myGraph_ is nonnull.
    crs_graph_type& graph = * (this->myGraph_);
    TEUCHOS_TEST_FOR_EXCEPTION_CLASS_FUNC
      (graph.colMap_.is_null (), std::runtime_error,
       "Cannot insert local indices without a column map.");
    TEUCHOS_TEST_FOR_EXCEPTION_CLASS_FUNC
      (graph.isGloballyIndexed (),
       std::runtime_error, "Graph indices are global; use "
       "insertGlobalValues().");
    TEUCHOS_TEST_FOR_EXCEPTION_CLASS_FUNC
      (values.size () != indices.size (), std::runtime_error,
       "values.size() = " << values.size ()
       << " != indices.size() = " << indices.size () << ".");
    TEUCHOS_TEST_FOR_EXCEPTION_CLASS_FUNC(
      ! graph.rowMap_->isNodeLocalElement (lclRow), std::runtime_error,
      "Local row index " << lclRow << " does not belong to this process.");

    if (! graph.indicesAreAllocated ()) {
      // We only allocate values at most once per process, so it's OK
      // to check TPETRA_VERBOSE here.
      const bool verbose = Details::Behavior::verbose("CrsMatrix");
      this->allocateValues (LocalIndices, GraphNotYetAllocated, verbose);
    }

#ifdef HAVE_TPETRA_DEBUG
    const size_t numEntriesToAdd = static_cast<size_t> (indices.size ());
    // In a debug build, test whether any of the given column indices
    // are not in the column Map.  Keep track of the invalid column
    // indices so we can tell the user about them.
    {
      using Teuchos::toString;

      const map_type& colMap = * (graph.colMap_);
      Teuchos::Array<LocalOrdinal> badColInds;
      bool allInColMap = true;
      for (size_t k = 0; k < numEntriesToAdd; ++k) {
        if (! colMap.isNodeLocalElement (indices[k])) {
          allInColMap = false;
          badColInds.push_back (indices[k]);
        }
      }
      if (! allInColMap) {
        std::ostringstream os;
        os << "You attempted to insert entries in owned row " << lclRow
           << ", at the following column indices: " << toString (indices)
           << "." << endl;
        os << "Of those, the following indices are not in the column Map on "
          "this process: " << toString (badColInds) << "." << endl << "Since "
          "the matrix has a column Map already, it is invalid to insert "
          "entries at those locations.";
        TEUCHOS_TEST_FOR_EXCEPTION_CLASS_FUNC
          (true, std::invalid_argument, os.str ());
      }
    }
#endif // HAVE_TPETRA_DEBUG

    RowInfo rowInfo = graph.getRowInfo (lclRow);

    Teuchos::ArrayView<IST> valsView = this->getViewNonConst(rowInfo);
    auto fun = [&](size_t const k, size_t const /*start*/, size_t const offset) {
                 valsView[offset] += values[k]; };
    std::function<void(size_t const, size_t const, size_t const)> cb(std::ref(fun));
    graph.insertLocalIndicesImpl(lclRow, indices, cb);
  }

  template<class Scalar, class LocalOrdinal, class GlobalOrdinal, class Node>
  void
  CrsMatrix<Scalar, LocalOrdinal, GlobalOrdinal, Node>::
  insertLocalValues (const LocalOrdinal localRow,
                     const LocalOrdinal numEnt,
                     const Scalar vals[],
                     const LocalOrdinal cols[])
  {
    Teuchos::ArrayView<const LocalOrdinal> colsT (cols, numEnt);
    Teuchos::ArrayView<const Scalar> valsT (vals, numEnt);
    this->insertLocalValues (localRow, colsT, valsT);
  }

  template<class Scalar, class LocalOrdinal, class GlobalOrdinal, class Node>
  void
  CrsMatrix<Scalar, LocalOrdinal, GlobalOrdinal, Node>::
  insertGlobalValuesImpl (crs_graph_type& graph,
                          RowInfo& rowInfo,
                          const GlobalOrdinal gblColInds[],
                          const impl_scalar_type vals[],
                          const size_t numInputEnt)
  {
    typedef impl_scalar_type IST;
#ifdef HAVE_TPETRA_DEBUG
    const char tfecfFuncName[] = "insertGlobalValuesImpl: ";
    const size_t origNumEnt = graph.getNumEntriesInLocalRow (rowInfo.localRow);
    const size_t curNumEnt = rowInfo.numEntries;
#endif // HAVE_TPETRA_DEBUG

    if (! graph.indicesAreAllocated ()) {
      // We only allocate values at most once per process, so it's OK
      // to check TPETRA_VERBOSE here.
      using ::Tpetra::Details::Behavior;
      const bool verbose = Behavior::verbose("CrsMatrix");
      this->allocateValues (GlobalIndices, GraphNotYetAllocated, verbose);
      // mfh 23 Jul 2017: allocateValues invalidates existing
      // getRowInfo results.  Once we get rid of lazy graph
      // allocation, we'll be able to move the getRowInfo call outside
      // of this method.
      rowInfo = graph.getRowInfo (rowInfo.localRow);
    }

    Teuchos::ArrayView<IST> valsView = this->getViewNonConst(rowInfo);
    auto fun = [&](size_t const k, size_t const /*start*/, size_t const offset) {
                 valsView[offset] += vals[k];
                 };
    std::function<void(size_t const, size_t const, size_t const)> cb(std::ref(fun));
#ifdef HAVE_TPETRA_DEBUG
    //numInserted is only used inside the debug code below.
    auto numInserted =
#endif
    graph.insertGlobalIndicesImpl(rowInfo, gblColInds, numInputEnt, cb);

#ifdef HAVE_TPETRA_DEBUG
    size_t newNumEnt = curNumEnt + numInserted;
    const size_t chkNewNumEnt =
      graph.getNumEntriesInLocalRow (rowInfo.localRow);
    if (chkNewNumEnt != newNumEnt) {
      std::ostringstream os;
      os << std::endl << "newNumEnt = " << newNumEnt
         << " != graph.getNumEntriesInLocalRow(" << rowInfo.localRow
         << ") = " << chkNewNumEnt << "." << std::endl
         << "\torigNumEnt: " << origNumEnt << std::endl
         << "\tnumInputEnt: " << numInputEnt << std::endl
         << "\tgblColInds: [";
      for (size_t k = 0; k < numInputEnt; ++k) {
        os << gblColInds[k];
        if (k + size_t (1) < numInputEnt) {
          os << ",";
        }
      }
      os << "]" << std::endl
         << "\tvals: [";
      for (size_t k = 0; k < numInputEnt; ++k) {
        os << vals[k];
        if (k + size_t (1) < numInputEnt) {
          os << ",";
        }
      }
      os << "]" << std::endl;

      if (this->supportsRowViews ()) {
        Teuchos::ArrayView<const Scalar> vals2;
        if (this->isGloballyIndexed ()) {
          Teuchos::ArrayView<const GlobalOrdinal> gblColInds2;
          const GlobalOrdinal gblRow =
            graph.rowMap_->getGlobalElement (rowInfo.localRow);
          if (gblRow == Tpetra::Details::OrdinalTraits<GlobalOrdinal>::invalid ()) {
            os << "Local row index " << rowInfo.localRow << " is invalid!" << std::endl;
          }
          else {
            bool getViewThrew = false;
            try {
              this->getGlobalRowView (gblRow, gblColInds2, vals2);
            }
            catch (std::exception& e) {
              getViewThrew = true;
              os << "getGlobalRowView threw exception:" << std::endl
                 << e.what () << std::endl;
            }
            if (! getViewThrew) {
              os << "\tNew global column indices: "
                 << Teuchos::toString (gblColInds2) << std::endl
                 << "\tNew values: " << Teuchos::toString (vals2) << std::endl;
            }
          }
        }
        else if (this->isLocallyIndexed ()) {
          Teuchos::ArrayView<const LocalOrdinal> lclColInds2;
          this->getLocalRowView (rowInfo.localRow, lclColInds2, vals2);
          os << "\tNew local column indices: " << Teuchos::toString (lclColInds2)
             << std::endl;
          os << "\tNew values: " << Teuchos::toString (vals2) << std::endl;
        }
      }

      os << "Please report this bug to the Tpetra developers.";
      TEUCHOS_TEST_FOR_EXCEPTION_CLASS_FUNC
        (true, std::logic_error, os.str ());
    }
#endif // HAVE_TPETRA_DEBUG
  }

  template<class Scalar, class LocalOrdinal, class GlobalOrdinal, class Node>
  void
  CrsMatrix<Scalar, LocalOrdinal, GlobalOrdinal, Node>::
  insertGlobalValues (const GlobalOrdinal gblRow,
                      const Teuchos::ArrayView<const GlobalOrdinal>& indices,
                      const Teuchos::ArrayView<const Scalar>& values)
  {
    using Teuchos::toString;
    using std::endl;
    typedef impl_scalar_type IST;
    typedef LocalOrdinal LO;
    typedef GlobalOrdinal GO;
    typedef Tpetra::Details::OrdinalTraits<LO> OTLO;
    typedef typename Teuchos::ArrayView<const GO>::size_type size_type;
    const char tfecfFuncName[] = "insertGlobalValues: ";

#ifdef HAVE_TPETRA_DEBUG
    TEUCHOS_TEST_FOR_EXCEPTION_CLASS_FUNC
      (values.size () != indices.size (), std::runtime_error,
      "values.size() = " << values.size () << " != indices.size() = "
      << indices.size () << ".");
#endif // HAVE_TPETRA_DEBUG

    // getRowMap() is not thread safe, because it increments RCP's
    // reference count.  getCrsGraphRef() is thread safe.
    const map_type& rowMap = * (this->getCrsGraphRef ().rowMap_);
    const LO lclRow = rowMap.getLocalElement (gblRow);

    if (lclRow == OTLO::invalid ()) {
      // Input row is _not_ owned by the calling process.
      //
      // See a note (now deleted) from mfh 14 Dec 2012: If input row
      // is not in the row Map, it doesn't matter whether or not the
      // graph is static; the data just get stashed for later use by
      // globalAssemble().
      this->insertNonownedGlobalValues (gblRow, indices, values);
    }
    else { // Input row _is_ owned by the calling process
      if (this->isStaticGraph ()) {
        // Uh oh!  Not allowed to insert into owned rows in that case.
        const int myRank = rowMap.getComm ()->getRank ();
        const int numProcs = rowMap.getComm ()->getSize ();
        TEUCHOS_TEST_FOR_EXCEPTION_CLASS_FUNC
          (true, std::runtime_error,
           "The matrix was constructed with a constant (\"static\") graph, "
           "yet the given global row index " << gblRow << " is in the row "
           "Map on the calling process (with rank " << myRank << ", of " <<
           numProcs << " process(es)).  In this case, you may not insert "
           "new entries into rows owned by the calling process.");
      }

      crs_graph_type& graph = * (this->myGraph_);
      const IST* const inputVals =
        reinterpret_cast<const IST*> (values.getRawPtr ());
      const GO* const inputGblColInds = indices.getRawPtr ();
      const size_t numInputEnt = indices.size ();
      RowInfo rowInfo = graph.getRowInfo (lclRow);

      // If the matrix has a column Map, check at this point whether
      // the column indices belong to the column Map.
      //
      // FIXME (mfh 16 May 2013) We may want to consider deferring the
      // test to the CrsGraph method, since it may have to do this
      // anyway.
      if (! graph.colMap_.is_null ()) {
        const map_type& colMap = * (graph.colMap_);
        // In a debug build, keep track of the nonowned ("bad") column
        // indices, so that we can display them in the exception
        // message.  In a release build, just ditch the loop early if
        // we encounter a nonowned column index.
#ifdef HAVE_TPETRA_DEBUG
        Teuchos::Array<GO> badColInds;
#endif // HAVE_TPETRA_DEBUG
        const size_type numEntriesToInsert = indices.size ();
        bool allInColMap = true;
        for (size_type k = 0; k < numEntriesToInsert; ++k) {
          if (! colMap.isNodeGlobalElement (indices[k])) {
            allInColMap = false;
#ifdef HAVE_TPETRA_DEBUG
            badColInds.push_back (indices[k]);
#else
            break;
#endif // HAVE_TPETRA_DEBUG
          }
        }
        if (! allInColMap) {
          std::ostringstream os;
          os << "You attempted to insert entries in owned row " << gblRow
             << ", at the following column indices: " << toString (indices)
             << "." << endl;
#ifdef HAVE_TPETRA_DEBUG
          os << "Of those, the following indices are not in the column Map "
            "on this process: " << toString (badColInds) << "." << endl
             << "Since the matrix has a column Map already, it is invalid "
            "to insert entries at those locations.";
#else
          os << "At least one of those indices is not in the column Map "
            "on this process." << endl << "It is invalid to insert into "
            "columns not in the column Map on the process that owns the "
            "row.";
#endif // HAVE_TPETRA_DEBUG
          TEUCHOS_TEST_FOR_EXCEPTION_CLASS_FUNC
            (true, std::invalid_argument, os.str ());
        }
      }

      this->insertGlobalValuesImpl (graph, rowInfo, inputGblColInds,
                                    inputVals, numInputEnt);
    }
  }


  template<class Scalar, class LocalOrdinal, class GlobalOrdinal, class Node>
  void
  CrsMatrix<Scalar, LocalOrdinal, GlobalOrdinal, Node>::
  insertGlobalValues (const GlobalOrdinal globalRow,
                      const LocalOrdinal numEnt,
                      const Scalar vals[],
                      const GlobalOrdinal inds[])
  {
    Teuchos::ArrayView<const GlobalOrdinal> indsT (inds, numEnt);
    Teuchos::ArrayView<const Scalar> valsT (vals, numEnt);
    this->insertGlobalValues (globalRow, indsT, valsT);
  }


  template<class Scalar, class LocalOrdinal, class GlobalOrdinal, class Node>
  void
  CrsMatrix<Scalar, LocalOrdinal, GlobalOrdinal, Node>::
  insertGlobalValuesFiltered(
    const GlobalOrdinal gblRow,
    const Teuchos::ArrayView<const GlobalOrdinal>& indices,
    const Teuchos::ArrayView<const Scalar>& values,
    const bool debug)
  {
    typedef impl_scalar_type IST;
    typedef LocalOrdinal LO;
    typedef GlobalOrdinal GO;
    typedef Tpetra::Details::OrdinalTraits<LO> OTLO;
    const char tfecfFuncName[] = "insertGlobalValuesFiltered: ";

    if (debug) {
      TEUCHOS_TEST_FOR_EXCEPTION_CLASS_FUNC
        (values.size () != indices.size (), std::runtime_error,
         "values.size() = " << values.size () << " != indices.size() = "
         << indices.size () << ".");
    }

    // getRowMap() is not thread safe, because it increments RCP's
    // reference count.  getCrsGraphRef() is thread safe.
    const map_type& rowMap = * (this->getCrsGraphRef ().rowMap_);
    const LO lclRow = rowMap.getLocalElement (gblRow);
    if (lclRow == OTLO::invalid ()) {
      // Input row is _not_ owned by the calling process.
      //
      // See a note (now deleted) from mfh 14 Dec 2012: If input row
      // is not in the row Map, it doesn't matter whether or not the
      // graph is static; the data just get stashed for later use by
      // globalAssemble().
      this->insertNonownedGlobalValues (gblRow, indices, values);
    }
    else { // Input row _is_ owned by the calling process
      if (this->isStaticGraph ()) {
        // Uh oh!  Not allowed to insert into owned rows in that case.
        const int myRank = rowMap.getComm ()->getRank ();
        const int numProcs = rowMap.getComm ()->getSize ();
        TEUCHOS_TEST_FOR_EXCEPTION_CLASS_FUNC
          (true, std::runtime_error,
           "The matrix was constructed with a constant (\"static\") graph, "
           "yet the given global row index " << gblRow << " is in the row "
           "Map on the calling process (with rank " << myRank << ", of " <<
           numProcs << " process(es)).  In this case, you may not insert "
           "new entries into rows owned by the calling process.");
      }

      crs_graph_type& graph = * (this->myGraph_);
      const IST* const inputVals =
        reinterpret_cast<const IST*> (values.getRawPtr ());
      const GO* const inputGblColInds = indices.getRawPtr ();
      const size_t numInputEnt = indices.size ();
      RowInfo rowInfo = graph.getRowInfo (lclRow);

      if (!graph.colMap_.is_null() && graph.isLocallyIndexed()) {
        // This branch is similar in function to the following branch, but for
        // the special case that the target graph is locally indexed (and the
        // profile type is StaticProfile). In this case, we cannot simply filter
        // out global indices that don't exist on the receiving process and
        // insert the remaining (global) indices, but we must convert them (the
        // remaining global indices) to local and call `insertLocalValues`.
        const map_type& colMap = * (graph.colMap_);
        size_t curOffset = 0;
        while (curOffset < numInputEnt) {
          // Find a sequence of input indices that are in the column Map on the
          // calling process. Doing a sequence at a time, instead of one at a
          // time, amortizes some overhead.
          Teuchos::Array<LO> lclIndices;
          size_t endOffset = curOffset;
          for ( ; endOffset < numInputEnt; ++endOffset) {
            auto lclIndex = colMap.getLocalElement(inputGblColInds[endOffset]);
            if (lclIndex != OTLO::invalid())
              lclIndices.push_back(lclIndex);
            else
              break;
          }
          // curOffset, endOffset: half-exclusive range of indices in the column
          // Map on the calling process. If endOffset == curOffset, the range is
          // empty.
          const LO numIndInSeq = (endOffset - curOffset);
          if (numIndInSeq != 0) {
            this->insertLocalValues(lclRow, lclIndices(), values(curOffset, numIndInSeq));
          }
          // Invariant before the increment line: Either endOffset ==
          // numInputEnt, or inputGblColInds[endOffset] is not in the column Map
          // on the calling process.
          if (debug) {
            const bool invariant = endOffset == numInputEnt ||
              colMap.getLocalElement (inputGblColInds[endOffset]) == OTLO::invalid ();
            TEUCHOS_TEST_FOR_EXCEPTION_CLASS_FUNC
              (! invariant, std::logic_error, std::endl << "Invariant failed!");
          }
          curOffset = endOffset + 1;
        }
      }
      else if (! graph.colMap_.is_null ()) { // We have a column Map.
        const map_type& colMap = * (graph.colMap_);
        size_t curOffset = 0;
        while (curOffset < numInputEnt) {
          // Find a sequence of input indices that are in the column
          // Map on the calling process.  Doing a sequence at a time,
          // instead of one at a time, amortizes some overhead.
          size_t endOffset = curOffset;
          for ( ; endOffset < numInputEnt &&
                  colMap.getLocalElement (inputGblColInds[endOffset]) != OTLO::invalid ();
                ++endOffset)
            {}
          // curOffset, endOffset: half-exclusive range of indices in
          // the column Map on the calling process.  If endOffset ==
          // curOffset, the range is empty.
          const LO numIndInSeq = (endOffset - curOffset);
          if (numIndInSeq != 0) {
            rowInfo = graph.getRowInfo(lclRow);  // KDD 5/19 Need fresh RowInfo in each loop iteration
            this->insertGlobalValuesImpl (graph, rowInfo,
                                          inputGblColInds + curOffset,
                                          inputVals + curOffset,
                                          numIndInSeq);
          }
          // Invariant before the increment line: Either endOffset ==
          // numInputEnt, or inputGblColInds[endOffset] is not in the
          // column Map on the calling process.
          if (debug) {
            const bool invariant = endOffset == numInputEnt ||
              colMap.getLocalElement (inputGblColInds[endOffset]) == OTLO::invalid ();
            TEUCHOS_TEST_FOR_EXCEPTION_CLASS_FUNC
              (! invariant, std::logic_error, std::endl << "Invariant failed!");
          }
          curOffset = endOffset + 1;
        }
      }
      else { // we don't have a column Map.
        this->insertGlobalValuesImpl (graph, rowInfo, inputGblColInds,
                                      inputVals, numInputEnt);
      }
    }
  }

  template<class Scalar, class LocalOrdinal, class GlobalOrdinal, class Node>
  void
  CrsMatrix<Scalar, LocalOrdinal, GlobalOrdinal, Node>::
  insertGlobalValuesFilteredChecked(
    const GlobalOrdinal gblRow,
    const Teuchos::ArrayView<const GlobalOrdinal>& indices,
    const Teuchos::ArrayView<const Scalar>& values,
    const char* const prefix,
    const bool debug,
    const bool verbose)
  {
    using Details::verbosePrintArray;
    using std::endl;

    try {
      insertGlobalValuesFiltered(gblRow, indices, values, debug);
    }
    catch(std::exception& e) {
      std::ostringstream os;
      if (verbose) {
        const size_t maxNumToPrint =
          Details::Behavior::verbosePrintCountThreshold();
        os << *prefix << ": insertGlobalValuesFiltered threw an "
          "exception: " << e.what() << endl
           << "Global row index: " << gblRow << endl;
        verbosePrintArray(os, indices, "Global column indices",
                          maxNumToPrint);
        os << endl;
        verbosePrintArray(os, values, "Values", maxNumToPrint);
        os << endl;
      }
      else {
        os << ": insertGlobalValuesFiltered threw an exception: "
           << e.what();
      }
      TEUCHOS_TEST_FOR_EXCEPTION(true, std::runtime_error, os.str());
    }
  }

  template <class Scalar, class LocalOrdinal, class GlobalOrdinal, class Node>
  LocalOrdinal
  CrsMatrix<Scalar, LocalOrdinal, GlobalOrdinal, Node>::
  replaceLocalValuesImpl (impl_scalar_type rowVals[],
                          const crs_graph_type& graph,
                          const RowInfo& rowInfo,
                          const LocalOrdinal inds[],
                          const impl_scalar_type newVals[],
                          const LocalOrdinal numElts) const
  {
    typedef LocalOrdinal LO;
    typedef GlobalOrdinal GO;
    const bool sorted = graph.isSorted ();

    size_t hint = 0; // Guess for the current index k into rowVals
    LO numValid = 0; // number of valid local column indices

    if (graph.isLocallyIndexed ()) {
      // Get a view of the column indices in the row.  This amortizes
      // the cost of getting the view over all the entries of inds.
      auto colInds = graph.getLocalIndsViewDevice (rowInfo);

      for (LO j = 0; j < numElts; ++j) {
        const LO lclColInd = inds[j];
        const size_t offset =
          KokkosSparse::findRelOffset (colInds, rowInfo.numEntries,
                                       lclColInd, hint, sorted);
        if (offset != rowInfo.numEntries) {
          rowVals[offset] = newVals[j];
          hint = offset + 1;
          ++numValid;
        }
      }
    }
    else if (graph.isGloballyIndexed ()) {
      if (graph.colMap_.is_null ()) {
        return Teuchos::OrdinalTraits<LO>::invalid ();
      }
      const map_type colMap = * (graph.colMap_);

      // Get a view of the column indices in the row.  This amortizes
      // the cost of getting the view over all the entries of inds.
      auto colInds = graph.getGlobalIndsViewDevice (rowInfo);

      for (LO j = 0; j < numElts; ++j) {
        const GO gblColInd = colMap.getGlobalElement (inds[j]);
        if (gblColInd != Teuchos::OrdinalTraits<GO>::invalid ()) {
          const size_t offset =
            KokkosSparse::findRelOffset (colInds, rowInfo.numEntries,
                                         gblColInd, hint, sorted);
          if (offset != rowInfo.numEntries) {
            rowVals[offset] = newVals[j];
            hint = offset + 1;
            ++numValid;
          }
        }
      }
    }
    // NOTE (mfh 26 Jun 2014, 26 Nov 2015) In the current version of
    // CrsGraph and CrsMatrix, it's possible for a matrix (or graph)
    // to be neither locally nor globally indexed on a process.
    // This means that the graph or matrix has no entries on that
    // process.  Epetra also works like this.  It's related to lazy
    // allocation (on first insertion, not at graph / matrix
    // construction).  Lazy allocation will go away because it is
    // not thread scalable.

    return numValid;
  }

  template<class Scalar, class LocalOrdinal, class GlobalOrdinal, class Node>
  LocalOrdinal
  CrsMatrix<Scalar, LocalOrdinal, GlobalOrdinal, Node>::
  replaceLocalValues (const LocalOrdinal localRow,
                      const Teuchos::ArrayView<const LocalOrdinal>& lclCols,
                      const Teuchos::ArrayView<const Scalar>& vals) const
  {
    typedef LocalOrdinal LO;

    const LO numInputEnt = static_cast<LO> (lclCols.size ());
    if (static_cast<LO> (vals.size ()) != numInputEnt) {
      return Teuchos::OrdinalTraits<LO>::invalid ();
    }
    const LO* const inputInds = lclCols.getRawPtr ();
    const Scalar* const inputVals = vals.getRawPtr ();
    return this->replaceLocalValues (localRow, numInputEnt,
                                     inputVals, inputInds);
  }

  template<class Scalar, class LocalOrdinal, class GlobalOrdinal, class Node>
  typename CrsMatrix<Scalar, LocalOrdinal, GlobalOrdinal, Node>::
    local_ordinal_type
  CrsMatrix<Scalar, LocalOrdinal, GlobalOrdinal, Node>::
  replaceLocalValues(
    const local_ordinal_type localRow,
    const Kokkos::View<const local_ordinal_type*, Kokkos::AnonymousSpace>& inputInds,
    const Kokkos::View<const impl_scalar_type*, Kokkos::AnonymousSpace>& inputVals) const
  {
    using LO = local_ordinal_type;
    const LO numInputEnt = inputInds.extent(0);
    if (numInputEnt != static_cast<LO>(inputVals.extent(0))) {
      return Teuchos::OrdinalTraits<LO>::invalid();
    }
    const Scalar* const inVals =
      reinterpret_cast<const Scalar*>(inputVals.data());
    return this->replaceLocalValues(localRow, numInputEnt,
                                    inVals, inputInds.data());
  }

  template<class Scalar, class LocalOrdinal, class GlobalOrdinal, class Node>
  LocalOrdinal
  CrsMatrix<Scalar, LocalOrdinal, GlobalOrdinal, Node>::
  replaceLocalValues (const LocalOrdinal localRow,
                      const LocalOrdinal numEnt,
                      const Scalar inputVals[],
                      const LocalOrdinal inputCols[]) const
  {
    typedef impl_scalar_type IST;
    typedef LocalOrdinal LO;

    if (! this->isFillActive () || this->staticGraph_.is_null ()) {
      // Fill must be active and the "nonconst" graph must exist.
      return Teuchos::OrdinalTraits<LO>::invalid ();
    }
    const crs_graph_type& graph = * (this->staticGraph_);
    const RowInfo rowInfo = graph.getRowInfo (localRow);

    if (rowInfo.localRow == Teuchos::OrdinalTraits<size_t>::invalid ()) {
      // The calling process does not own this row, so it is not
      // allowed to modify its values.
      return static_cast<LO> (0);
    }
    auto curRowVals = this->getRowViewNonConst (rowInfo);
    const IST* const inVals = reinterpret_cast<const IST*> (inputVals);
    return this->replaceLocalValuesImpl (curRowVals.data (), graph, rowInfo,
                                         inputCols, inVals, numEnt);
  }

  template <class Scalar, class LocalOrdinal, class GlobalOrdinal, class Node>
  LocalOrdinal
  CrsMatrix<Scalar, LocalOrdinal, GlobalOrdinal, Node>::
  replaceGlobalValuesImpl (impl_scalar_type rowVals[],
                           const crs_graph_type& graph,
                           const RowInfo& rowInfo,
                           const GlobalOrdinal inds[],
                           const impl_scalar_type newVals[],
                           const LocalOrdinal numElts) const
  {
    Teuchos::ArrayView<const GlobalOrdinal> indsT(inds, numElts);
    auto fun =
      [&](size_t const k, size_t const /*start*/, size_t const offset) {
        rowVals[offset] = newVals[k];
      };
    std::function<void(size_t const, size_t const, size_t const)> cb(std::ref(fun));
    return graph.findGlobalIndices(rowInfo, indsT, cb);
  }

  template<class Scalar, class LocalOrdinal, class GlobalOrdinal, class Node>
  LocalOrdinal
  CrsMatrix<Scalar, LocalOrdinal, GlobalOrdinal, Node>::
  replaceGlobalValues (const GlobalOrdinal globalRow,
                       const Teuchos::ArrayView<const GlobalOrdinal>& inputGblColInds,
                       const Teuchos::ArrayView<const Scalar>& inputVals) const
  {
    typedef LocalOrdinal LO;

    const LO numInputEnt = static_cast<LO> (inputGblColInds.size ());
    if (static_cast<LO> (inputVals.size ()) != numInputEnt) {
      return Teuchos::OrdinalTraits<LO>::invalid ();
    }
    return this->replaceGlobalValues (globalRow, numInputEnt,
                                      inputVals.getRawPtr (),
                                      inputGblColInds.getRawPtr ());
  }

  template<class Scalar, class LocalOrdinal, class GlobalOrdinal, class Node>
  LocalOrdinal
  CrsMatrix<Scalar, LocalOrdinal, GlobalOrdinal, Node>::
  replaceGlobalValues (const GlobalOrdinal globalRow,
                       const LocalOrdinal numEnt,
                       const Scalar inputVals[],
                       const GlobalOrdinal inputGblColInds[]) const
  {
    typedef impl_scalar_type IST;
    typedef LocalOrdinal LO;

    if (! this->isFillActive () || this->staticGraph_.is_null ()) {
      // Fill must be active and the "nonconst" graph must exist.
      return Teuchos::OrdinalTraits<LO>::invalid ();
    }
    const crs_graph_type& graph = * (this->staticGraph_);

    const RowInfo rowInfo = graph.getRowInfoFromGlobalRowIndex (globalRow);
    if (rowInfo.localRow == Teuchos::OrdinalTraits<size_t>::invalid ()) {
      // The input local row is invalid on the calling process,
      // which means that the calling process summed 0 entries.
      return static_cast<LO> (0);
    }

    auto curRowVals = this->getRowViewNonConst (rowInfo);
    const IST* const inVals = reinterpret_cast<const IST*> (inputVals);
    return this->replaceGlobalValuesImpl (curRowVals.data (), graph, rowInfo,
                                          inputGblColInds, inVals, numEnt);
  }

  template<class Scalar, class LocalOrdinal, class GlobalOrdinal, class Node>
  typename CrsMatrix<Scalar, LocalOrdinal, GlobalOrdinal, Node>::
    local_ordinal_type
  CrsMatrix<Scalar, LocalOrdinal, GlobalOrdinal, Node>::
  replaceGlobalValues(
    const global_ordinal_type globalRow,
    const Kokkos::View<const global_ordinal_type*, Kokkos::AnonymousSpace>& inputInds,
    const Kokkos::View<const impl_scalar_type*, Kokkos::AnonymousSpace>& inputVals) const
  {
    // We use static_assert here to check the template parameters,
    // rather than std::enable_if (e.g., on the return value, to
    // enable compilation only if the template parameters match the
    // desired attributes).  This turns obscure link errors into
    // clear compilation errors.  It also makes the return value a
    // lot easier to see.
    using LO = local_ordinal_type;
    const LO numInputEnt = static_cast<LO>(inputInds.extent(0));
    if (static_cast<LO>(inputVals.extent(0)) != numInputEnt) {
      return Teuchos::OrdinalTraits<LO>::invalid();
    }
    const Scalar* const inVals =
      reinterpret_cast<const Scalar*>(inputVals.data());
    return this->replaceGlobalValues(globalRow, numInputEnt, inVals,
                                     inputInds.data());
  }

  template<class Scalar, class LocalOrdinal, class GlobalOrdinal, class Node>
  LocalOrdinal
  CrsMatrix<Scalar, LocalOrdinal, GlobalOrdinal, Node>::
  sumIntoGlobalValuesImpl (impl_scalar_type rowVals[],
                           const crs_graph_type& graph,
                           const RowInfo& rowInfo,
                           const GlobalOrdinal inds[],
                           const impl_scalar_type newVals[],
                           const LocalOrdinal numElts,
                           const bool atomic) const
  {
    typedef LocalOrdinal LO;
    typedef GlobalOrdinal GO;

    const bool sorted = graph.isSorted ();

    size_t hint = 0; // guess at the index's relative offset in the row
    LO numValid = 0; // number of valid input column indices

    // NOTE (mfh 11 Oct 2015) This method assumes UVM.  More
    // accurately, it assumes that the host execution space can
    // access data in both InputMemorySpace and ValsMemorySpace.

    if (graph.isLocallyIndexed ()) {
      // NOTE (mfh 04 Nov 2015) Dereferencing an RCP or reading its
      // pointer does NOT change its reference count.  Thus, this
      // code is still thread safe.
      if (graph.colMap_.is_null ()) {
        // NO input column indices are valid in this case, since if
        // the column Map is null on the calling process, then the
        // calling process owns no graph entries.
        return numValid;
      }
      const map_type& colMap = * (graph.colMap_);

      // Get a view of the column indices in the row.  This amortizes
      // the cost of getting the view over all the entries of inds.
      auto colInds = graph.getLocalIndsViewDevice (rowInfo);
      const LO LINV = Teuchos::OrdinalTraits<LO>::invalid ();

      for (LO j = 0; j < numElts; ++j) {
        const LO lclColInd = colMap.getLocalElement (inds[j]);
        if (lclColInd != LINV) {
          const size_t offset =
            KokkosSparse::findRelOffset (colInds, rowInfo.numEntries,
                                         lclColInd, hint, sorted);
          if (offset != rowInfo.numEntries) {
            if (atomic) {
              Kokkos::atomic_add (&rowVals[offset], newVals[j]);
            }
            else {
              rowVals[offset] += newVals[j];
            }
            hint = offset + 1;
            numValid++;
          }
        }
      }
    }
    else if (graph.isGloballyIndexed ()) {
      // Get a view of the column indices in the row.  This amortizes
      // the cost of getting the view over all the entries of inds.
      auto colInds = graph.getGlobalIndsViewDevice (rowInfo);

      for (LO j = 0; j < numElts; ++j) {
        const GO gblColInd = inds[j];
        const size_t offset =
          KokkosSparse::findRelOffset (colInds, rowInfo.numEntries,
                                       gblColInd, hint, sorted);
        if (offset != rowInfo.numEntries) {
          if (atomic) {
            Kokkos::atomic_add (&rowVals[offset], newVals[j]);
          }
          else {
            rowVals[offset] += newVals[j];
          }
          hint = offset + 1;
          numValid++;
        }
      }
    }
    // If the graph is neither locally nor globally indexed on the
    // calling process, that means the calling process has no graph
    // entries.  Thus, none of the input column indices are valid.

    return numValid;
  }

  template<class Scalar, class LocalOrdinal, class GlobalOrdinal, class Node>
  LocalOrdinal
  CrsMatrix<Scalar, LocalOrdinal, GlobalOrdinal, Node>::
  sumIntoGlobalValues (const GlobalOrdinal gblRow,
                       const Teuchos::ArrayView<const GlobalOrdinal>& inputGblColInds,
                       const Teuchos::ArrayView<const Scalar>& inputVals,
                       const bool atomic)
  {
    typedef LocalOrdinal LO;

    const LO numInputEnt = static_cast<LO> (inputGblColInds.size ());
    if (static_cast<LO> (inputVals.size ()) != numInputEnt) {
      return Teuchos::OrdinalTraits<LO>::invalid ();
    }
    return this->sumIntoGlobalValues (gblRow, numInputEnt,
                                      inputVals.getRawPtr (),
                                      inputGblColInds.getRawPtr (),
                                      atomic);
  }

  template<class Scalar, class LocalOrdinal, class GlobalOrdinal, class Node>
  LocalOrdinal
  CrsMatrix<Scalar, LocalOrdinal, GlobalOrdinal, Node>::
  sumIntoGlobalValues (const GlobalOrdinal gblRow,
                       const LocalOrdinal numInputEnt,
                       const Scalar inputVals[],
                       const GlobalOrdinal inputGblColInds[],
                       const bool atomic)
  {
    typedef impl_scalar_type IST;
    typedef LocalOrdinal LO;
    typedef GlobalOrdinal GO;

    if (! this->isFillActive () || this->staticGraph_.is_null ()) {
      // Fill must be active and the "nonconst" graph must exist.
      return Teuchos::OrdinalTraits<LO>::invalid ();
    }
    const crs_graph_type& graph = * (this->staticGraph_);

    const RowInfo rowInfo = graph.getRowInfoFromGlobalRowIndex (gblRow);
    if (rowInfo.localRow == Teuchos::OrdinalTraits<size_t>::invalid ()) {
      // mfh 23 Mar 2017, 26 Jul 2017: This branch may not be not
      // thread safe in a debug build, in part because it uses
      // Teuchos::ArrayView, and in part because of the data structure
      // used to stash outgoing entries.
      using Teuchos::ArrayView;
      ArrayView<const GO> inputGblColInds_av(
        numInputEnt == 0 ? nullptr : inputGblColInds,
        numInputEnt);
      ArrayView<const Scalar> inputVals_av(
        numInputEnt == 0 ? nullptr :
        inputVals, numInputEnt);
      // gblRow is not in the row Map on the calling process, so stash
      // the given entries away in a separate data structure.
      // globalAssemble() (called during fillComplete()) will exchange
      // that data and sum it in using sumIntoGlobalValues().
      this->insertNonownedGlobalValues (gblRow, inputGblColInds_av,
                                        inputVals_av);
      // FIXME (mfh 08 Jul 2014) It's not clear what to return here,
      // since we won't know whether the given indices were valid
      // until globalAssemble (called in fillComplete) is called.
      // That's why insertNonownedGlobalValues doesn't return
      // anything.  Just for consistency, I'll return the number of
      // entries that the user gave us.
      return numInputEnt;
    }
    else { // input row is in the row Map on the calling process
      auto curRowVals = this->getRowViewNonConst (rowInfo);
      const IST* const inVals = reinterpret_cast<const IST*> (inputVals);
      return this->sumIntoGlobalValuesImpl (curRowVals.data (), graph, rowInfo,
                                            inputGblColInds, inVals,
                                            numInputEnt, atomic);
    }
  }

  template <class Scalar, class LocalOrdinal, class GlobalOrdinal, class Node>
  LocalOrdinal
  CrsMatrix<Scalar, LocalOrdinal, GlobalOrdinal, Node>::
  transformLocalValues (const LocalOrdinal lclRow,
                        const LocalOrdinal numInputEnt,
                        const impl_scalar_type inputVals[],
                        const LocalOrdinal inputCols[],
                        std::function<impl_scalar_type (const impl_scalar_type&, const impl_scalar_type&) > f,
                        const bool atomic) const
  {
    using Tpetra::Details::OrdinalTraits;
    typedef LocalOrdinal LO;

    if (! this->isFillActive () || this->staticGraph_.is_null ()) {
      // Fill must be active and the "nonconst" graph must exist.
      return Teuchos::OrdinalTraits<LO>::invalid ();
    }
    const crs_graph_type& graph = * (this->staticGraph_);
    const RowInfo rowInfo = graph.getRowInfo (lclRow);

    if (rowInfo.localRow == OrdinalTraits<size_t>::invalid ()) {
      // The calling process does not own this row, so it is not
      // allowed to modify its values.
      return static_cast<LO> (0);
    }
    auto curRowVals = this->getRowViewNonConst (rowInfo);
    return this->transformLocalValues (curRowVals.data (), graph,
                                       rowInfo, inputCols, inputVals,
                                       numInputEnt, f, atomic);
  }

  template <class Scalar, class LocalOrdinal, class GlobalOrdinal, class Node>
  LocalOrdinal
  CrsMatrix<Scalar, LocalOrdinal, GlobalOrdinal, Node>::
  transformGlobalValues (const GlobalOrdinal gblRow,
                         const LocalOrdinal numInputEnt,
                         const impl_scalar_type inputVals[],
                         const GlobalOrdinal inputCols[],
                         std::function<impl_scalar_type (const impl_scalar_type&, const impl_scalar_type&) > f,
                         const bool atomic) const
  {
    using Tpetra::Details::OrdinalTraits;
    typedef LocalOrdinal LO;

    if (! this->isFillActive () || this->staticGraph_.is_null ()) {
      // Fill must be active and the "nonconst" graph must exist.
      return OrdinalTraits<LO>::invalid ();
    }
    const crs_graph_type& graph = * (this->staticGraph_);
    const RowInfo rowInfo = graph.getRowInfoFromGlobalRowIndex (gblRow);

    if (rowInfo.localRow == OrdinalTraits<size_t>::invalid ()) {
      // The calling process does not own this row, so it is not
      // allowed to modify its values.
      return static_cast<LO> (0);
    }
    auto curRowVals = this->getRowViewNonConst (rowInfo);
    return this->transformGlobalValues (curRowVals.data (), graph,
                                        rowInfo, inputCols, inputVals,
                                        numInputEnt, f, atomic);
  }

  template <class Scalar, class LocalOrdinal, class GlobalOrdinal, class Node>
  LocalOrdinal
  CrsMatrix<Scalar, LocalOrdinal, GlobalOrdinal, Node>::
  transformLocalValues (impl_scalar_type rowVals[],
                        const crs_graph_type& graph,
                        const RowInfo& rowInfo,
                        const LocalOrdinal inds[],
                        const impl_scalar_type newVals[],
                        const LocalOrdinal numElts,
                        std::function<impl_scalar_type (const impl_scalar_type&, const impl_scalar_type&) > f,
                        const bool atomic) const
  {
    typedef impl_scalar_type ST;
    typedef LocalOrdinal LO;
    typedef GlobalOrdinal GO;

    //if (newVals.extent (0) != inds.extent (0)) {
    // The sizes of the input arrays must match.
    //return Tpetra::Details::OrdinalTraits<LO>::invalid ();
    //}
    //const LO numElts = static_cast<LO> (inds.extent (0));
    const bool sorted = graph.isSorted ();

    LO numValid = 0; // number of valid input column indices
    size_t hint = 0; // Guess for the current index k into rowVals

    if (graph.isLocallyIndexed ()) {
      // Get a view of the column indices in the row.  This amortizes
      // the cost of getting the view over all the entries of inds.
      auto colInds = graph.getLocalIndsViewDevice (rowInfo);

      for (LO j = 0; j < numElts; ++j) {
        const LO lclColInd = inds[j];
        const size_t offset =
          KokkosSparse::findRelOffset (colInds, rowInfo.numEntries,
                                       lclColInd, hint, sorted);
        if (offset != rowInfo.numEntries) {
          if (atomic) {
            // NOTE (mfh 30 Nov 2015) The commented-out code is
            // wrong because another thread may have changed
            // rowVals[offset] between those two lines of code.
            //
            //const ST newVal = f (rowVals[offset], newVals[j]);
            //Kokkos::atomic_assign (&rowVals[offset], newVal);

            volatile ST* const dest = &rowVals[offset];
            (void) atomic_binary_function_update (dest, newVals[j], f);
          }
          else {
            // use binary function f
            rowVals[offset] = f (rowVals[offset], newVals[j]);
          }
          hint = offset + 1;
          ++numValid;
        }
      }
    }
    else if (graph.isGloballyIndexed ()) {
      // NOTE (mfh 26 Nov 2015) Dereferencing an RCP or reading its
      // pointer does NOT change its reference count.  Thus, this
      // code is still thread safe.
      if (graph.colMap_.is_null ()) {
        // NO input column indices are valid in this case.  Either
        // the column Map hasn't been set yet (so local indices
        // don't exist yet), or the calling process owns no graph
        // entries.
        return numValid;
      }
      const map_type& colMap = * (graph.colMap_);
      // Get a view of the column indices in the row.  This amortizes
      // the cost of getting the view over all the entries of inds.
      auto colInds = graph.getGlobalIndsViewDevice (rowInfo);

      const GO GINV = Teuchos::OrdinalTraits<GO>::invalid ();
      for (LO j = 0; j < numElts; ++j) {
        const GO gblColInd = colMap.getGlobalElement (inds[j]);
        if (gblColInd != GINV) {
          const size_t offset =
            KokkosSparse::findRelOffset (colInds, rowInfo.numEntries,
                                         gblColInd, hint, sorted);
          if (offset != rowInfo.numEntries) {
            if (atomic) {
              // NOTE (mfh 30 Nov 2015) The commented-out code is
              // wrong because another thread may have changed
              // rowVals[offset] between those two lines of code.
              //
              //const ST newVal = f (rowVals[offset], newVals[j]);
              //Kokkos::atomic_assign (&rowVals[offset], newVal);

              volatile ST* const dest = &rowVals[offset];
              (void) atomic_binary_function_update (dest, newVals[j], f);
            }
            else {
              // use binary function f
              rowVals[offset] = f (rowVals[offset], newVals[j]);
            }
            hint = offset + 1;
            numValid++;
          }
        }
      }
    }
    // If the graph is neither locally nor globally indexed on the
    // calling process, that means the calling process has no graph
    // entries.  Thus, none of the input column indices are valid.

    return numValid;
  }

  template <class Scalar, class LocalOrdinal, class GlobalOrdinal, class Node>
  LocalOrdinal
  CrsMatrix<Scalar, LocalOrdinal, GlobalOrdinal, Node>::
  transformGlobalValues (impl_scalar_type rowVals[],
                         const crs_graph_type& graph,
                         const RowInfo& rowInfo,
                         const GlobalOrdinal inds[],
                         const impl_scalar_type newVals[],
                         const LocalOrdinal numElts,
                         std::function<impl_scalar_type (const impl_scalar_type&, const impl_scalar_type&) > f,
                         const bool atomic) const
  {
    typedef impl_scalar_type ST;
    typedef LocalOrdinal LO;
    typedef GlobalOrdinal GO;

    //if (newVals.extent (0) != inds.extent (0)) {
    // The sizes of the input arrays must match.
    //return Tpetra::Details::OrdinalTraits<LO>::invalid ();
    //}
    //const LO numElts = static_cast<LO> (inds.extent (0));
    const bool sorted = graph.isSorted ();

    LO numValid = 0; // number of valid input column indices
    size_t hint = 0; // Guess for the current index k into rowVals

    if (graph.isGloballyIndexed ()) {
      // Get a view of the column indices in the row.  This amortizes
      // the cost of getting the view over all the entries of inds.
      auto colInds = graph.getGlobalIndsViewDevice (rowInfo);

      for (LO j = 0; j < numElts; ++j) {
        const GO gblColInd = inds[j];
        const size_t offset =
          KokkosSparse::findRelOffset (colInds, rowInfo.numEntries,
                                       gblColInd, hint, sorted);
        if (offset != rowInfo.numEntries) {
          if (atomic) {
            // NOTE (mfh 30 Nov 2015) The commented-out code is
            // wrong because another thread may have changed
            // rowVals[offset] between those two lines of code.
            //
            //const ST newVal = f (rowVals[offset], newVals[j]);
            //Kokkos::atomic_assign (&rowVals[offset], newVal);

            volatile ST* const dest = &rowVals[offset];
            (void) atomic_binary_function_update (dest, newVals[j], f);
          }
          else {
            // use binary function f
            rowVals[offset] = f (rowVals[offset], newVals[j]);
          }
          hint = offset + 1;
          ++numValid;
        }
      }
    }
    else if (graph.isLocallyIndexed ()) {
      // NOTE (mfh 26 Nov 2015) Dereferencing an RCP or reading its
      // pointer does NOT change its reference count.  Thus, this
      // code is still thread safe.
      if (graph.colMap_.is_null ()) {
        // NO input column indices are valid in this case.  Either the
        // column Map hasn't been set yet (so local indices don't
        // exist yet), or the calling process owns no graph entries.
        return numValid;
      }
      const map_type& colMap = * (graph.colMap_);
      // Get a view of the column indices in the row.  This amortizes
      // the cost of getting the view over all the entries of inds.
      auto colInds = graph.getLocalIndsViewDevice (rowInfo);

      const LO LINV = Teuchos::OrdinalTraits<LO>::invalid ();
      for (LO j = 0; j < numElts; ++j) {
        const LO lclColInd = colMap.getLocalElement (inds[j]);
        if (lclColInd != LINV) {
          const size_t offset =
            KokkosSparse::findRelOffset (colInds, rowInfo.numEntries,
                                         lclColInd, hint, sorted);
          if (offset != rowInfo.numEntries) {
            if (atomic) {
              // NOTE (mfh 30 Nov 2015) The commented-out code is
              // wrong because another thread may have changed
              // rowVals[offset] between those two lines of code.
              //
              //const ST newVal = f (rowVals[offset], newVals[j]);
              //Kokkos::atomic_assign (&rowVals[offset], newVal);

              volatile ST* const dest = &rowVals[offset];
              (void) atomic_binary_function_update (dest, newVals[j], f);
            }
            else {
              // use binary function f
              rowVals[offset] = f (rowVals[offset], newVals[j]);
            }
            hint = offset + 1;
            numValid++;
          }
        }
      }
    }
    // If the graph is neither locally nor globally indexed on the
    // calling process, that means the calling process has no graph
    // entries.  Thus, none of the input column indices are valid.

    return numValid;
  }

  template <class Scalar, class LocalOrdinal, class GlobalOrdinal, class Node>
  LocalOrdinal
  CrsMatrix<Scalar, LocalOrdinal, GlobalOrdinal, Node>::
  sumIntoLocalValuesImpl (impl_scalar_type rowVals[],
                          const crs_graph_type& graph,
                          const RowInfo& rowInfo,
                          const LocalOrdinal inds[],
                          const impl_scalar_type newVals[],
                          const LocalOrdinal numElts,
                          const bool atomic) const
  {
    typedef LocalOrdinal LO;
    typedef GlobalOrdinal GO;

    const bool sorted = graph.isSorted ();

    size_t hint = 0; // Guess for the current index k into rowVals
    LO numValid = 0; // number of valid local column indices

    // NOTE (mfh 11 Oct 2015) This method assumes UVM.  More
    // accurately, it assumes that the host execution space can
    // access data in both InputMemorySpace and ValsMemorySpace.

    if (graph.isLocallyIndexed ()) {
      // Get a view of the column indices in the row.  This amortizes
      // the cost of getting the view over all the entries of inds.
      auto colInds = graph.getLocalIndsViewDevice (rowInfo);

      for (LO j = 0; j < numElts; ++j) {
        const LO lclColInd = inds[j];
        const size_t offset =
          KokkosSparse::findRelOffset (colInds, rowInfo.numEntries,
                                       lclColInd, hint, sorted);
        if (offset != rowInfo.numEntries) {
          if (atomic) {
            Kokkos::atomic_add (&rowVals[offset], newVals[j]);
          }
          else {
            rowVals[offset] += newVals[j];
          }
          hint = offset + 1;
          ++numValid;
        }
      }
    }
    else if (graph.isGloballyIndexed ()) {
      if (graph.colMap_.is_null ()) {
        return Teuchos::OrdinalTraits<LO>::invalid ();
      }
      const map_type colMap = * (graph.colMap_);

      // Get a view of the column indices in the row.  This amortizes
      // the cost of getting the view over all the entries of inds.
      auto colInds = graph.getGlobalIndsViewDevice (rowInfo);

      for (LO j = 0; j < numElts; ++j) {
        const GO gblColInd = colMap.getGlobalElement (inds[j]);
        if (gblColInd != Teuchos::OrdinalTraits<GO>::invalid ()) {
          const size_t offset =
            KokkosSparse::findRelOffset (colInds, rowInfo.numEntries,
                                         gblColInd, hint, sorted);
          if (offset != rowInfo.numEntries) {
            if (atomic) {
              Kokkos::atomic_add (&rowVals[offset], newVals[j]);
            }
            else {
              rowVals[offset] += newVals[j];
            }
            hint = offset + 1;
            ++numValid;
          }
        }
      }
    }
    // NOTE (mfh 26 Jun 2014, 26 Nov 2015) In the current version of
    // CrsGraph and CrsMatrix, it's possible for a matrix (or graph)
    // to be neither locally nor globally indexed on a process.
    // This means that the graph or matrix has no entries on that
    // process.  Epetra also works like this.  It's related to lazy
    // allocation (on first insertion, not at graph / matrix
    // construction).  Lazy allocation will go away because it is
    // not thread scalable.

    return numValid;
  }

  template <class Scalar, class LocalOrdinal, class GlobalOrdinal, class Node>
  LocalOrdinal
  CrsMatrix<Scalar, LocalOrdinal, GlobalOrdinal, Node>::
  sumIntoLocalValues (const LocalOrdinal localRow,
                      const Teuchos::ArrayView<const LocalOrdinal>& indices,
                      const Teuchos::ArrayView<const Scalar>& values,
                      const bool atomic) const
  {
    using LO = local_ordinal_type;
    const LO numInputEnt = static_cast<LO>(indices.size());
    if (static_cast<LO>(values.size()) != numInputEnt) {
      return Teuchos::OrdinalTraits<LO>::invalid();
    }
    const LO* const inputInds = indices.getRawPtr();
    const scalar_type* const inputVals = values.getRawPtr();
    return this->sumIntoLocalValues(localRow, numInputEnt,
                                    inputVals, inputInds, atomic);
  }

  template <class Scalar, class LocalOrdinal, class GlobalOrdinal, class Node>
  typename CrsMatrix<Scalar, LocalOrdinal, GlobalOrdinal, Node>::
    local_ordinal_type
  CrsMatrix<Scalar, LocalOrdinal, GlobalOrdinal, Node>::
  sumIntoLocalValues(
    const local_ordinal_type localRow,
    const Kokkos::View<const local_ordinal_type*, Kokkos::AnonymousSpace>& inputInds,
    const Kokkos::View<const impl_scalar_type*, Kokkos::AnonymousSpace>& inputVals,
    const bool atomic) const
  {
    using LO = local_ordinal_type;
    const LO numInputEnt = static_cast<LO>(inputInds.extent(0));
    if (static_cast<LO>(inputVals.extent(0)) != numInputEnt) {
      return Teuchos::OrdinalTraits<LO>::invalid();
    }
    const scalar_type* inVals =
      reinterpret_cast<const scalar_type*>(inputVals.data());
    return this->sumIntoLocalValues(localRow, numInputEnt, inVals,
                                    inputInds.data(), atomic);
  }

  template <class Scalar, class LocalOrdinal, class GlobalOrdinal, class Node>
  LocalOrdinal
  CrsMatrix<Scalar, LocalOrdinal, GlobalOrdinal, Node>::
  sumIntoLocalValues (const LocalOrdinal localRow,
                      const LocalOrdinal numEnt,
                      const Scalar vals[],
                      const LocalOrdinal cols[],
                      const bool atomic) const
  {
    typedef impl_scalar_type IST;
    typedef LocalOrdinal LO;

    if (! this->isFillActive () || this->staticGraph_.is_null ()) {
      // Fill must be active and the "nonconst" graph must exist.
      return Teuchos::OrdinalTraits<LO>::invalid ();
    }
    const crs_graph_type& graph = * (this->staticGraph_);
    const RowInfo rowInfo = graph.getRowInfo (localRow);

    if (rowInfo.localRow == Teuchos::OrdinalTraits<size_t>::invalid ()) {
      // The calling process does not own this row, so it is not
      // allowed to modify its values.
      return static_cast<LO> (0);
    }
    auto curRowVals = this->getRowViewNonConst (rowInfo);
    const IST* const inputVals = reinterpret_cast<const IST*> (vals);
    return this->sumIntoLocalValuesImpl (curRowVals.data (), graph, rowInfo,
                                         cols, inputVals, numEnt, atomic);
  }

  template<class Scalar, class LocalOrdinal, class GlobalOrdinal, class Node>
  Teuchos::ArrayView<const typename CrsMatrix<Scalar, LocalOrdinal, GlobalOrdinal, Node>::impl_scalar_type>
  CrsMatrix<Scalar, LocalOrdinal, GlobalOrdinal, Node>::
  getView (RowInfo rowinfo) const
  {
    using Kokkos::MemoryUnmanaged;
    using Kokkos::View;
    using Teuchos::ArrayView;
    using ST = impl_scalar_type;
    using range_type = std::pair<size_t, size_t>;

    if (k_values1D_.extent (0) != 0 && rowinfo.allocSize > 0) {
#ifdef HAVE_TPETRA_DEBUG
      TEUCHOS_TEST_FOR_EXCEPTION(
        rowinfo.offset1D + rowinfo.allocSize > k_values1D_.extent (0),
        std::range_error, "Tpetra::CrsMatrix::getView: Invalid access "
        "to 1-D storage of values." << std::endl << "rowinfo.offset1D (" <<
        rowinfo.offset1D << ") + rowinfo.allocSize (" << rowinfo.allocSize <<
        ") > k_values1D_.extent(0) (" << k_values1D_.extent (0) << ").");
#endif // HAVE_TPETRA_DEBUG
      range_type range (rowinfo.offset1D, rowinfo.offset1D + rowinfo.allocSize);
      typedef View<const ST*, device_type, MemoryUnmanaged> subview_type;
      // mfh 23 Nov 2015: Don't just create a subview of k_values1D_
      // directly, because that first creates a _managed_ subview,
      // then returns an unmanaged version of that.  That touches the
      // reference count, which costs performance in a measurable way.
      // Instead, we create a temporary unmanaged view, then create
      // the subview from that.
      subview_type sv = Kokkos::subview (subview_type (k_values1D_), range);
      const ST* const sv_raw = (rowinfo.allocSize == 0) ? nullptr : sv.data ();
      return ArrayView<const ST> (sv_raw, rowinfo.allocSize);
    }
    else {
      return ArrayView<impl_scalar_type> ();
    }
  }


  template<class Scalar, class LocalOrdinal, class GlobalOrdinal, class Node>
  LocalOrdinal
  CrsMatrix<Scalar, LocalOrdinal, GlobalOrdinal, Node>::
  getViewRawConst (const impl_scalar_type*& vals,
                   LocalOrdinal& numEnt,
                   const RowInfo& rowinfo) const
  {
#ifdef HAVE_TPETRA_DEBUG
    constexpr bool debug = true;
#else
    constexpr bool debug = false;
#endif // HAVE_TPETRA_DEBUG

    if (k_values1D_.extent (0) != 0 && rowinfo.allocSize > 0) {
      if (debug) {
        if (rowinfo.offset1D + rowinfo.allocSize > k_values1D_.extent (0)) {
          vals = nullptr;
          numEnt = 0;
          return Teuchos::OrdinalTraits<LocalOrdinal>::invalid ();
        }
      }
      vals = k_values1D_.data () + rowinfo.offset1D;
      numEnt = rowinfo.allocSize;
    }
    else {
      vals = nullptr;
      numEnt = 0;
    }

    return static_cast<LocalOrdinal> (0);
  }

  template<class Scalar, class LocalOrdinal, class GlobalOrdinal, class Node>
  LocalOrdinal
  CrsMatrix<Scalar, LocalOrdinal, GlobalOrdinal, Node>::
  getViewRaw (impl_scalar_type*& vals,
              LocalOrdinal& numEnt,
              const RowInfo& rowinfo) const
  {
    const impl_scalar_type* valsConst;
    const LocalOrdinal err = this->getViewRawConst (valsConst, numEnt, rowinfo);
    vals = const_cast<impl_scalar_type*> (valsConst);
    return err;
  }

  template<class Scalar, class LocalOrdinal, class GlobalOrdinal, class Node>
  Kokkos::View<const typename CrsMatrix<Scalar, LocalOrdinal, GlobalOrdinal, Node>::impl_scalar_type*,
               typename CrsMatrix<Scalar, LocalOrdinal, GlobalOrdinal, Node>::device_type,
               Kokkos::MemoryUnmanaged>
  CrsMatrix<Scalar, LocalOrdinal, GlobalOrdinal, Node>::
  getRowView (const RowInfo& rowInfo) const
  {
    using Kokkos::MemoryUnmanaged;
    using Kokkos::View;
    typedef impl_scalar_type ST;
    typedef View<const ST*, device_type, MemoryUnmanaged> subview_type;
    typedef std::pair<size_t, size_t> range_type;

    if (k_values1D_.extent (0) != 0 && rowInfo.allocSize > 0) {
#ifdef HAVE_TPETRA_DEBUG
      TEUCHOS_TEST_FOR_EXCEPTION
        (rowInfo.offset1D + rowInfo.allocSize > this->k_values1D_.extent (0),
         std::range_error, "Tpetra::CrsMatrix::getRowView: Invalid access "
         "to 1-D storage of values.  rowInfo.offset1D ("
         << rowInfo.offset1D << ") + rowInfo.allocSize (" << rowInfo.allocSize
         << ") > this->k_values1D_.extent(0) ("
         << this->k_values1D_.extent (0) << ").");
#endif // HAVE_TPETRA_DEBUG
      range_type range (rowInfo.offset1D, rowInfo.offset1D + rowInfo.allocSize);
      // mfh 23 Nov 2015: Don't just create a subview of k_values1D_
      // directly, because that first creates a _managed_ subview,
      // then returns an unmanaged version of that.  That touches the
      // reference count, which costs performance in a measurable way.
      // Instead, we create a temporary unmanaged view, then create
      // the subview from that.
      return Kokkos::subview (subview_type (this->k_values1D_), range);
    }
    else {
      return subview_type ();
    }
  }

  template<class Scalar, class LocalOrdinal, class GlobalOrdinal, class Node>
  Kokkos::View<typename CrsMatrix<Scalar, LocalOrdinal, GlobalOrdinal, Node>::impl_scalar_type*,
               typename CrsMatrix<Scalar, LocalOrdinal, GlobalOrdinal, Node>::device_type,
               Kokkos::MemoryUnmanaged>
  CrsMatrix<Scalar, LocalOrdinal, GlobalOrdinal, Node>::
  getRowViewNonConst (const RowInfo& rowInfo) const
  {
    using Kokkos::MemoryUnmanaged;
    using Kokkos::View;
    typedef impl_scalar_type ST;
    typedef View<ST*, device_type, MemoryUnmanaged> subview_type;
    typedef std::pair<size_t, size_t> range_type;

    if (k_values1D_.extent (0) != 0 && rowInfo.allocSize > 0) {
#ifdef HAVE_TPETRA_DEBUG
      TEUCHOS_TEST_FOR_EXCEPTION
        (rowInfo.offset1D + rowInfo.allocSize > this->k_values1D_.extent (0),
         std::range_error, "Tpetra::CrsMatrix::getRowViewNonConst: Invalid "
         "access to 1-D storage of values.  rowInfo.offset1D ("
         << rowInfo.offset1D << ") + rowInfo.allocSize (" << rowInfo.allocSize
         << ") > this->k_values1D_.extent(0) ("
         << this->k_values1D_.extent (0) << ").");
#endif // HAVE_TPETRA_DEBUG
      range_type range (rowInfo.offset1D, rowInfo.offset1D + rowInfo.allocSize);
      // mfh 23 Nov 2015: Don't just create a subview of k_values1D_
      // directly, because that first creates a _managed_ subview,
      // then returns an unmanaged version of that.  That touches the
      // reference count, which costs performance in a measurable way.
      // Instead, we create a temporary unmanaged view, then create
      // the subview from that.
      return Kokkos::subview (subview_type (this->k_values1D_), range);
    }
    else {
      return subview_type ();
    }
  }

  template<class Scalar, class LocalOrdinal, class GlobalOrdinal, class Node>
  Teuchos::ArrayView<typename CrsMatrix<Scalar, LocalOrdinal, GlobalOrdinal, Node>::impl_scalar_type>
  CrsMatrix<Scalar, LocalOrdinal,GlobalOrdinal, Node>::
  getViewNonConst (const RowInfo& rowinfo) const
  {
    return Teuchos::av_const_cast<impl_scalar_type> (this->getView (rowinfo));
  }

  template<class Scalar, class LocalOrdinal, class GlobalOrdinal, class Node>
  void
  CrsMatrix<Scalar, LocalOrdinal, GlobalOrdinal, Node>::
  getLocalRowCopy (LocalOrdinal localRow,
                   const Teuchos::ArrayView<LocalOrdinal>& indices,
                   const Teuchos::ArrayView<Scalar>& values,
                   size_t& numEntries) const
  {
    using Teuchos::ArrayView;
    using Teuchos::av_reinterpret_cast;
    const char tfecfFuncName[] = "getLocalRowCopy: ";

    TEUCHOS_TEST_FOR_EXCEPTION_CLASS_FUNC
      (! this->hasColMap (), std::runtime_error,
       "The matrix does not have a column Map yet.  This means we don't have "
       "local indices for columns yet, so it doesn't make sense to call this "
       "method.  If the matrix doesn't have a column Map yet, you should call "
       "fillComplete on it first.");

    const RowInfo rowinfo = staticGraph_->getRowInfo (localRow);
    const size_t theNumEntries = rowinfo.numEntries;
    TEUCHOS_TEST_FOR_EXCEPTION_CLASS_FUNC
      (static_cast<size_t> (indices.size ()) < theNumEntries ||
       static_cast<size_t> (values.size ()) < theNumEntries,
       std::runtime_error, "Row with local index " << localRow << " has " <<
       theNumEntries << " entry/ies, but indices.size() = " <<
       indices.size () << " and values.size() = " << values.size () << ".");
    numEntries = theNumEntries; // first side effect

    if (rowinfo.localRow != Teuchos::OrdinalTraits<size_t>::invalid ()) {
      if (staticGraph_->isLocallyIndexed ()) {
        const impl_scalar_type* curVals;
        LocalOrdinal numSpots = rowinfo.allocSize; // includes both current entries and extra space

        auto curLclInds = staticGraph_->getLocalIndsViewHost(rowinfo);
        (void) getViewRawConst (curVals, numSpots, rowinfo);

        for (size_t j = 0; j < theNumEntries; ++j) {
          values[j] = curVals[j];
          indices[j] = curLclInds(j);
        }
      }
      else if (staticGraph_->isGloballyIndexed ()) {
        // Don't call getColMap(), because it touches RCP's reference count.
        const map_type& colMap = * (staticGraph_->colMap_);
        const impl_scalar_type* curVals;
        LocalOrdinal numSpots = rowinfo.allocSize; // includes both current entries and extra space

        auto curGblInds = staticGraph_->getGlobalIndsViewHost(rowinfo);
        (void) getViewRawConst (curVals, numSpots, rowinfo);

        for (size_t j = 0; j < theNumEntries; ++j) {
          values[j] = curVals[j];
          indices[j] = colMap.getLocalElement (curGblInds(j));
        }
      }
    }
  }

  template <class Scalar, class LocalOrdinal, class GlobalOrdinal, class Node>
  void
  CrsMatrix<Scalar, LocalOrdinal, GlobalOrdinal, Node>::
  getGlobalRowCopy (GlobalOrdinal globalRow,
                    const Teuchos::ArrayView<GlobalOrdinal>& indices,
                    const Teuchos::ArrayView<Scalar>& values,
                    size_t& numEntries) const
  {
    using Teuchos::ArrayView;
    using Teuchos::av_reinterpret_cast;
    const char tfecfFuncName[] = "getGlobalRowCopy: ";

    const RowInfo rowinfo =
      staticGraph_->getRowInfoFromGlobalRowIndex (globalRow);
    const size_t theNumEntries = rowinfo.numEntries;
    TEUCHOS_TEST_FOR_EXCEPTION_CLASS_FUNC(
      static_cast<size_t> (indices.size ()) < theNumEntries ||
      static_cast<size_t> (values.size ()) < theNumEntries,
      std::runtime_error, "Row with global index " << globalRow << " has "
      << theNumEntries << " entry/ies, but indices.size() = " <<
      indices.size () << " and values.size() = " << values.size () << ".");
    numEntries = theNumEntries; // first side effect

    if (rowinfo.localRow != Teuchos::OrdinalTraits<size_t>::invalid ()) {
      if (staticGraph_->isLocallyIndexed ()) {
        const map_type& colMap = * (staticGraph_->colMap_);
        const impl_scalar_type* curVals;
        LocalOrdinal numSpots = rowinfo.allocSize; // includes both current entries and extra space

        auto curLclInds = staticGraph_->getLocalIndsViewHost(rowinfo);
        (void) getViewRawConst (curVals, numSpots, rowinfo);

        for (size_t j = 0; j < theNumEntries; ++j) {
          values[j] = curVals[j];
          indices[j] = colMap.getGlobalElement (curLclInds(j));
        }
      }
      else if (staticGraph_->isGloballyIndexed ()) {
        const impl_scalar_type* curVals;
        LocalOrdinal numSpots = rowinfo.allocSize; // includes both current entries and extra space

        auto curGblInds = staticGraph_->getGlobalIndsViewHost(rowinfo);
        (void) getViewRawConst (curVals, numSpots, rowinfo);

        for (size_t j = 0; j < theNumEntries; ++j) {
          values[j] = curVals[j];
          indices[j] = curGblInds(j);
        }
      }
    }
  }

  template <class Scalar, class LocalOrdinal, class GlobalOrdinal, class Node>
  void
  CrsMatrix<Scalar, LocalOrdinal, GlobalOrdinal, Node>::
  getLocalRowView (LocalOrdinal localRow,
                   Teuchos::ArrayView<const LocalOrdinal>& indices,
                   Teuchos::ArrayView<const Scalar>& values) const
  {
    using Teuchos::ArrayView;
    using Teuchos::av_reinterpret_cast;
    typedef LocalOrdinal LO;
    const char tfecfFuncName[] = "getLocalRowView: ";

    TEUCHOS_TEST_FOR_EXCEPTION_CLASS_FUNC(
      isGloballyIndexed (), std::runtime_error, "The matrix currently stores "
      "its indices as global indices, so you cannot get a view with local "
      "column indices.  If the matrix has a column Map, you may call "
      "getLocalRowCopy() to get local column indices; otherwise, you may get "
      "a view with global column indices by calling getGlobalRowCopy().");
    indices = Teuchos::null;
    values = Teuchos::null;
    const RowInfo rowinfo = staticGraph_->getRowInfo (localRow);
    if (rowinfo.localRow != Teuchos::OrdinalTraits<size_t>::invalid () &&
        rowinfo.numEntries > 0) {
      ArrayView<const LO> indTmp = staticGraph_->getLocalView (rowinfo);
      ArrayView<const Scalar> valTmp =
        av_reinterpret_cast<const Scalar> (this->getView (rowinfo));
      indices = indTmp (0, rowinfo.numEntries);
      values = valTmp (0, rowinfo.numEntries);
    }

#ifdef HAVE_TPETRA_DEBUG
    const char suffix[] = ".  This should never happen.  Please report this "
      "bug to the Tpetra developers.";
    TEUCHOS_TEST_FOR_EXCEPTION_CLASS_FUNC
      (static_cast<size_t> (indices.size ()) !=
       static_cast<size_t> (values.size ()), std::logic_error,
       "At the end of this method, for local row " << localRow << ", "
       "indices.size() = " << indices.size () << " != values.size () = "
       << values.size () << suffix);
    TEUCHOS_TEST_FOR_EXCEPTION_CLASS_FUNC
      (static_cast<size_t> (indices.size ()) !=
       static_cast<size_t> (rowinfo.numEntries), std::logic_error,
       "At the end of this method, for local row " << localRow << ", "
       "indices.size() = " << indices.size () << " != rowinfo.numEntries = "
       << rowinfo.numEntries << suffix);
    const size_t expectedNumEntries = getNumEntriesInLocalRow (localRow);
    TEUCHOS_TEST_FOR_EXCEPTION_CLASS_FUNC
      (rowinfo.numEntries != expectedNumEntries, std::logic_error, "At the end "
       "of this method, for local row " << localRow << ", rowinfo.numEntries = "
       << rowinfo.numEntries << " != getNumEntriesInLocalRow(localRow) = " <<
       expectedNumEntries << suffix);
#endif // HAVE_TPETRA_DEBUG
  }

  template <class Scalar, class LocalOrdinal, class GlobalOrdinal, class Node>
  LocalOrdinal
  CrsMatrix<Scalar, LocalOrdinal, GlobalOrdinal, Node>::
  getLocalRowView (const LocalOrdinal lclRow,
                   LocalOrdinal& numEnt,
                   const impl_scalar_type*& val,
                   const LocalOrdinal*& ind) const
  {
    typedef LocalOrdinal LO;

    // Don't call getCrsGraph(), because that modfies an RCP reference
    // count, which is not thread safe.  Checking whether an RCP is
    // null does NOT modify its reference count, and is therefore
    // thread safe.  Note that isGloballyIndexed() calls
    // getCrsGraph(), so we have to go to the graph directly.
    if (staticGraph_.is_null () || staticGraph_->isGloballyIndexed ()) {
      return Tpetra::Details::OrdinalTraits<LO>::invalid ();
    }
    else {
      const RowInfo rowInfo = staticGraph_->getRowInfo (lclRow);
      if (rowInfo.localRow == Tpetra::Details::OrdinalTraits<size_t>::invalid ()) {
        numEnt = 0; // no valid entries in this row on the calling process
        val = nullptr;
        ind = nullptr;
        // First argument (lclRow) invalid, so make 1 the error code.
        return static_cast<LO> (1);
      }
      else {
        numEnt = static_cast<LO> (rowInfo.numEntries);
        auto lclColInds = staticGraph_->getLocalIndsViewDevice (rowInfo);
        // KDDKDD Breaks reference counting; unsafe
        ind = lclColInds.data (); // FIXME (mfh 18 Jul 2016) UVM
        const LO err = this->getViewRawConst (val, numEnt, rowInfo);
        return err;
      }
    }
  }

  template <class Scalar, class LocalOrdinal, class GlobalOrdinal, class Node>
  LocalOrdinal
  CrsMatrix<Scalar, LocalOrdinal, GlobalOrdinal, Node>::
  getLocalRowViewRaw (const LocalOrdinal lclRow,
                      LocalOrdinal& numEnt,
                      const LocalOrdinal*& lclColInds,
                      const Scalar*& vals) const
  {
    const impl_scalar_type* vals_ist = nullptr;
    const LocalOrdinal errCode =
      this->getLocalRowView (lclRow, numEnt, vals_ist, lclColInds);
    vals = reinterpret_cast<const Scalar*> (vals_ist);
    return errCode;
  }

  template <class Scalar, class LocalOrdinal, class GlobalOrdinal, class Node>
  void
  CrsMatrix<Scalar, LocalOrdinal, GlobalOrdinal, Node>::
  getGlobalRowView (GlobalOrdinal globalRow,
                    Teuchos::ArrayView<const GlobalOrdinal>& indices,
                    Teuchos::ArrayView<const Scalar>& values) const
  {
    using Teuchos::ArrayView;
    using Teuchos::av_reinterpret_cast;
    typedef GlobalOrdinal GO;
    const char tfecfFuncName[] = "getGlobalRowView: ";

    TEUCHOS_TEST_FOR_EXCEPTION_CLASS_FUNC(
      isLocallyIndexed (), std::runtime_error,
      "The matrix is locally indexed, so we cannot return a view of the row "
      "with global column indices.  Use getGlobalRowCopy() instead.");
    indices = Teuchos::null;
    values  = Teuchos::null;
    const RowInfo rowinfo =
      staticGraph_->getRowInfoFromGlobalRowIndex (globalRow);
    if (rowinfo.localRow != Teuchos::OrdinalTraits<size_t>::invalid () &&
        rowinfo.numEntries > 0) {
      ArrayView<const GO> indTmp = staticGraph_->getGlobalView (rowinfo);
      ArrayView<const Scalar> valTmp =
        av_reinterpret_cast<const Scalar> (this->getView (rowinfo));
#ifdef HAVE_TPETRA_DEBUG
      TEUCHOS_TEST_FOR_EXCEPTION_CLASS_FUNC
        (static_cast<size_t> (indTmp.size ()) < rowinfo.numEntries ||
         static_cast<size_t> (valTmp.size ()) < rowinfo.numEntries,
         std::logic_error, std::endl << "rowinfo.numEntries not accurate.  "
         << std::endl << "indTmp.size() = " << indTmp.size ()
         << ", valTmp.size() = " << valTmp.size ()
         << ", rowinfo.numEntries = " << rowinfo.numEntries << ".");
#endif // HAVE_TPETRA_DEBUG
      indices = indTmp (0, rowinfo.numEntries);
      values = valTmp (0, rowinfo.numEntries);
    }

#ifdef HAVE_TPETRA_DEBUG
    const char suffix[] = ".  This should never happen.  Please report this "
      "bug to the Tpetra developers.";
    TEUCHOS_TEST_FOR_EXCEPTION_CLASS_FUNC
      (static_cast<size_t> (indices.size ()) !=
       static_cast<size_t> (values.size ()), std::logic_error,
       "At the end of this method, for global row " << globalRow << ", "
       "indices.size() = " << indices.size () << " != values.size () = "
       << values.size () << suffix);
    TEUCHOS_TEST_FOR_EXCEPTION_CLASS_FUNC
      (static_cast<size_t> (indices.size ()) !=
       static_cast<size_t> (rowinfo.numEntries), std::logic_error,
       "At the end of this method, for global row " << globalRow << ", "
       "indices.size() = " << indices.size () << " != rowinfo.numEntries = "
       << rowinfo.numEntries << suffix);
    const size_t expectedNumEntries = getNumEntriesInGlobalRow (globalRow);
    TEUCHOS_TEST_FOR_EXCEPTION_CLASS_FUNC
      (rowinfo.numEntries != expectedNumEntries, std::logic_error, "At the end "
       "of this method, for global row " << globalRow << ", rowinfo.numEntries "
       "= " << rowinfo.numEntries << " != getNumEntriesInGlobalRow(globalRow) ="
       " " << expectedNumEntries << suffix);
#endif // HAVE_TPETRA_DEBUG
  }

  template <class Scalar, class LocalOrdinal, class GlobalOrdinal, class Node>
  void
  CrsMatrix<Scalar, LocalOrdinal, GlobalOrdinal, Node>::
  scale (const Scalar& alpha)
  {
    typedef LocalOrdinal LO;
    const char tfecfFuncName[] = "scale: ";
    const impl_scalar_type theAlpha = static_cast<impl_scalar_type> (alpha);

    TEUCHOS_TEST_FOR_EXCEPTION_CLASS_FUNC(
      ! isFillActive (), std::runtime_error,
      "Fill must be active before you may call this method.  "
      "Please call resumeFill() to make fill active.");

    const size_t nlrs = staticGraph_->getNodeNumRows ();
    const size_t numEntries = staticGraph_->getNodeNumEntries ();
    if (! staticGraph_->indicesAreAllocated () ||
        nlrs == 0 || numEntries == 0) {
      // do nothing
    }
    else {
      auto lclMat = this->getLocalMatrix ();

      const LO lclNumRows = lclMat.numRows ();
      for (LO lclRow = 0; lclRow < lclNumRows; ++lclRow) {
        auto row_i = lclMat.row (lclRow);
        for (LO k = 0; k < row_i.length; ++k) {
          // FIXME (mfh 02 Jan 2015) This assumes CUDA UVM.
          row_i.value (k) *= theAlpha;
        }
      }
    }
  }

  template <class Scalar, class LocalOrdinal, class GlobalOrdinal, class Node>
  void
  CrsMatrix<Scalar, LocalOrdinal, GlobalOrdinal, Node>::
  setAllToScalar (const Scalar& alpha)
  {
    const char tfecfFuncName[] = "setAllToScalar: ";
    const impl_scalar_type theAlpha = static_cast<impl_scalar_type> (alpha);
    TEUCHOS_TEST_FOR_EXCEPTION_CLASS_FUNC(
      ! isFillActive (), std::runtime_error,
      "Fill must be active before you may call this method.  "
      "Please call resumeFill() to make fill active.");

    // replace all values in the matrix
    // it is easiest to replace all allocated values, instead of replacing only the ones with valid entries
    // however, if there are no valid entries, we can short-circuit
    // furthermore, if the values aren't allocated, we can short-circuit (no entry have been inserted so far)
    const size_t numEntries = staticGraph_->getNodeNumEntries();
    if (! staticGraph_->indicesAreAllocated () || numEntries == 0) {
      // do nothing
    }
    else {
      // FIXME (mfh 24 Dec 2014) Once CrsMatrix implements DualView
      // semantics, this would be the place to mark memory as
      // modified.
      Kokkos::deep_copy (k_values1D_, theAlpha);
    }
  }

  template <class Scalar, class LocalOrdinal, class GlobalOrdinal, class Node>
  void
  CrsMatrix<Scalar, LocalOrdinal, GlobalOrdinal, Node>::
  setAllValues (const typename local_graph_device_type::row_map_type& rowPointers,
                const typename local_graph_device_type::entries_type::non_const_type& columnIndices,
                const typename local_matrix_device_type::values_type& values)
  {
    const char tfecfFuncName[] = "setAllValues: ";
    TEUCHOS_TEST_FOR_EXCEPTION_CLASS_FUNC
      (columnIndices.size () != values.size (), std::invalid_argument,
       "columnIndices.size() = " << columnIndices.size () << " != values.size()"
       " = " << values.size () << ".");
    TEUCHOS_TEST_FOR_EXCEPTION_CLASS_FUNC
      (myGraph_.is_null (), std::runtime_error, "myGraph_ must not be null.");

    try {
      myGraph_->setAllIndices (rowPointers, columnIndices);
    }
    catch (std::exception &e) {
      TEUCHOS_TEST_FOR_EXCEPTION_CLASS_FUNC
        (true, std::runtime_error, "myGraph_->setAllIndices() threw an "
         "exception: " << e.what ());
    }
    // Make sure that myGraph_ now has a local graph.  It may not be
    // fillComplete yet, so it's important to check.  We don't care
    // whether setAllIndices() did a shallow copy or a deep copy, so a
    // good way to check is to compare dimensions.
    auto lclGraph = myGraph_->getLocalGraphDevice ();
    const size_t numEnt = lclGraph.entries.extent (0);
    TEUCHOS_TEST_FOR_EXCEPTION_CLASS_FUNC
      (lclGraph.row_map.extent (0) != rowPointers.extent (0) ||
       numEnt != static_cast<size_t> (columnIndices.extent (0)),
       std::logic_error, "myGraph_->setAllIndices() did not correctly create "
       "local graph.  Please report this bug to the Tpetra developers.");

    valuesCompressed_wdv = values_wdv_type(values);
    values_wdv = valuesCompressed_wdv;

    // FIXME (22 Jun 2016) I would very much like to get rid of
    // k_values1D_ at some point.  I find it confusing to have all
    // these extra references lying around.
    k_values1D_ = valuesCompressed_wdv.getDeviceView(Access::ReadWrite);

    // Storage MUST be packed, since the interface doesn't give any
    // way to indicate any extra space at the end of each row.
    this->storageStatus_ = Details::STORAGE_1D_PACKED;

    checkInternalState ();
  }

  template <class Scalar, class LocalOrdinal, class GlobalOrdinal, class Node>
  void
  CrsMatrix<Scalar, LocalOrdinal, GlobalOrdinal, Node>::
  setAllValues (const Teuchos::ArrayRCP<size_t>& ptr,
                const Teuchos::ArrayRCP<LocalOrdinal>& ind,
                const Teuchos::ArrayRCP<Scalar>& val)
  {
    using Kokkos::Compat::getKokkosViewDeepCopy;
    using Teuchos::ArrayRCP;
    using Teuchos::av_reinterpret_cast;
    typedef device_type DT;
    typedef impl_scalar_type IST;
    typedef typename local_graph_device_type::row_map_type row_map_type;
    //typedef typename row_map_type::non_const_value_type row_offset_type;
    const char tfecfFuncName[] = "setAllValues(ArrayRCP<size_t>, ArrayRCP<LO>, ArrayRCP<Scalar>): ";

    // The row offset type may depend on the execution space.  It may
    // not necessarily be size_t.  If it's not, we need to make a deep
    // copy.  We need to make a deep copy anyway so that Kokkos can
    // own the memory.  Regardless, ptrIn gets the copy.
    typename row_map_type::non_const_type ptrNative ("ptr", ptr.size ());
    Kokkos::View<const size_t*,
      typename row_map_type::array_layout,
      Kokkos::HostSpace,
      Kokkos::MemoryUnmanaged> ptrSizeT (ptr.getRawPtr (), ptr.size ());
    ::Tpetra::Details::copyOffsets (ptrNative, ptrSizeT);

    TEUCHOS_TEST_FOR_EXCEPTION_CLASS_FUNC
      (ptrNative.extent (0) != ptrSizeT.extent (0),
       std::logic_error, "ptrNative.extent(0) = " <<
       ptrNative.extent (0) << " != ptrSizeT.extent(0) = "
       << ptrSizeT.extent (0) << ".  Please report this bug to the "
       "Tpetra developers.");

    auto indIn = getKokkosViewDeepCopy<DT> (ind ());
    auto valIn = getKokkosViewDeepCopy<DT> (av_reinterpret_cast<IST> (val ()));
    this->setAllValues (ptrNative, indIn, valIn);
  }

  template <class Scalar, class LocalOrdinal, class GlobalOrdinal, class Node>
  void
  CrsMatrix<Scalar, LocalOrdinal, GlobalOrdinal, Node>::
  getLocalDiagOffsets (Teuchos::ArrayRCP<size_t>& offsets) const
  {
    const char tfecfFuncName[] = "getLocalDiagOffsets: ";
    TEUCHOS_TEST_FOR_EXCEPTION_CLASS_FUNC
      (staticGraph_.is_null (), std::runtime_error, "The matrix has no graph.");

    // mfh 11 May 2016: We plan to deprecate the ArrayRCP version of
    // this method in CrsGraph too, so don't call it (otherwise build
    // warnings will show up and annoy users).  Instead, copy results
    // in and out, if the memory space requires it.

    const size_t lclNumRows = staticGraph_->getNodeNumRows ();
    if (static_cast<size_t> (offsets.size ()) < lclNumRows) {
      offsets.resize (lclNumRows);
    }

    // The input ArrayRCP must always be a host pointer.  Thus, if
    // device_type::memory_space is Kokkos::HostSpace, it's OK for us
    // to write to that allocation directly as a Kokkos::View.
    typedef typename device_type::memory_space memory_space;
    if (std::is_same<memory_space, Kokkos::HostSpace>::value) {
      // It is always syntactically correct to assign a raw host
      // pointer to a device View, so this code will compile correctly
      // even if this branch never runs.
      typedef Kokkos::View<size_t*, device_type,
                           Kokkos::MemoryUnmanaged> output_type;
      output_type offsetsOut (offsets.getRawPtr (), lclNumRows);
      staticGraph_->getLocalDiagOffsets (offsetsOut);
    }
    else {
      Kokkos::View<size_t*, device_type> offsetsTmp ("diagOffsets", lclNumRows);
      staticGraph_->getLocalDiagOffsets (offsetsTmp);
      typedef Kokkos::View<size_t*, Kokkos::HostSpace,
                           Kokkos::MemoryUnmanaged> output_type;
      output_type offsetsOut (offsets.getRawPtr (), lclNumRows);
      Kokkos::deep_copy (offsetsOut, offsetsTmp);
    }
  }

  template<class Scalar, class LocalOrdinal, class GlobalOrdinal, class Node>
  void
  CrsMatrix<Scalar, LocalOrdinal, GlobalOrdinal, Node>::
  getLocalDiagCopy (Vector<Scalar, LocalOrdinal, GlobalOrdinal, Node>& diag) const
  {
    using Teuchos::ArrayRCP;
    using Teuchos::ArrayView;
    using Teuchos::av_reinterpret_cast;
    const char tfecfFuncName[] = "getLocalDiagCopy (1-arg): ";
    typedef local_ordinal_type LO;


    TEUCHOS_TEST_FOR_EXCEPTION_CLASS_FUNC(
      staticGraph_.is_null (), std::runtime_error,
      "This method requires that the matrix have a graph.");
    auto rowMapPtr = this->getRowMap ();
    if (rowMapPtr.is_null () || rowMapPtr->getComm ().is_null ()) {
      // Processes on which the row Map or its communicator is null
      // don't participate.  Users shouldn't even call this method on
      // those processes.
      return;
    }
    auto colMapPtr = this->getColMap ();
    TEUCHOS_TEST_FOR_EXCEPTION_CLASS_FUNC
      (! this->hasColMap () || colMapPtr.is_null (), std::runtime_error,
       "This method requires that the matrix have a column Map.");
    const map_type& rowMap = * rowMapPtr;
    const map_type& colMap = * colMapPtr;
    const LO myNumRows = static_cast<LO> (this->getNodeNumRows ());

#ifdef HAVE_TPETRA_DEBUG
    // isCompatible() requires an all-reduce, and thus this check
    // should only be done in debug mode.
    TEUCHOS_TEST_FOR_EXCEPTION_CLASS_FUNC(
      ! diag.getMap ()->isCompatible (rowMap), std::runtime_error,
      "The input Vector's Map must be compatible with the CrsMatrix's row "
      "Map.  You may check this by using Map's isCompatible method: "
      "diag.getMap ()->isCompatible (A.getRowMap ());");
#endif // HAVE_TPETRA_DEBUG

    if (this->isFillComplete ()) {
      const auto D_lcl = diag.template getLocalViewDevice (Access::WriteOnly);
      // 1-D subview of the first (and only) column of D_lcl.
      const auto D_lcl_1d =
        Kokkos::subview (D_lcl, Kokkos::make_pair (LO (0), myNumRows), 0);

      const auto lclRowMap = rowMap.getLocalMap ();
      const auto lclColMap = colMap.getLocalMap ();
      using ::Tpetra::Details::getDiagCopyWithoutOffsets;
      (void) getDiagCopyWithoutOffsets (D_lcl_1d, lclRowMap,
                                        lclColMap,
                                        getLocalMatrixDevice ());
    }
    else {
      using ::Tpetra::Details::getLocalDiagCopyWithoutOffsetsNotFillComplete;
      (void) getLocalDiagCopyWithoutOffsetsNotFillComplete (diag, *this);
    }
  }

  template <class Scalar, class LocalOrdinal, class GlobalOrdinal, class Node>
  void
  CrsMatrix<Scalar, LocalOrdinal, GlobalOrdinal, Node>::
  getLocalDiagCopy (Vector<Scalar, LocalOrdinal, GlobalOrdinal, Node>& diag,
                    const Kokkos::View<const size_t*, device_type,
                      Kokkos::MemoryUnmanaged>& offsets) const
  {
    typedef LocalOrdinal LO;

#ifdef HAVE_TPETRA_DEBUG
    const char tfecfFuncName[] = "getLocalDiagCopy: ";
    const map_type& rowMap = * (this->getRowMap ());
    // isCompatible() requires an all-reduce, and thus this check
    // should only be done in debug mode.
    TEUCHOS_TEST_FOR_EXCEPTION_CLASS_FUNC(
      ! diag.getMap ()->isCompatible (rowMap), std::runtime_error,
      "The input Vector's Map must be compatible with (in the sense of Map::"
      "isCompatible) the CrsMatrix's row Map.");
#endif // HAVE_TPETRA_DEBUG

    // For now, we fill the Vector on the host and sync to device.
    // Later, we may write a parallel kernel that works entirely on
    // device.
    //
    // NOTE (mfh 21 Jan 2016): The host kernel here assumes UVM.  Once
    // we write a device kernel, it will not need to assume UVM.

    auto D_lcl = diag.template getLocalViewDevice (Access::WriteOnly);
    const LO myNumRows = static_cast<LO> (this->getNodeNumRows ());
    // Get 1-D subview of the first (and only) column of D_lcl.
    auto D_lcl_1d =
      Kokkos::subview (D_lcl, Kokkos::make_pair (LO (0), myNumRows), 0);

    KokkosSparse::getDiagCopy (D_lcl_1d, offsets,
                               getLocalMatrixDevice ());
  }

  template <class Scalar, class LocalOrdinal, class GlobalOrdinal, class Node>
  void
  CrsMatrix<Scalar, LocalOrdinal, GlobalOrdinal, Node>::
  getLocalDiagCopy (Vector<Scalar, LocalOrdinal, GlobalOrdinal, Node>& diag,
                    const Teuchos::ArrayView<const size_t>& offsets) const
  {
    using LO = LocalOrdinal;
    using host_execution_space = Kokkos::DefaultHostExecutionSpace;
    using IST = impl_scalar_type;

#ifdef HAVE_TPETRA_DEBUG
    const char tfecfFuncName[] = "getLocalDiagCopy: ";
    const map_type& rowMap = * (this->getRowMap ());
    // isCompatible() requires an all-reduce, and thus this check
    // should only be done in debug mode.
    TEUCHOS_TEST_FOR_EXCEPTION_CLASS_FUNC(
      ! diag.getMap ()->isCompatible (rowMap), std::runtime_error,
      "The input Vector's Map must be compatible with (in the sense of Map::"
      "isCompatible) the CrsMatrix's row Map.");
#endif // HAVE_TPETRA_DEBUG

    // See #1510.  In case diag has already been marked modified on
    // device, we need to clear that flag, since the code below works
    // on host.
    //diag.clear_sync_state ();

    // For now, we fill the Vector on the host and sync to device.
    // Later, we may write a parallel kernel that works entirely on
    // device.
    auto lclVecHost = diag.getLocalViewHost(Access::WriteOnly);
    // 1-D subview of the first (and only) column of lclVecHost.
    auto lclVecHost1d = Kokkos::subview (lclVecHost, Kokkos::ALL (), 0);

    using host_offsets_view_type =
      Kokkos::View<const size_t*, Kokkos::HostSpace,
        Kokkos::MemoryTraits<Kokkos::Unmanaged> >;
    host_offsets_view_type h_offsets (offsets.getRawPtr (), offsets.size ());
    // Find the diagonal entries and put them in lclVecHost1d.
    using range_type = Kokkos::RangePolicy<host_execution_space, LO>;
    const LO myNumRows = static_cast<LO> (this->getNodeNumRows ());
    const size_t INV = Tpetra::Details::OrdinalTraits<size_t>::invalid ();

    local_matrix_host_type lclMat = getLocalMatrixHost ();
    Kokkos::parallel_for
      ("Tpetra::CrsMatrix::getLocalDiagCopy",
       range_type (0, myNumRows),
       [&, INV, h_offsets] (const LO lclRow) { // Value capture is a workaround for cuda + gcc-7.2 compiler bug w/c++14
        lclVecHost1d(lclRow) = STS::zero (); // default value if no diag entry
        if (h_offsets[lclRow] != INV) {
          auto curRow = lclMat.rowConst (lclRow);
          lclVecHost1d(lclRow) = static_cast<IST> (curRow.value(h_offsets[lclRow]));
        }
      });
    //diag.sync_device ();
  }


  template <class Scalar, class LocalOrdinal, class GlobalOrdinal, class Node>
  void
  CrsMatrix<Scalar, LocalOrdinal, GlobalOrdinal, Node>::
  leftScale (const Vector<Scalar, LocalOrdinal, GlobalOrdinal, Node>& x)
  {
    using ::Tpetra::Details::ProfilingRegion;
    using Teuchos::ArrayRCP;
    using Teuchos::ArrayView;
    using Teuchos::null;
    using Teuchos::RCP;
    using Teuchos::rcp;
    using Teuchos::rcpFromRef;
    using vec_type = Vector<Scalar, LocalOrdinal, GlobalOrdinal, Node>;
    const char tfecfFuncName[] = "leftScale: ";

    ProfilingRegion region ("Tpetra::CrsMatrix::leftScale");

    RCP<const vec_type> xp;
    if (this->getRangeMap ()->isSameAs (* (x.getMap ()))) {
      // Take from Epetra: If we have a non-trivial exporter, we must
      // import elements that are permuted or are on other processors.
      auto exporter = this->getCrsGraphRef ().getExporter ();
      if (exporter.get () != nullptr) {
        RCP<vec_type> tempVec (new vec_type (this->getRowMap ()));
        tempVec->doImport (x, *exporter, REPLACE); // reverse mode
        xp = tempVec;
      }
      else {
        xp = rcpFromRef (x);
      }
    }
    else if (this->getRowMap ()->isSameAs (* (x.getMap ()))) {
      xp = rcpFromRef (x);
    }
    else {
      TEUCHOS_TEST_FOR_EXCEPTION_CLASS_FUNC
        (true, std::invalid_argument, "x's Map must be the same as "
         "either the row Map or the range Map of the CrsMatrix.");
    }

    if (this->isFillComplete()) {
      using dev_memory_space = typename device_type::memory_space;
      // if (xp->template need_sync<dev_memory_space> ()) {
      //   using Teuchos::rcp_const_cast;
      //   rcp_const_cast<vec_type> (xp)->template sync<dev_memory_space> ();
      // }
      auto x_lcl = xp->template getLocalViewDevice (Access::ReadOnly);
      auto x_lcl_1d = Kokkos::subview (x_lcl, Kokkos::ALL (), 0);
      using ::Tpetra::Details::leftScaleLocalCrsMatrix;
      leftScaleLocalCrsMatrix (getLocalMatrixDevice (),
                               x_lcl_1d, false, false);
    }
    else {
      // 6/2020  Disallow leftScale of non-fillComplete matrices #7446
      TEUCHOS_TEST_FOR_EXCEPTION_CLASS_FUNC
        (true, std::runtime_error, "CrsMatrix::leftScale requires matrix to be"
         " fillComplete");
    }
  }

  template <class Scalar, class LocalOrdinal, class GlobalOrdinal, class Node>
  void
  CrsMatrix<Scalar, LocalOrdinal, GlobalOrdinal, Node>::
  rightScale (const Vector<Scalar, LocalOrdinal, GlobalOrdinal, Node>& x)
  {
    using ::Tpetra::Details::ProfilingRegion;
    using Teuchos::ArrayRCP;
    using Teuchos::ArrayView;
    using Teuchos::null;
    using Teuchos::RCP;
    using Teuchos::rcp;
    using Teuchos::rcpFromRef;
    typedef Vector<Scalar, LocalOrdinal, GlobalOrdinal, Node> vec_type;
    const char tfecfFuncName[] = "rightScale: ";

    ProfilingRegion region ("Tpetra::CrsMatrix::rightScale");

    RCP<const vec_type> xp;
    if (this->getDomainMap ()->isSameAs (* (x.getMap ()))) {
      // Take from Epetra: If we have a non-trivial exporter, we must
      // import elements that are permuted or are on other processors.
      auto importer = this->getCrsGraphRef ().getImporter ();
      if (importer.get () != nullptr) {
        RCP<vec_type> tempVec (new vec_type (this->getColMap ()));
        tempVec->doImport (x, *importer, REPLACE);
        xp = tempVec;
      }
      else {
        xp = rcpFromRef (x);
      }
    }
    else if (this->getColMap ()->isSameAs (* (x.getMap ()))) {
      xp = rcpFromRef (x);
    } else {
      TEUCHOS_TEST_FOR_EXCEPTION_CLASS_FUNC
        (true, std::runtime_error, "x's Map must be the same as "
         "either the domain Map or the column Map of the CrsMatrix.");
    }

    if (this->isFillComplete()) {
      using dev_memory_space = typename device_type::memory_space;
      // if (xp->template need_sync<dev_memory_space> ()) {
      //   using Teuchos::rcp_const_cast;
      //   rcp_const_cast<vec_type> (xp)->template sync<dev_memory_space> ();
      // }
      auto x_lcl = xp->template getLocalViewDevice (Access::ReadOnly);
      auto x_lcl_1d = Kokkos::subview (x_lcl, Kokkos::ALL (), 0);
      using ::Tpetra::Details::rightScaleLocalCrsMatrix;
      rightScaleLocalCrsMatrix (getLocalMatrixDevice (),
                                x_lcl_1d, false, false);
    }
    else {
      // 6/2020  Disallow rightScale of non-fillComplete matrices #7446
      TEUCHOS_TEST_FOR_EXCEPTION_CLASS_FUNC
        (true, std::runtime_error, "CrsMatrix::rightScale requires matrix to be"
         " fillComplete");
    }
  }

  template <class Scalar, class LocalOrdinal, class GlobalOrdinal, class Node>
  typename CrsMatrix<Scalar, LocalOrdinal, GlobalOrdinal, Node>::mag_type
  CrsMatrix<Scalar, LocalOrdinal, GlobalOrdinal, Node>::
  getFrobeniusNorm () const
  {
    using Teuchos::ArrayView;
    using Teuchos::outArg;
    using Teuchos::REDUCE_SUM;
    using Teuchos::reduceAll;
    typedef typename Teuchos::ArrayRCP<const impl_scalar_type>::size_type size_type;

    // FIXME (mfh 05 Aug 2014) Write a thread-parallel kernel for the
    // local part of this computation.  It could make sense to put
    // this operation in the Kokkos::CrsMatrix.

    // check the cache first
    mag_type frobNorm = frobNorm_;
    if (frobNorm == -STM::one ()) {
      mag_type mySum = STM::zero ();
      if (getNodeNumEntries() > 0) {
        if (isStorageOptimized ()) {
          // "Optimized" storage is packed storage.  That means we can
          // iterate in one pass through the 1-D values array.
          const size_type numEntries =
            static_cast<size_type> (getNodeNumEntries ());
          for (size_type k = 0; k < numEntries; ++k) {
            // FIXME (mfh 05 Aug 2014) This assumes UVM.
            const impl_scalar_type val = k_values1D_(k);
            // Note (etp 06 Jan 2015) We need abs() here for composite types
            // (in general, if mag_type is on the left-hand-side, we need
            // abs() on the right-hand-side)
            const mag_type val_abs = STS::abs (val);
            mySum += val_abs * val_abs;
          }
        }
        else {
          const LocalOrdinal numRows =
            static_cast<LocalOrdinal> (this->getNodeNumRows ());
          for (LocalOrdinal r = 0; r < numRows; ++r) {
            const RowInfo rowInfo = myGraph_->getRowInfo (r);
            const size_type numEntries =
              static_cast<size_type> (rowInfo.numEntries);
            ArrayView<const impl_scalar_type> A_r =
              this->getView (rowInfo).view (0, numEntries);
            for (size_type k = 0; k < numEntries; ++k) {
              const impl_scalar_type val = A_r[k];
              const mag_type val_abs = STS::abs (val);
              mySum += val_abs * val_abs;
            }
          }
        }
      }
      mag_type totalSum = STM::zero ();
      reduceAll<int, mag_type> (* (getComm ()), REDUCE_SUM,
                                mySum, outArg (totalSum));
      frobNorm = STM::sqrt (totalSum);
    }
    if (isFillComplete ()) {
      // Only cache the result if the matrix is fill complete.
      // Otherwise, the values might still change.  resumeFill clears
      // the cache.
      frobNorm_ = frobNorm;
    }
    return frobNorm;
  }

  template <class Scalar, class LocalOrdinal, class GlobalOrdinal, class Node>
  void
  CrsMatrix<Scalar, LocalOrdinal, GlobalOrdinal, Node>::
  replaceColMap (const Teuchos::RCP<const map_type>& newColMap)
  {
    const char tfecfFuncName[] = "replaceColMap: ";
    // FIXME (mfh 06 Aug 2014) What if the graph is locally indexed?
    // Then replacing the column Map might mean that we need to
    // reindex the column indices.
    TEUCHOS_TEST_FOR_EXCEPTION_CLASS_FUNC(
      myGraph_.is_null (), std::runtime_error,
      "This method does not work if the matrix has a const graph.  The whole "
      "idea of a const graph is that you are not allowed to change it, but "
      "this method necessarily must modify the graph, since the graph owns "
      "the matrix's column Map.");
    myGraph_->replaceColMap (newColMap);
  }

  template <class Scalar, class LocalOrdinal, class GlobalOrdinal, class Node>
  void
  CrsMatrix<Scalar, LocalOrdinal, GlobalOrdinal, Node>::
  reindexColumns (crs_graph_type* const graph,
                  const Teuchos::RCP<const map_type>& newColMap,
                  const Teuchos::RCP<const import_type>& newImport,
                  const bool sortEachRow)
  {
    const char tfecfFuncName[] = "reindexColumns: ";
    TEUCHOS_TEST_FOR_EXCEPTION_CLASS_FUNC(
      graph == nullptr && myGraph_.is_null (), std::invalid_argument,
      "The input graph is null, but the matrix does not own its graph.");

    crs_graph_type& theGraph = (graph == nullptr) ? *myGraph_ : *graph;
    const bool sortGraph = false; // we'll sort graph & matrix together below
    theGraph.reindexColumns (newColMap, newImport, sortGraph);
    if (sortEachRow && theGraph.isLocallyIndexed () && ! theGraph.isSorted ()) {
      const LocalOrdinal lclNumRows =
        static_cast<LocalOrdinal> (theGraph.getNodeNumRows ());
      for (LocalOrdinal row = 0; row < lclNumRows; ++row) {
        const RowInfo rowInfo = theGraph.getRowInfo (row);
        auto lclColInds = theGraph.getLocalIndsViewHostNonConst (rowInfo);
        auto vals = this->getRowViewNonConst (rowInfo);
        // FIXME (mfh 09 May 2017) This assumes CUDA UVM, at least for
        // lclColInds, if not also for values.
        sort2 (lclColInds.data (),
               lclColInds.data () + rowInfo.numEntries,
               vals.data ());
      }
      theGraph.indicesAreSorted_ = true;
    }
  }

  template <class Scalar, class LocalOrdinal, class GlobalOrdinal, class Node>
  void
  CrsMatrix<Scalar, LocalOrdinal, GlobalOrdinal, Node>::
  replaceDomainMapAndImporter (const Teuchos::RCP<const map_type>& newDomainMap,
                               Teuchos::RCP<const import_type>& newImporter)
  {
    const char tfecfFuncName[] = "replaceDomainMapAndImporter: ";
    TEUCHOS_TEST_FOR_EXCEPTION_CLASS_FUNC(
      myGraph_.is_null (), std::runtime_error,
      "This method does not work if the matrix has a const graph.  The whole "
      "idea of a const graph is that you are not allowed to change it, but this"
      " method necessarily must modify the graph, since the graph owns the "
      "matrix's domain Map and Import objects.");
    myGraph_->replaceDomainMapAndImporter (newDomainMap, newImporter);
  }

  template <class Scalar, class LocalOrdinal, class GlobalOrdinal, class Node>
  void
  CrsMatrix<Scalar, LocalOrdinal, GlobalOrdinal, Node>::
  insertNonownedGlobalValues (const GlobalOrdinal globalRow,
                              const Teuchos::ArrayView<const GlobalOrdinal>& indices,
                              const Teuchos::ArrayView<const Scalar>& values)
  {
    using Teuchos::Array;
    typedef GlobalOrdinal GO;
    typedef typename Array<GO>::size_type size_type;

    const size_type numToInsert = indices.size ();
    // Add the new data to the list of nonlocals.
    // This creates the arrays if they don't exist yet.
    std::pair<Array<GO>, Array<Scalar> >& curRow = nonlocals_[globalRow];
    Array<GO>& curRowInds = curRow.first;
    Array<Scalar>& curRowVals = curRow.second;
    const size_type newCapacity = curRowInds.size () + numToInsert;
    curRowInds.reserve (newCapacity);
    curRowVals.reserve (newCapacity);
    for (size_type k = 0; k < numToInsert; ++k) {
      curRowInds.push_back (indices[k]);
      curRowVals.push_back (values[k]);
    }
  }

  template <class Scalar, class LocalOrdinal, class GlobalOrdinal, class Node>
  void
  CrsMatrix<Scalar, LocalOrdinal, GlobalOrdinal, Node>::
  globalAssemble ()
  {
    using Details::Behavior;
    using Details::ProfilingRegion;
    using Teuchos::Comm;
    using Teuchos::outArg;
    using Teuchos::RCP;
    using Teuchos::rcp;
    using Teuchos::REDUCE_MAX;
    using Teuchos::REDUCE_MIN;
    using Teuchos::reduceAll;
    using std::endl;
    typedef CrsMatrix<Scalar, LocalOrdinal, GlobalOrdinal, Node> crs_matrix_type;
    //typedef LocalOrdinal LO;
    typedef GlobalOrdinal GO;
    typedef typename Teuchos::Array<GO>::size_type size_type;
    const char tfecfFuncName[] = "globalAssemble: "; // for exception macro
    ProfilingRegion regionGlobalAssemble ("Tpetra::CrsMatrix::globalAssemble");

    const bool verbose = Behavior::verbose("CrsMatrix");
    std::unique_ptr<std::string> prefix;
    if (verbose) {
      prefix = this->createPrefix("CrsMatrix", "globalAssemble");
      std::ostringstream os;
      os << *prefix << "nonlocals_.size()=" << nonlocals_.size()
         << endl;
      std::cerr << os.str();
    }
    RCP<const Comm<int> > comm = getComm ();

    TEUCHOS_TEST_FOR_EXCEPTION_CLASS_FUNC
      (! isFillActive (), std::runtime_error, "Fill must be active before "
       "you may call this method.");

    const size_t myNumNonlocalRows = nonlocals_.size ();

    // If no processes have nonlocal rows, then we don't have to do
    // anything.  Checking this is probably cheaper than constructing
    // the Map of nonlocal rows (see below) and noticing that it has
    // zero global entries.
    {
      const int iHaveNonlocalRows = (myNumNonlocalRows == 0) ? 0 : 1;
      int someoneHasNonlocalRows = 0;
      reduceAll<int, int> (*comm, REDUCE_MAX, iHaveNonlocalRows,
                           outArg (someoneHasNonlocalRows));
      if (someoneHasNonlocalRows == 0) {
        return; // no process has nonlocal rows, so nothing to do
      }
    }

    // 1. Create a list of the "nonlocal" rows on each process.  this
    //    requires iterating over nonlocals_, so while we do this,
    //    deduplicate the entries and get a count for each nonlocal
    //    row on this process.
    // 2. Construct a new row Map corresponding to those rows.  This
    //    Map is likely overlapping.  We know that the Map is not
    //    empty on all processes, because the above all-reduce and
    //    return exclude that case.

    RCP<const map_type> nonlocalRowMap;
    // Keep this for CrsGraph's constructor, so we can use StaticProfile.
    Teuchos::Array<size_t> numEntPerNonlocalRow (myNumNonlocalRows);
    {
      Teuchos::Array<GO> myNonlocalGblRows (myNumNonlocalRows);
      size_type curPos = 0;
      for (auto mapIter = nonlocals_.begin (); mapIter != nonlocals_.end ();
           ++mapIter, ++curPos) {
        myNonlocalGblRows[curPos] = mapIter->first;
        // Get the values and column indices by reference, since we
        // intend to change them in place (that's what "erase" does).
        Teuchos::Array<GO>& gblCols = (mapIter->second).first;
        Teuchos::Array<Scalar>& vals = (mapIter->second).second;

        // Sort both arrays jointly, using the column indices as keys,
        // then merge them jointly.  "Merge" here adds values
        // corresponding to the same column indices.  The first 2 args
        // of merge2 are output arguments that work just like the
        // return value of std::unique.
        sort2 (gblCols.begin (), gblCols.end (), vals.begin ());
        typename Teuchos::Array<GO>::iterator gblCols_newEnd;
        typename Teuchos::Array<Scalar>::iterator vals_newEnd;
        merge2 (gblCols_newEnd, vals_newEnd,
                gblCols.begin (), gblCols.end (),
                vals.begin (), vals.end ());
        gblCols.erase (gblCols_newEnd, gblCols.end ());
        vals.erase (vals_newEnd, vals.end ());
        numEntPerNonlocalRow[curPos] = gblCols.size ();
      }

      // Currently, Map requires that its indexBase be the global min
      // of all its global indices.  Map won't compute this for us, so
      // we must do it.  If our process has no nonlocal rows, set the
      // "min" to the max possible GO value.  This ensures that if
      // some process has at least one nonlocal row, then it will pick
      // that up as the min.  We know that at least one process has a
      // nonlocal row, since the all-reduce and return at the top of
      // this method excluded that case.
      GO myMinNonlocalGblRow = std::numeric_limits<GO>::max ();
      {
        auto iter = std::min_element (myNonlocalGblRows.begin (),
                                      myNonlocalGblRows.end ());
        if (iter != myNonlocalGblRows.end ()) {
          myMinNonlocalGblRow = *iter;
        }
      }
      GO gblMinNonlocalGblRow = 0;
      reduceAll<int, GO> (*comm, REDUCE_MIN, myMinNonlocalGblRow,
                          outArg (gblMinNonlocalGblRow));
      const GO indexBase = gblMinNonlocalGblRow;
      const global_size_t INV = Teuchos::OrdinalTraits<global_size_t>::invalid ();
      nonlocalRowMap = rcp (new map_type (INV, myNonlocalGblRows (), indexBase, comm));
    }

    // 3. Use the values and column indices for each nonlocal row, as
    //    stored in nonlocals_, to construct a CrsMatrix corresponding
    //    to nonlocal rows.  We may use StaticProfile, since we have
    //    exact counts of the number of entries in each nonlocal row.

    if (verbose) {
      std::ostringstream os;
      os << *prefix << "Create nonlocal matrix" << endl;
      std::cerr << os.str();
    }
    RCP<crs_matrix_type> nonlocalMatrix =
      rcp (new crs_matrix_type (nonlocalRowMap, numEntPerNonlocalRow (),
                                StaticProfile));
    {
      size_type curPos = 0;
      for (auto mapIter = nonlocals_.begin (); mapIter != nonlocals_.end ();
           ++mapIter, ++curPos) {
        const GO gblRow = mapIter->first;
        // Get values & column indices by ref, just to avoid copy.
        Teuchos::Array<GO>& gblCols = (mapIter->second).first;
        Teuchos::Array<Scalar>& vals = (mapIter->second).second;
        //const LO numEnt = static_cast<LO> (numEntPerNonlocalRow[curPos]);
        nonlocalMatrix->insertGlobalValues (gblRow, gblCols (), vals ());
      }
    }
    // There's no need to fill-complete the nonlocals matrix.
    // We just use it as a temporary container for the Export.

    // 4. If the original row Map is one to one, then we can Export
    //    directly from nonlocalMatrix into this.  Otherwise, we have
    //    to create a temporary matrix with a one-to-one row Map,
    //    Export into that, then Import from the temporary matrix into
    //    *this.

    auto origRowMap = this->getRowMap ();
    const bool origRowMapIsOneToOne = origRowMap->isOneToOne ();

    int isLocallyComplete = 1; // true by default

    if (origRowMapIsOneToOne) {
      if (verbose) {
        std::ostringstream os;
        os << *prefix << "Original row Map is 1-to-1" << endl;
        std::cerr << os.str();
      }
      export_type exportToOrig (nonlocalRowMap, origRowMap);
      if (! exportToOrig.isLocallyComplete ()) {
        isLocallyComplete = 0;
      }
      if (verbose) {
        std::ostringstream os;
        os << *prefix << "doExport from nonlocalMatrix" << endl;
        std::cerr << os.str();
      }
      this->doExport (*nonlocalMatrix, exportToOrig, Tpetra::ADD);
      // We're done at this point!
    }
    else {
      if (verbose) {
        std::ostringstream os;
        os << *prefix << "Original row Map is NOT 1-to-1" << endl;
        std::cerr << os.str();
      }
      // If you ask a Map whether it is one to one, it does some
      // communication and stashes intermediate results for later use
      // by createOneToOne.  Thus, calling createOneToOne doesn't cost
      // much more then the original cost of calling isOneToOne.
      auto oneToOneRowMap = Tpetra::createOneToOne (origRowMap);
      export_type exportToOneToOne (nonlocalRowMap, oneToOneRowMap);
      if (! exportToOneToOne.isLocallyComplete ()) {
        isLocallyComplete = 0;
      }

      // Create a temporary matrix with the one-to-one row Map.
      //
      // TODO (mfh 09 Sep 2016, 12 Sep 2016) Estimate # entries in
      // each row, to avoid reallocation during the Export operation.
      if (verbose) {
        std::ostringstream os;
        os << *prefix << "Create & doExport into 1-to-1 matrix"
           << endl;
        std::cerr << os.str();
      }
      crs_matrix_type oneToOneMatrix (oneToOneRowMap, 0);
      // Export from matrix of nonlocals into the temp one-to-one matrix.
      oneToOneMatrix.doExport(*nonlocalMatrix, exportToOneToOne,
                              Tpetra::ADD);

      // We don't need the matrix of nonlocals anymore, so get rid of
      // it, to keep the memory high-water mark down.
      if (verbose) {
        std::ostringstream os;
        os << *prefix << "Free nonlocalMatrix" << endl;
        std::cerr << os.str();
      }
      nonlocalMatrix = Teuchos::null;

      // Import from the one-to-one matrix to the original matrix.
      if (verbose) {
        std::ostringstream os;
        os << *prefix << "doImport from 1-to-1 matrix" << endl;
        std::cerr << os.str();
      }
      import_type importToOrig (oneToOneRowMap, origRowMap);
      this->doImport (oneToOneMatrix, importToOrig, Tpetra::ADD);
    }

    // It's safe now to clear out nonlocals_, since we've already
    // committed side effects to *this.  The standard idiom for
    // clearing a Container like std::map, is to swap it with an empty
    // Container and let the swapped Container fall out of scope.
    if (verbose) {
      std::ostringstream os;
      os << *prefix << "Free nonlocals_ (std::map)" << endl;
      std::cerr << os.str();
    }
    decltype (nonlocals_) newNonlocals;
    std::swap (nonlocals_, newNonlocals);

    // FIXME (mfh 12 Sep 2016) I don't like this all-reduce, and I
    // don't like throwing an exception here.  A local return value
    // would likely be more useful to users.  However, if users find
    // themselves exercising nonlocal inserts often, then they are
    // probably novice users who need the help.  See Gibhub Issues
    // #603 and #601 (esp. the latter) for discussion.

    int isGloballyComplete = 0; // output argument of reduceAll
    reduceAll<int, int> (*comm, REDUCE_MIN, isLocallyComplete,
                         outArg (isGloballyComplete));
    TEUCHOS_TEST_FOR_EXCEPTION
      (isGloballyComplete != 1, std::runtime_error, "On at least one process, "
       "you called insertGlobalValues with a global row index which is not in "
       "the matrix's row Map on any process in its communicator.");
  }

  template <class Scalar, class LocalOrdinal, class GlobalOrdinal, class Node>
  void
  CrsMatrix<Scalar, LocalOrdinal, GlobalOrdinal, Node>::
  resumeFill (const Teuchos::RCP<Teuchos::ParameterList>& params)
  {
    if (! isStaticGraph ()) { // Don't resume fill of a nonowned graph.
      myGraph_->resumeFill (params);
    }
    clearGlobalConstants ();
    fillComplete_ = false;
  }

  template <class Scalar, class LocalOrdinal, class GlobalOrdinal, class Node>
  void
  CrsMatrix<Scalar, LocalOrdinal, GlobalOrdinal, Node>::
  computeGlobalConstants ()
  {
    // This method doesn't do anything.  The analogous method in
    // CrsGraph does actually compute something.
    //
    // Oddly enough, clearGlobalConstants() clears frobNorm_ (by
    // setting it to -1), but computeGlobalConstants() does _not_
    // compute the Frobenius norm; this is done on demand in
    // getFrobeniusNorm(), and the result is cached there.
  }

  template <class Scalar, class LocalOrdinal, class GlobalOrdinal, class Node>
  bool
  CrsMatrix<Scalar, LocalOrdinal, GlobalOrdinal, Node>::
  haveGlobalConstants() const {
    return getCrsGraphRef ().haveGlobalConstants ();
  }

  template<class Scalar, class LocalOrdinal, class GlobalOrdinal, class Node>
  void
  CrsMatrix<Scalar, LocalOrdinal, GlobalOrdinal, Node>::
  clearGlobalConstants () {
    // We use -1 to indicate that the Frobenius norm needs to be
    // recomputed, since the values might change between now and the
    // next fillComplete call.
    //
    // Oddly enough, clearGlobalConstants() clears frobNorm_, but
    // computeGlobalConstants() does _not_ compute the Frobenius norm;
    // this is done on demand in getFrobeniusNorm(), and the result is
    // cached there.
    frobNorm_ = -STM::one ();
  }

  template<class Scalar, class LocalOrdinal, class GlobalOrdinal, class Node>
  void
  CrsMatrix<Scalar, LocalOrdinal, GlobalOrdinal, Node>::
  fillComplete (const Teuchos::RCP<Teuchos::ParameterList>& params)
  {
    const char tfecfFuncName[] = "fillComplete(params): ";

    TEUCHOS_TEST_FOR_EXCEPTION_CLASS_FUNC
      (this->getCrsGraph ().is_null (), std::logic_error,
      "getCrsGraph() returns null.  This should not happen at this point.  "
      "Please report this bug to the Tpetra developers.");

    const crs_graph_type& graph = this->getCrsGraphRef ();
    if (this->isStaticGraph () && graph.isFillComplete ()) {
      // If this matrix's graph is fill complete and the user did not
      // supply a domain or range Map, use the graph's domain and
      // range Maps.
      this->fillComplete (graph.getDomainMap (), graph.getRangeMap (), params);
    }
    else { // assume that user's row Map is the domain and range Map
      Teuchos::RCP<const map_type> rangeMap = graph.getRowMap ();
      Teuchos::RCP<const map_type> domainMap = rangeMap;
      this->fillComplete (domainMap, rangeMap, params);
    }
  }

  template<class Scalar, class LocalOrdinal, class GlobalOrdinal, class Node>
  void
  CrsMatrix<Scalar, LocalOrdinal, GlobalOrdinal, Node>::
  fillComplete (const Teuchos::RCP<const map_type>& domainMap,
                const Teuchos::RCP<const map_type>& rangeMap,
                const Teuchos::RCP<Teuchos::ParameterList>& params)
  {
    using Details::Behavior;
    using Details::ProfilingRegion;
    using Teuchos::ArrayRCP;
    using Teuchos::RCP;
    using Teuchos::rcp;
    using std::endl;
    const char tfecfFuncName[] = "fillComplete: ";
    ProfilingRegion regionFillComplete
      ("Tpetra::CrsMatrix::fillComplete");
    const bool verbose = Behavior::verbose("CrsMatrix");
    std::unique_ptr<std::string> prefix;
    if (verbose) {
      prefix = this->createPrefix("CrsMatrix", "fillComplete(dom,ran,p)");
      std::ostringstream os;
      os << *prefix << endl;
      std::cerr << os.str ();
    }
    Details::ProfilingRegion region(
      "Tpetra::CrsMatrix::fillCompete",
      "fillCompete");

    TEUCHOS_TEST_FOR_EXCEPTION_CLASS_FUNC
      (! this->isFillActive () || this->isFillComplete (), std::runtime_error,
       "Matrix fill state must be active (isFillActive() "
       "must be true) before you may call fillComplete().");
    const int numProcs = this->getComm ()->getSize ();

    //
    // Read parameters from the input ParameterList.
    //
    {
      Details::ProfilingRegion region_fc("Tpetra::CrsMatrix::fillCompete", "ParameterList");

      // If true, the caller promises that no process did nonlocal
      // changes since the last call to fillComplete.
      bool assertNoNonlocalInserts = false;
      // If true, makeColMap sorts remote GIDs (within each remote
      // process' group).
      bool sortGhosts = true;

      if (! params.is_null ()) {
	assertNoNonlocalInserts = params->get ("No Nonlocal Changes",
					       assertNoNonlocalInserts);
	if (params->isParameter ("sort column map ghost gids")) {
	  sortGhosts = params->get ("sort column map ghost gids", sortGhosts);
	}
	else if (params->isParameter ("Sort column Map ghost GIDs")) {
	  sortGhosts = params->get ("Sort column Map ghost GIDs", sortGhosts);
	}
      }
      // We also don't need to do global assembly if there is only one
      // process in the communicator.
      const bool needGlobalAssemble = ! assertNoNonlocalInserts && numProcs > 1;
      // This parameter only matters if this matrix owns its graph.
      if (! this->myGraph_.is_null ()) {
	this->myGraph_->sortGhostsAssociatedWithEachProcessor_ = sortGhosts;
      }

      if (! this->getCrsGraphRef ().indicesAreAllocated ()) {
	if (this->hasColMap ()) { // use local indices
	  allocateValues(LocalIndices, GraphNotYetAllocated, verbose);
	}
	else { // no column Map, so use global indices
	  allocateValues(GlobalIndices, GraphNotYetAllocated, verbose);
	}
      }
      // Global assemble, if we need to.  This call only costs a single
      // all-reduce if we didn't need global assembly after all.
      if (needGlobalAssemble) {
	this->globalAssemble ();
      }
      else {
	TEUCHOS_TEST_FOR_EXCEPTION_CLASS_FUNC
	  (numProcs == 1 && nonlocals_.size() > 0,
	   std::runtime_error, "Cannot have nonlocal entries on a serial run.  "
	   "An invalid entry (i.e., with row index not in the row Map) must have "
	   "been submitted to the CrsMatrix.");
      }
    }
    if (this->isStaticGraph ()) {
      Details::ProfilingRegion region_isg("Tpetra::CrsMatrix::fillCompete", "isStaticGraph");
      // FIXME (mfh 14 Nov 2016) In order to fix #843, I enable the
      // checks below only in debug mode.  It would be nicer to do a
      // local check, then propagate the error state in a deferred
      // way, whenever communication happens.  That would reduce the
      // cost of checking, to the point where it may make sense to
      // enable it even in release mode.
#ifdef HAVE_TPETRA_DEBUG
      // FIXME (mfh 18 Jun 2014) This check for correctness of the
      // input Maps incurs a penalty of two all-reduces for the
      // otherwise optimal const graph case.
      //
      // We could turn these (max) 2 all-reduces into (max) 1, by
      // fusing them.  We could do this by adding a "locallySameAs"
      // method to Map, which would return one of four states:
      //
      //   a. Certainly globally the same
      //   b. Certainly globally not the same
      //   c. Locally the same
      //   d. Locally not the same
      //
      // The first two states don't require further communication.
      // The latter two states require an all-reduce to communicate
      // globally, but we only need one all-reduce, since we only need
      // to check whether at least one of the Maps is wrong.
      const bool domainMapsMatch =
        this->staticGraph_->getDomainMap ()->isSameAs (*domainMap);
      const bool rangeMapsMatch =
        this->staticGraph_->getRangeMap ()->isSameAs (*rangeMap);

      TEUCHOS_TEST_FOR_EXCEPTION_CLASS_FUNC
        (! domainMapsMatch, std::runtime_error,
         "The CrsMatrix's domain Map does not match the graph's domain Map.  "
         "The graph cannot be changed because it was given to the CrsMatrix "
         "constructor as const.  You can fix this by passing in the graph's "
         "domain Map and range Map to the matrix's fillComplete call.");

      TEUCHOS_TEST_FOR_EXCEPTION_CLASS_FUNC
        (! rangeMapsMatch, std::runtime_error,
         "The CrsMatrix's range Map does not match the graph's range Map.  "
         "The graph cannot be changed because it was given to the CrsMatrix "
         "constructor as const.  You can fix this by passing in the graph's "
         "domain Map and range Map to the matrix's fillComplete call.");
#endif // HAVE_TPETRA_DEBUG

      // The matrix does _not_ own the graph, and the graph's
      // structure is already fixed, so just fill the local matrix.
      this->fillLocalMatrix (params);
    }
    else {
      Details::ProfilingRegion region_insg("Tpetra::CrsMatrix::fillCompete", "isNotStaticGraph");
      // Set the graph's domain and range Maps.  This will clear the
      // Import if the domain Map has changed (is a different
      // pointer), and the Export if the range Map has changed (is a
      // different pointer).
      this->myGraph_->setDomainRangeMaps (domainMap, rangeMap);

      // Make the graph's column Map, if necessary.
      Teuchos::Array<int> remotePIDs (0);
      const bool mustBuildColMap = ! this->hasColMap ();
      if (mustBuildColMap) {
        this->myGraph_->makeColMap (remotePIDs);
      }

      // Make indices local, if necessary.  The method won't do
      // anything if the graph is already locally indexed.
      const std::pair<size_t, std::string> makeIndicesLocalResult =
        this->myGraph_->makeIndicesLocal(verbose);
      // TODO (mfh 20 Jul 2017) Instead of throwing here, pass along
      // the error state to makeImportExport or
      // computeGlobalConstants, which may do all-reduces and thus may
      // have the opportunity to communicate that error state.
      TEUCHOS_TEST_FOR_EXCEPTION_CLASS_FUNC
        (makeIndicesLocalResult.first != 0, std::runtime_error,
         makeIndicesLocalResult.second);

      const bool sorted = this->myGraph_->isSorted ();
      const bool merged = this->myGraph_->isMerged ();
      this->sortAndMergeIndicesAndValues (sorted, merged);

      // Make Import and Export objects, if they haven't been made
      // already.  If we made a column Map above, reuse information
      // from that process to avoid communiation in the Import setup.
      this->myGraph_->makeImportExport (remotePIDs, mustBuildColMap);

      // The matrix _does_ own the graph, so fill the local graph at
      // the same time as the local matrix.
      this->fillLocalGraphAndMatrix (params);

      const bool callGraphComputeGlobalConstants = params.get () == nullptr ||
        params->get ("compute global constants", true);
      if (callGraphComputeGlobalConstants) {
        this->myGraph_->computeGlobalConstants ();
      }
      else {
        this->myGraph_->computeLocalConstants ();
      }
      this->myGraph_->fillComplete_ = true;
      this->myGraph_->checkInternalState ();
    }

    {
      Details::ProfilingRegion region_ccgc(
        "Tpetra::CrsMatrix::fillCompete", "callComputeGlobalConstamnts"
      );
      const bool callComputeGlobalConstants = params.get () == nullptr ||
	params->get ("compute global constants", true);
      if (callComputeGlobalConstants) {
	this->computeGlobalConstants ();
      }
    }

    // FIXME (mfh 28 Aug 2014) "Preserve Local Graph" bool parameter no longer used.

    this->fillComplete_ = true; // Now we're fill complete!
    {
      Details::ProfilingRegion region_cis(
        "Tpetra::CrsMatrix::fillCompete", "checkInternalState"
      );
      this->checkInternalState ();
    }
  }

  template <class Scalar, class LocalOrdinal, class GlobalOrdinal, class Node>
  void
  CrsMatrix<Scalar, LocalOrdinal, GlobalOrdinal, Node>::
  expertStaticFillComplete (const Teuchos::RCP<const map_type> & domainMap,
                            const Teuchos::RCP<const map_type> & rangeMap,
                            const Teuchos::RCP<const import_type>& importer,
                            const Teuchos::RCP<const export_type>& exporter,
                            const Teuchos::RCP<Teuchos::ParameterList> &params)
  {
#ifdef HAVE_TPETRA_MMM_TIMINGS
    std::string label;
    if(!params.is_null())
      label = params->get("Timer Label",label);
    std::string prefix = std::string("Tpetra ")+ label + std::string(": ");
    using Teuchos::TimeMonitor;

    Teuchos::TimeMonitor all(*TimeMonitor::getNewTimer(prefix + std::string("ESFC-all")));
#endif

    const char tfecfFuncName[] = "expertStaticFillComplete: ";
    TEUCHOS_TEST_FOR_EXCEPTION_CLASS_FUNC( ! isFillActive() || isFillComplete(),
      std::runtime_error, "Matrix fill state must be active (isFillActive() "
      "must be true) before calling fillComplete().");
    TEUCHOS_TEST_FOR_EXCEPTION_CLASS_FUNC(
      myGraph_.is_null (), std::logic_error, "myGraph_ is null.  This is not allowed.");

    {
#ifdef HAVE_TPETRA_MMM_TIMINGS
        Teuchos::TimeMonitor  graph(*TimeMonitor::getNewTimer(prefix + std::string("eSFC-M-Graph")));
#endif
        // We will presume globalAssemble is not needed, so we do the ESFC on the graph
        myGraph_->expertStaticFillComplete (domainMap, rangeMap, importer, exporter,params);
    }

    const bool callComputeGlobalConstants = params.get () == nullptr ||
      params->get ("compute global constants", true);
    if (callComputeGlobalConstants) {
        this->computeGlobalConstants ();
    }

    {
#ifdef HAVE_TPETRA_MMM_TIMINGS
        TimeMonitor  fLGAM(*TimeMonitor::getNewTimer(prefix + std::string("eSFC-M-fLGAM")));
#endif
        // Fill the local graph and matrix
        fillLocalGraphAndMatrix (params);
    }
    // FIXME (mfh 28 Aug 2014) "Preserve Local Graph" bool parameter no longer used.

    // Now we're fill complete!
    fillComplete_ = true;

    // Sanity checks at the end.
#ifdef HAVE_TPETRA_DEBUG
    TEUCHOS_TEST_FOR_EXCEPTION_CLASS_FUNC(isFillActive(), std::logic_error,
      ": We're at the end of fillComplete(), but isFillActive() is true.  "
      "Please report this bug to the Tpetra developers.");
    TEUCHOS_TEST_FOR_EXCEPTION_CLASS_FUNC(! isFillComplete(), std::logic_error,
      ": We're at the end of fillComplete(), but isFillActive() is true.  "
      "Please report this bug to the Tpetra developers.");
#endif // HAVE_TPETRA_DEBUG
    {
#ifdef HAVE_TPETRA_MMM_TIMINGS
    Teuchos::TimeMonitor cIS(*TimeMonitor::getNewTimer(prefix + std::string("ESFC-M-cIS")));
#endif

    checkInternalState();
    }
  }

  template <class Scalar, class LocalOrdinal, class GlobalOrdinal, class Node>
  size_t
  CrsMatrix<Scalar, LocalOrdinal, GlobalOrdinal, Node>::
  mergeRowIndicesAndValues (crs_graph_type& graph,
                            const RowInfo& rowInfo)
  {
#ifdef HAVE_TPETRA_DEBUG
    const char tfecfFuncName[] = "mergeRowIndicesAndValues: ";
#endif // HAVE_TPETRA_DEBUG

    auto rowValues = this->getRowViewNonConst (rowInfo);
    typedef typename std::decay<decltype (rowValues[0]) >::type value_type;
    value_type* rowValueIter = rowValues.data ();
    auto inds_view = graph.getLocalIndsViewHostNonConst (rowInfo);

    // beg,end define a half-exclusive interval over which to iterate.
    LocalOrdinal* beg = inds_view.data ();
    LocalOrdinal* end = inds_view.data () + rowInfo.numEntries;

#ifdef HAVE_TPETRA_DEBUG
std::cout << "KDDKDD MERGE " << rowInfo.localRow << " " << rowInfo.numEntries << " " << rowInfo.allocSize << std::endl;
    TEUCHOS_TEST_FOR_EXCEPTION_CLASS_FUNC
      (rowInfo.allocSize != static_cast<size_t> (inds_view.extent (0)) ||
       rowInfo.allocSize != static_cast<size_t> (rowValues.extent (0)),
       std::runtime_error, "rowInfo.allocSize = " << rowInfo.allocSize
       << " != inds_view.extent(0) = " << inds_view.extent (0)
       << " || rowInfo.allocSize = " << rowInfo.allocSize
       << " != rowValues.extent(0) = " << rowValues.extent (0) << ".");
#endif // HAVE_TPETRA_DEBUG

    LocalOrdinal* newend = beg;
    if (beg != end) {
      LocalOrdinal* cur = beg + 1;
      value_type* vcur = rowValueIter + 1;
      value_type* vend = rowValueIter;
      cur = beg+1;
      while (cur != end) {
        if (*cur != *newend) {
          // new entry; save it
          ++newend;
          ++vend;
          (*newend) = (*cur);
          (*vend) = (*vcur);
        }
        else {
          // old entry; merge it
          //(*vend) = f (*vend, *vcur);
          (*vend) += *vcur;
        }
        ++cur;
        ++vcur;
      }
      ++newend; // one past the last entry, per typical [beg,end) semantics
    }
    const size_t mergedEntries = newend - beg;
    graph.k_numRowEntries_(rowInfo.localRow) = mergedEntries;
    const size_t numDups = rowInfo.numEntries - mergedEntries;
    return numDups;
  }

  template <class Scalar, class LocalOrdinal, class GlobalOrdinal, class Node>
  void
  CrsMatrix<Scalar, LocalOrdinal, GlobalOrdinal, Node>::
  sortAndMergeIndicesAndValues (const bool sorted, const bool merged)
  {
    using ::Tpetra::Details::ProfilingRegion;
    typedef LocalOrdinal LO;
    typedef typename Kokkos::View<LO*, device_type>::HostMirror::execution_space
      host_execution_space;
    typedef Kokkos::RangePolicy<host_execution_space, LO> range_type;
    //typedef Kokkos::RangePolicy<Kokkos::Serial, LO> range_type;
    const char tfecfFuncName[] = "sortAndMergeIndicesAndValues: ";
    ProfilingRegion regionSAM ("Tpetra::CrsMatrix::sortAndMergeIndicesAndValues");

    if (! sorted || ! merged) {
      TEUCHOS_TEST_FOR_EXCEPTION_CLASS_FUNC
        (this->isStaticGraph (), std::runtime_error, "Cannot sort or merge with "
         "\"static\" (const) graph, since the matrix does not own the graph.");
      TEUCHOS_TEST_FOR_EXCEPTION_CLASS_FUNC
        (this->myGraph_.is_null (), std::logic_error, "myGraph_ is null, but "
         "this matrix claims ! isStaticGraph().  "
         "Please report this bug to the Tpetra developers.");
      TEUCHOS_TEST_FOR_EXCEPTION_CLASS_FUNC
        (this->isStorageOptimized (), std::logic_error, "It is invalid to call "
         "this method if the graph's storage has already been optimized.  "
         "Please report this bug to the Tpetra developers.");

      crs_graph_type& graph = * (this->myGraph_);
      const LO lclNumRows = static_cast<LO> (this->getNodeNumRows ());
      size_t totalNumDups = 0;
      // FIXME (mfh 10 May 2017) This may assume CUDA UVM.
      Kokkos::parallel_reduce (range_type (0, lclNumRows),
        [this, &graph, sorted, merged] (const LO& lclRow, size_t& numDups) {
          const RowInfo rowInfo = graph.getRowInfo (lclRow);
          if (! sorted) {
            auto lclColInds = graph.getLocalIndsViewHostNonConst (rowInfo);
            auto vals = this->getRowViewNonConst (rowInfo);
            // FIXME (mfh 09 May 2017) This assumes CUDA UVM, at least
            // for lclColInds, if not also for values.
            sort2 (lclColInds.data (),
                   lclColInds.data () + rowInfo.numEntries,
                   vals.data ());
          }
          if (! merged) {
            numDups += this->mergeRowIndicesAndValues (graph, rowInfo);
          }
        }, totalNumDups);
      if (! sorted) {
        graph.indicesAreSorted_ = true; // we just sorted every row
      }
      if (! merged) {
        graph.noRedundancies_ = true; // we just merged every row
      }
    }
  }

  template <class Scalar, class LocalOrdinal, class GlobalOrdinal, class Node>
  void
  CrsMatrix<Scalar, LocalOrdinal, GlobalOrdinal, Node>::
  applyNonTranspose (const MultiVector<Scalar, LocalOrdinal, GlobalOrdinal, Node> & X_in,
                     MultiVector<Scalar, LocalOrdinal, GlobalOrdinal, Node> & Y_in,
                     Scalar alpha,
                     Scalar beta) const
  {
    using Tpetra::Details::ProfilingRegion;
    using Teuchos::RCP;
    using Teuchos::rcp;
    using Teuchos::rcp_const_cast;
    using Teuchos::rcpFromRef;
    const Scalar ZERO = Teuchos::ScalarTraits<Scalar>::zero ();
    const Scalar ONE = Teuchos::ScalarTraits<Scalar>::one ();

    // mfh 05 Jun 2014: Special case for alpha == 0.  I added this to
    // fix an Ifpack2 test (RILUKSingleProcessUnitTests), which was
    // failing only for the Kokkos refactor version of Tpetra.  It's a
    // good idea regardless to have the bypass.
    if (alpha == ZERO) {
      if (beta == ZERO) {
        Y_in.putScalar (ZERO);
      } else if (beta != ONE) {
        Y_in.scale (beta);
      }
      return;
    }

    // It's possible that X is a view of Y or vice versa.  We don't
    // allow this (apply() requires that X and Y not alias one
    // another), but it's helpful to detect and work around this case.
    // We don't try to to detect the more subtle cases (e.g., one is a
    // subview of the other, but their initial pointers differ).  We
    // only need to do this if this matrix's Import is trivial;
    // otherwise, we don't actually apply the operator from X into Y.

    RCP<const import_type> importer = this->getGraph ()->getImporter ();
    RCP<const export_type> exporter = this->getGraph ()->getExporter ();

    // If beta == 0, then the output MV will be overwritten; none of
    // its entries should be read.  (Sparse BLAS semantics say that we
    // must ignore any Inf or NaN entries in Y_in, if beta is zero.)
    // This matters if we need to do an Export operation; see below.
    const bool Y_is_overwritten = (beta == ZERO);

    // We treat the case of a replicated MV output specially.
    const bool Y_is_replicated =
      (! Y_in.isDistributed () && this->getComm ()->getSize () != 1);

    // This is part of the special case for replicated MV output.
    // We'll let each process do its thing, but do an all-reduce at
    // the end to sum up the results.  Setting beta=0 on all processes
    // but Proc 0 makes the math work out for the all-reduce.  (This
    // assumes that the replicated data is correctly replicated, so
    // that the data are the same on all processes.)
    if (Y_is_replicated && this->getComm ()->getRank () > 0) {
      beta = ZERO;
    }

    // Temporary MV for Import operation.  After the block of code
    // below, this will be an (Imported if necessary) column Map MV
    // ready to give to localApply(...).
    RCP<const MV> X_colMap;
    if (importer.is_null ()) {
      if (! X_in.isConstantStride ()) {
        // Not all sparse mat-vec kernels can handle an input MV with
        // nonconstant stride correctly, so we have to copy it in that
        // case into a constant stride MV.  To make a constant stride
        // copy of X_in, we force creation of the column (== domain)
        // Map MV (if it hasn't already been created, else fetch the
        // cached copy).  This avoids creating a new MV each time.
        RCP<MV> X_colMapNonConst = getColumnMapMultiVector (X_in, true);
        Tpetra::deep_copy (*X_colMapNonConst, X_in);
        X_colMap = rcp_const_cast<const MV> (X_colMapNonConst);
      }
      else {
        // The domain and column Maps are the same, so do the local
        // multiply using the domain Map input MV X_in.
        X_colMap = rcpFromRef (X_in);
      }
    }
    else { // need to Import source (multi)vector
      ProfilingRegion regionImport ("Tpetra::CrsMatrix::apply: Import");

      // We're doing an Import anyway, which will copy the relevant
      // elements of the domain Map MV X_in into a separate column Map
      // MV.  Thus, we don't have to worry whether X_in is constant
      // stride.
      RCP<MV> X_colMapNonConst = getColumnMapMultiVector (X_in);

      // Import from the domain Map MV to the column Map MV.
      X_colMapNonConst->doImport (X_in, *importer, INSERT);
      X_colMap = rcp_const_cast<const MV> (X_colMapNonConst);
    }

    // Temporary MV for doExport (if needed), or for copying a
    // nonconstant stride output MV into a constant stride MV.  This
    // is null if we don't need the temporary MV, that is, if the
    // Export is trivial (null).
    RCP<MV> Y_rowMap = getRowMapMultiVector (Y_in);

    // If we have a nontrivial Export object, we must perform an
    // Export.  In that case, the local multiply result will go into
    // the row Map multivector.  We don't have to make a
    // constant-stride version of Y_in in this case, because we had to
    // make a constant stride Y_rowMap MV and do an Export anyway.
    if (! exporter.is_null ()) {
      this->localApply (*X_colMap, *Y_rowMap, Teuchos::NO_TRANS, alpha, ZERO);
      {
        ProfilingRegion regionExport ("Tpetra::CrsMatrix::apply: Export");

        // If we're overwriting the output MV Y_in completely (beta ==
        // 0), then make sure that it is filled with zeros before we
        // do the Export.  Otherwise, the ADD combine mode will use
        // data in Y_in, which is supposed to be zero.
        if (Y_is_overwritten) {
          Y_in.putScalar (ZERO);
        }
        else {
          // Scale output MV by beta, so that doExport sums in the
          // mat-vec contribution: Y_in = beta*Y_in + alpha*A*X_in.
          Y_in.scale (beta);
        }
        // Do the Export operation.
        Y_in.doExport (*Y_rowMap, *exporter, ADD_ASSIGN);
      }
    }
    else { // Don't do an Export: row Map and range Map are the same.
      //
      // If Y_in does not have constant stride, or if the column Map
      // MV aliases Y_in, then we can't let the kernel write directly
      // to Y_in.  Instead, we have to use the cached row (== range)
      // Map MV as temporary storage.
      //
      // FIXME (mfh 05 Jun 2014) This test for aliasing only tests if
      // the user passed in the same MultiVector for both X and Y.  It
      // won't detect whether one MultiVector views the other.  We
      // should also check the MultiVectors' raw data pointers.
      if (! Y_in.isConstantStride () || X_colMap.getRawPtr () == &Y_in) {
        // Force creating the MV if it hasn't been created already.
        // This will reuse a previously created cached MV.
        Y_rowMap = getRowMapMultiVector (Y_in, true);

        // If beta == 0, we don't need to copy Y_in into Y_rowMap,
        // since we're overwriting it anyway.
        if (beta != ZERO) {
          Tpetra::deep_copy (*Y_rowMap, Y_in);
        }
        this->localApply (*X_colMap, *Y_rowMap, Teuchos::NO_TRANS, alpha, beta);
        Tpetra::deep_copy (Y_in, *Y_rowMap);
      }
      else {
        this->localApply (*X_colMap, Y_in, Teuchos::NO_TRANS, alpha, beta);
      }
    }

    // If the range Map is a locally replicated Map, sum up
    // contributions from each process.  We set beta = 0 on all
    // processes but Proc 0 initially, so this will handle the scaling
    // factor beta correctly.
    if (Y_is_replicated) {
      ProfilingRegion regionReduce ("Tpetra::CrsMatrix::apply: Reduce Y");
      Y_in.reduce ();
    }
  }

  template <class Scalar, class LocalOrdinal, class GlobalOrdinal, class Node>
  void
  CrsMatrix<Scalar, LocalOrdinal, GlobalOrdinal, Node>::
  applyTranspose (const MultiVector<Scalar, LocalOrdinal, GlobalOrdinal, Node>& X_in,
                  MultiVector<Scalar, LocalOrdinal, GlobalOrdinal, Node>& Y_in,
                  const Teuchos::ETransp mode,
                  Scalar alpha,
                  Scalar beta) const
  {
    using Tpetra::Details::ProfilingRegion;
    using Teuchos::null;
    using Teuchos::RCP;
    using Teuchos::rcp;
    using Teuchos::rcp_const_cast;
    using Teuchos::rcpFromRef;
    const Scalar ZERO = Teuchos::ScalarTraits<Scalar>::zero ();

    // Take shortcuts for alpha == 0.
    if (alpha == ZERO) {
      // Follow the Sparse BLAS convention by ignoring both the matrix
      // and X_in, in this case.
      if (beta == ZERO) {
        // Follow the Sparse BLAS convention by overwriting any Inf or
        // NaN values in Y_in, in this case.
        Y_in.putScalar (ZERO);
      }
      else {
        Y_in.scale (beta);
      }
      return;
    }

    const size_t numVectors = X_in.getNumVectors ();

    // We don't allow X_in and Y_in to alias one another.  It's hard
    // to check this, because advanced users could create views from
    // raw pointers.  However, if X_in and Y_in reference the same
    // object, we will do the user a favor by copying X into new
    // storage (with a warning).  We only need to do this if we have
    // trivial importers; otherwise, we don't actually apply the
    // operator from X into Y.
    RCP<const import_type> importer = this->getGraph ()->getImporter ();
    RCP<const export_type> exporter = this->getGraph ()->getExporter ();
    // access X indirectly, in case we need to create temporary storage
    RCP<const MV> X;

    // some parameters for below
    const bool Y_is_replicated = ! Y_in.isDistributed ();
    const bool Y_is_overwritten = (beta == ZERO);
    if (Y_is_replicated && this->getComm ()->getRank () > 0) {
      beta = ZERO;
    }

    // The kernels do not allow input or output with nonconstant stride.
    if (! X_in.isConstantStride () && importer.is_null ()) {
      X = rcp (new MV (X_in, Teuchos::Copy)); // Constant-stride copy of X_in
    } else {
      X = rcpFromRef (X_in); // Reference to X_in
    }

    // Set up temporary multivectors for Import and/or Export.
    if (importer != Teuchos::null) {
      if (importMV_ != Teuchos::null && importMV_->getNumVectors() != numVectors) {
        importMV_ = null;
      }
      if (importMV_ == null) {
        importMV_ = rcp (new MV (this->getColMap (), numVectors));
      }
    }
    if (exporter != Teuchos::null) {
      if (exportMV_ != Teuchos::null && exportMV_->getNumVectors() != numVectors) {
        exportMV_ = null;
      }
      if (exportMV_ == null) {
        exportMV_ = rcp (new MV (this->getRowMap (), numVectors));
      }
    }

    // If we have a non-trivial exporter, we must import elements that
    // are permuted or are on other processors.
    if (! exporter.is_null ()) {
      ProfilingRegion regionImport ("Tpetra::CrsMatrix::apply (transpose): Import");
      exportMV_->doImport (X_in, *exporter, INSERT);
      X = exportMV_; // multiply out of exportMV_
    }

    // If we have a non-trivial importer, we must export elements that
    // are permuted or belong to other processors.  We will compute
    // solution into the to-be-exported MV; get a view.
    if (importer != Teuchos::null) {
      ProfilingRegion regionExport ("Tpetra::CrsMatrix::apply (transpose): Export");

      // FIXME (mfh 18 Apr 2015) Temporary fix suggested by Clark
      // Dohrmann on Fri 17 Apr 2015.  At some point, we need to go
      // back and figure out why this helps.  importMV_ SHOULD be
      // completely overwritten in the localApply(...) call
      // below, because beta == ZERO there.
      importMV_->putScalar (ZERO);
      // Do the local computation.
      this->localApply (*X, *importMV_, mode, alpha, ZERO);

      if (Y_is_overwritten) {
        Y_in.putScalar (ZERO);
      } else {
        Y_in.scale (beta);
      }
      Y_in.doExport (*importMV_, *importer, ADD_ASSIGN);
    }
    // otherwise, multiply into Y
    else {
      // can't multiply in-situ; can't multiply into non-strided multivector
      //
      // FIXME (mfh 05 Jun 2014) This test for aliasing only tests if
      // the user passed in the same MultiVector for both X and Y.  It
      // won't detect whether one MultiVector views the other.  We
      // should also check the MultiVectors' raw data pointers.
      if (! Y_in.isConstantStride () || X.getRawPtr () == &Y_in) {
        // Make a deep copy of Y_in, into which to write the multiply result.
        MV Y (Y_in, Teuchos::Copy);
        this->localApply (*X, Y, mode, alpha, beta);
        Tpetra::deep_copy (Y_in, Y);
      } else {
        this->localApply (*X, Y_in, mode, alpha, beta);
      }
    }

    // If the range Map is a locally replicated map, sum the
    // contributions from each process.  (That's why we set beta=0
    // above for all processes but Proc 0.)
    if (Y_is_replicated) {
      ProfilingRegion regionReduce ("Tpetra::CrsMatrix::apply (transpose): Reduce Y");
      Y_in.reduce ();
    }
  }

  template <class Scalar, class LocalOrdinal, class GlobalOrdinal, class Node>
  void
  CrsMatrix<Scalar, LocalOrdinal, GlobalOrdinal, Node>::
  localApply (const MultiVector<Scalar, LocalOrdinal, GlobalOrdinal, Node>& X,
              MultiVector<Scalar, LocalOrdinal, GlobalOrdinal, Node>& Y,
              const Teuchos::ETransp mode,
              const Scalar& alpha,
              const Scalar& beta) const
  {
    using Tpetra::Details::ProfilingRegion;
    using Teuchos::NO_TRANS;
    ProfilingRegion regionLocalApply ("Tpetra::CrsMatrix::localApply");

    auto X_lcl = X.getLocalViewDevice(Access::ReadOnly);
    auto Y_lcl = Y.getLocalViewDevice(Access::ReadWrite);
    auto matrix_lcl = getLocalMatrixDevice();

    const bool debug = ::Tpetra::Details::Behavior::debug ();
    if (debug) {
      const char tfecfFuncName[] = "localApply: ";
      TEUCHOS_TEST_FOR_EXCEPTION_CLASS_FUNC
        (X.getNumVectors () != Y.getNumVectors (), std::runtime_error,
         "X.getNumVectors() = " << X.getNumVectors () << " != "
         "Y.getNumVectors() = " << Y.getNumVectors () << ".");
      const bool transpose = (mode != Teuchos::NO_TRANS);
      TEUCHOS_TEST_FOR_EXCEPTION_CLASS_FUNC
        (! transpose && X.getLocalLength () !=
         getColMap ()->getNodeNumElements (), std::runtime_error,
         "NO_TRANS case: X has the wrong number of local rows.  "
         "X.getLocalLength() = " << X.getLocalLength () << " != "
         "getColMap()->getNodeNumElements() = " <<
         getColMap ()->getNodeNumElements () << ".");
      TEUCHOS_TEST_FOR_EXCEPTION_CLASS_FUNC
        (! transpose && Y.getLocalLength () !=
         getRowMap ()->getNodeNumElements (), std::runtime_error,
         "NO_TRANS case: Y has the wrong number of local rows.  "
         "Y.getLocalLength() = " << Y.getLocalLength () << " != "
         "getRowMap()->getNodeNumElements() = " <<
         getRowMap ()->getNodeNumElements () << ".");
      TEUCHOS_TEST_FOR_EXCEPTION_CLASS_FUNC
        (transpose && X.getLocalLength () !=
         getRowMap ()->getNodeNumElements (), std::runtime_error,
         "TRANS or CONJ_TRANS case: X has the wrong number of local "
         "rows.  X.getLocalLength() = " << X.getLocalLength ()
         << " != getRowMap()->getNodeNumElements() = "
         << getRowMap ()->getNodeNumElements () << ".");
      TEUCHOS_TEST_FOR_EXCEPTION_CLASS_FUNC
        (transpose && Y.getLocalLength () !=
         getColMap ()->getNodeNumElements (), std::runtime_error,
         "TRANS or CONJ_TRANS case: X has the wrong number of local "
         "rows.  Y.getLocalLength() = " << Y.getLocalLength ()
         << " != getColMap()->getNodeNumElements() = "
         << getColMap ()->getNodeNumElements () << ".");
      TEUCHOS_TEST_FOR_EXCEPTION_CLASS_FUNC
        (! isFillComplete (), std::runtime_error, "The matrix is not "
         "fill complete.  You must call fillComplete() (possibly with "
         "domain and range Map arguments) without an intervening "
         "resumeFill() call before you may call this method.");
      TEUCHOS_TEST_FOR_EXCEPTION_CLASS_FUNC
        (! X.isConstantStride () || ! Y.isConstantStride (),
         std::runtime_error, "X and Y must be constant stride.");
      // If the two pointers are null, then they don't alias one
      // another, even though they are equal.
      TEUCHOS_TEST_FOR_EXCEPTION_CLASS_FUNC
        (X_lcl.data () == Y_lcl.data () && X_lcl.data () != nullptr,
         std::runtime_error, "X and Y may not alias one another.");
    }

    LocalOrdinal nrows = getNodeNumRows();
    LocalOrdinal maxRowImbalance = 0;
    if(nrows != 0)
      maxRowImbalance = getNodeMaxNumRowEntries() - (getNodeNumEntries() / nrows);

    if(size_t(maxRowImbalance) >= Tpetra::Details::Behavior::rowImbalanceThreshold())
      matrix_lcl->applyImbalancedRows (X_lcl, Y_lcl, mode, alpha, beta);
    else
      matrix_lcl->apply (X_lcl, Y_lcl, mode, alpha, beta);
  }

  template <class Scalar, class LocalOrdinal, class GlobalOrdinal, class Node>
  void
  CrsMatrix<Scalar, LocalOrdinal, GlobalOrdinal, Node>::
  apply (const MultiVector<Scalar, LocalOrdinal, GlobalOrdinal, Node> &X,
         MultiVector<Scalar, LocalOrdinal, GlobalOrdinal, Node> &Y,
         Teuchos::ETransp mode,
         Scalar alpha,
         Scalar beta) const
  {
    using Tpetra::Details::ProfilingRegion;
    const char fnName[] = "Tpetra::CrsMatrix::apply";

    TEUCHOS_TEST_FOR_EXCEPTION
      (! isFillComplete (), std::runtime_error,
       fnName << ": Cannot call apply() until fillComplete() "
       "has been called.");

    if (mode == Teuchos::NO_TRANS) {
      ProfilingRegion regionNonTranspose (fnName);
      this->applyNonTranspose (X, Y, alpha, beta);
    }
    else {
      ProfilingRegion regionTranspose ("Tpetra::CrsMatrix::apply (transpose)");

      //Thyra was implicitly assuming that Y gets set to zero / or is overwritten
      //when bets==0. This was not the case with transpose in a multithreaded
      //environment where a multiplication with subsequent atomic_adds is used
      //since 0 is effectively not special cased. Doing the explicit set to zero here
      //This catches cases where Y is nan or inf.
      const Scalar ZERO = Teuchos::ScalarTraits<Scalar>::zero ();
      if (beta == ZERO) {
        Y.putScalar (ZERO);
      }
      this->applyTranspose (X, Y, mode, alpha, beta);
    }
  }


  template<class Scalar, class LocalOrdinal, class GlobalOrdinal, class Node>
  template<class T>
  Teuchos::RCP<CrsMatrix<T, LocalOrdinal, GlobalOrdinal, Node> >
  CrsMatrix<Scalar, LocalOrdinal, GlobalOrdinal, Node>::
  convert () const
  {
    using Teuchos::RCP;
    typedef CrsMatrix<T, LocalOrdinal, GlobalOrdinal, Node> output_matrix_type;
    const char tfecfFuncName[] = "convert: ";

    TEUCHOS_TEST_FOR_EXCEPTION_CLASS_FUNC
      (! this->isFillComplete (), std::runtime_error, "This matrix (the source "
       "of the conversion) is not fill complete.  You must first call "
       "fillComplete() (possibly with the domain and range Map) without an "
       "intervening call to resumeFill(), before you may call this method.");
    TEUCHOS_TEST_FOR_EXCEPTION_CLASS_FUNC
      (! this->isStaticGraph (), std::logic_error, "This matrix (the source "
       "of the conversion) claims to be fill complete, but does not have a "
       "static (i.e., constant) graph.  Please report this bug to the Tpetra "
       "developers.");

    RCP<output_matrix_type> newMatrix
      (new output_matrix_type (this->getCrsGraph ()));
    // Copy old values into new values.  impl_scalar_type and T may
    // differ, so we can't use Kokkos::deep_copy.
    using ::Tpetra::Details::copyConvert;
    copyConvert (newMatrix->getLocalMatrixDevice ().values,
                 this->getLocalMatrixDevice ().values);
    // Since newmat has a static (const) graph, the graph already has
    // a column Map, and Import and Export objects already exist (if
    // applicable).  Thus, calling fillComplete is cheap.
    newMatrix->fillComplete (this->getDomainMap (), this->getRangeMap ());

    return newMatrix;
  }


  template<class Scalar, class LocalOrdinal, class GlobalOrdinal, class Node>
  void
  CrsMatrix<Scalar, LocalOrdinal, GlobalOrdinal, Node>::
  checkInternalState () const
  {
    const bool debug = ::Tpetra::Details::Behavior::debug ("CrsGraph");
    if (debug) {
      const char tfecfFuncName[] = "checkInternalState: ";
      const char err[] = "Internal state is not consistent.  "
        "Please report this bug to the Tpetra developers.";

      // This version of the graph (RCP<const crs_graph_type>) must
      // always be nonnull.
      TEUCHOS_TEST_FOR_EXCEPTION_CLASS_FUNC
        (staticGraph_.is_null (), std::logic_error, err);
      // myGraph == null means that the matrix has a const ("static")
      // graph.  Otherwise, the matrix has a dynamic graph (it owns its
      // graph).
      TEUCHOS_TEST_FOR_EXCEPTION_CLASS_FUNC
        (! myGraph_.is_null () && myGraph_ != staticGraph_,
         std::logic_error, err);
      // if matrix is fill complete, then graph must be fill complete
      TEUCHOS_TEST_FOR_EXCEPTION_CLASS_FUNC
        (isFillComplete () && ! staticGraph_->isFillComplete (),
         std::logic_error, err << "  Specifically, the matrix is fill complete, "
         "but its graph is NOT fill complete.");
      // if values are allocated and they are non-zero in number, then
      // one of the allocations should be present
      TEUCHOS_TEST_FOR_EXCEPTION_CLASS_FUNC
        (staticGraph_->indicesAreAllocated () &&
         staticGraph_->getNodeAllocationSize() > 0 &&
         staticGraph_->getNodeNumRows() > 0 &&
         k_values1D_.extent (0) == 0,
         std::logic_error, err);
    }
  }

  template<class Scalar, class LocalOrdinal, class GlobalOrdinal, class Node>
  std::string
  CrsMatrix<Scalar, LocalOrdinal, GlobalOrdinal, Node>::
  description () const
  {
    std::ostringstream os;

    os << "Tpetra::CrsMatrix (Kokkos refactor): {";
    if (this->getObjectLabel () != "") {
      os << "Label: \"" << this->getObjectLabel () << "\", ";
    }
    if (isFillComplete ()) {
      os << "isFillComplete: true"
         << ", global dimensions: [" << getGlobalNumRows () << ", "
         << getGlobalNumCols () << "]"
         << ", global number of entries: " << getGlobalNumEntries ()
         << "}";
    }
    else {
      os << "isFillComplete: false"
         << ", global dimensions: [" << getGlobalNumRows () << ", "
         << getGlobalNumCols () << "]}";
    }
    return os.str ();
  }

  template<class Scalar, class LocalOrdinal, class GlobalOrdinal, class Node>
  void
  CrsMatrix<Scalar, LocalOrdinal, GlobalOrdinal, Node>::
  describe (Teuchos::FancyOStream &out,
            const Teuchos::EVerbosityLevel verbLevel) const
  {
    using std::endl;
    using std::setw;
    using Teuchos::ArrayView;
    using Teuchos::Comm;
    using Teuchos::RCP;
    using Teuchos::TypeNameTraits;
    using Teuchos::VERB_DEFAULT;
    using Teuchos::VERB_NONE;
    using Teuchos::VERB_LOW;
    using Teuchos::VERB_MEDIUM;
    using Teuchos::VERB_HIGH;
    using Teuchos::VERB_EXTREME;

    const Teuchos::EVerbosityLevel vl = (verbLevel == VERB_DEFAULT) ? VERB_LOW : verbLevel;

    if (vl == VERB_NONE) {
      return; // Don't print anything at all
    }

    // By convention, describe() always begins with a tab.
    Teuchos::OSTab tab0 (out);

    RCP<const Comm<int> > comm = this->getComm();
    const int myRank = comm->getRank();
    const int numProcs = comm->getSize();
    size_t width = 1;
    for (size_t dec=10; dec<getGlobalNumRows(); dec *= 10) {
      ++width;
    }
    width = std::max<size_t> (width, static_cast<size_t> (11)) + 2;

    //    none: print nothing
    //     low: print O(1) info from node 0
    //  medium: print O(P) info, num entries per process
    //    high: print O(N) info, num entries per row
    // extreme: print O(NNZ) info: print indices and values
    //
    // for medium and higher, print constituent objects at specified verbLevel
    if (myRank == 0) {
      out << "Tpetra::CrsMatrix (Kokkos refactor):" << endl;
    }
    Teuchos::OSTab tab1 (out);

    if (myRank == 0) {
      if (this->getObjectLabel () != "") {
        out << "Label: \"" << this->getObjectLabel () << "\", ";
      }
      {
        out << "Template parameters:" << endl;
        Teuchos::OSTab tab2 (out);
        out << "Scalar: " << TypeNameTraits<Scalar>::name () << endl
            << "LocalOrdinal: " << TypeNameTraits<LocalOrdinal>::name () << endl
            << "GlobalOrdinal: " << TypeNameTraits<GlobalOrdinal>::name () << endl
            << "Node: " << TypeNameTraits<Node>::name () << endl;
      }
      if (isFillComplete()) {
        out << "isFillComplete: true" << endl
            << "Global dimensions: [" << getGlobalNumRows () << ", "
            << getGlobalNumCols () << "]" << endl
            << "Global number of entries: " << getGlobalNumEntries () << endl
            << endl << "Global max number of entries in a row: "
            << getGlobalMaxNumRowEntries () << endl;
      }
      else {
        out << "isFillComplete: false" << endl
            << "Global dimensions: [" << getGlobalNumRows () << ", "
            << getGlobalNumCols () << "]" << endl;
      }
    }

    if (vl < VERB_MEDIUM) {
      return; // all done!
    }

    // Describe the row Map.
    if (myRank == 0) {
      out << endl << "Row Map:" << endl;
    }
    if (getRowMap ().is_null ()) {
      if (myRank == 0) {
        out << "null" << endl;
      }
    }
    else {
      if (myRank == 0) {
        out << endl;
      }
      getRowMap ()->describe (out, vl);
    }

    // Describe the column Map.
    if (myRank == 0) {
      out << "Column Map: ";
    }
    if (getColMap ().is_null ()) {
      if (myRank == 0) {
        out << "null" << endl;
      }
    } else if (getColMap () == getRowMap ()) {
      if (myRank == 0) {
        out << "same as row Map" << endl;
      }
    } else {
      if (myRank == 0) {
        out << endl;
      }
      getColMap ()->describe (out, vl);
    }

    // Describe the domain Map.
    if (myRank == 0) {
      out << "Domain Map: ";
    }
    if (getDomainMap ().is_null ()) {
      if (myRank == 0) {
        out << "null" << endl;
      }
    } else if (getDomainMap () == getRowMap ()) {
      if (myRank == 0) {
        out << "same as row Map" << endl;
      }
    } else if (getDomainMap () == getColMap ()) {
      if (myRank == 0) {
        out << "same as column Map" << endl;
      }
    } else {
      if (myRank == 0) {
        out << endl;
      }
      getDomainMap ()->describe (out, vl);
    }

    // Describe the range Map.
    if (myRank == 0) {
      out << "Range Map: ";
    }
    if (getRangeMap ().is_null ()) {
      if (myRank == 0) {
        out << "null" << endl;
      }
    } else if (getRangeMap () == getDomainMap ()) {
      if (myRank == 0) {
        out << "same as domain Map" << endl;
      }
    } else if (getRangeMap () == getRowMap ()) {
      if (myRank == 0) {
        out << "same as row Map" << endl;
      }
    } else {
      if (myRank == 0) {
        out << endl;
      }
      getRangeMap ()->describe (out, vl);
    }

    // O(P) data
    for (int curRank = 0; curRank < numProcs; ++curRank) {
      if (myRank == curRank) {
        out << "Process rank: " << curRank << endl;
        Teuchos::OSTab tab2 (out);
        if (! staticGraph_->indicesAreAllocated ()) {
          out << "Graph indices not allocated" << endl;
        }
        else {
          out << "Number of allocated entries: "
              << staticGraph_->getNodeAllocationSize () << endl;
        }
        out << "Number of entries: " << getNodeNumEntries () << endl
            << "Max number of entries per row: " << getNodeMaxNumRowEntries ()
            << endl;
      }
      // Give output time to complete by executing some barriers.
      comm->barrier ();
      comm->barrier ();
      comm->barrier ();
    }

    if (vl < VERB_HIGH) {
      return; // all done!
    }

    // O(N) and O(NNZ) data
    for (int curRank = 0; curRank < numProcs; ++curRank) {
      if (myRank == curRank) {
        out << std::setw(width) << "Proc Rank"
            << std::setw(width) << "Global Row"
            << std::setw(width) << "Num Entries";
        if (vl == VERB_EXTREME) {
          out << std::setw(width) << "(Index,Value)";
        }
        out << endl;
        for (size_t r = 0; r < getNodeNumRows (); ++r) {
          const size_t nE = getNumEntriesInLocalRow(r);
          GlobalOrdinal gid = getRowMap()->getGlobalElement(r);
          out << std::setw(width) << myRank
              << std::setw(width) << gid
              << std::setw(width) << nE;
          if (vl == VERB_EXTREME) {
            if (isGloballyIndexed()) {
              ArrayView<const GlobalOrdinal> rowinds;
              ArrayView<const Scalar> rowvals;
              getGlobalRowView (gid, rowinds, rowvals);
              for (size_t j = 0; j < nE; ++j) {
                out << " (" << rowinds[j]
                    << ", " << rowvals[j]
                    << ") ";
              }
            }
            else if (isLocallyIndexed()) {
              ArrayView<const LocalOrdinal> rowinds;
              ArrayView<const Scalar> rowvals;
              getLocalRowView (r, rowinds, rowvals);
              for (size_t j=0; j < nE; ++j) {
                out << " (" << getColMap()->getGlobalElement(rowinds[j])
                    << ", " << rowvals[j]
                    << ") ";
              }
            } // globally or locally indexed
          } // vl == VERB_EXTREME
          out << endl;
        } // for each row r on this process
      } // if (myRank == curRank)

      // Give output time to complete
      comm->barrier ();
      comm->barrier ();
      comm->barrier ();
    } // for each process p
  }

  template<class Scalar, class LocalOrdinal, class GlobalOrdinal, class Node>
  bool
  CrsMatrix<Scalar, LocalOrdinal, GlobalOrdinal, Node>::
  checkSizes (const SrcDistObject& source)
  {
    // It's not clear what kind of compatibility checks on sizes can
    // be performed here.  Epetra_CrsGraph doesn't check any sizes for
    // compatibility.

    // Currently, the source object must be a RowMatrix with the same
    // four template parameters as the target CrsMatrix.  We might
    // relax this requirement later.
    typedef RowMatrix<Scalar, LocalOrdinal, GlobalOrdinal, Node> row_matrix_type;
    const row_matrix_type* srcRowMat =
      dynamic_cast<const row_matrix_type*> (&source);
    return (srcRowMat != nullptr);
  }

  template <class Scalar, class LocalOrdinal, class GlobalOrdinal, class Node>
  void
  CrsMatrix<Scalar, LocalOrdinal, GlobalOrdinal, Node>::
  applyCrsPadding(
    const typename crs_graph_type::padding_type& padding,
    const bool verbose)
  {
    using Details::ProfilingRegion;
    using Details::padCrsArrays;
    using std::endl;
    using LO = local_ordinal_type;
    using row_ptrs_type =
      typename local_graph_device_type::row_map_type::non_const_type;
    using range_policy =
      Kokkos::RangePolicy<execution_space, Kokkos::IndexType<LO>>;
    const char tfecfFuncName[] = "applyCrsPadding";
    const char suffix[] =
      ".  Please report this bug to the Tpetra developers.";
    ProfilingRegion regionCAP("Tpetra::CrsMatrix::applyCrsPadding");

    std::unique_ptr<std::string> prefix;
    if (verbose) {
      prefix = this->createPrefix("CrsMatrix", tfecfFuncName);
      std::ostringstream os;
      os << *prefix << "padding: ";
      padding.print(os);
      os << endl;
      std::cerr << os.str();
    }
    const int myRank = ! verbose ? -1 : [&] () {
      auto map = this->getMap();
      if (map.is_null()) {
        return -1;
      }
      auto comm = map->getComm();
      if (comm.is_null()) {
        return -1;
      }
      return comm->getRank();
    } ();

    // NOTE (mfh 29 Jan 2020) This allocates the values array.
    if (! myGraph_->indicesAreAllocated()) {
      if (verbose) {
        std::ostringstream os;
        os << *prefix << "Call allocateIndices" << endl;
        std::cerr << os.str();
      }
      allocateValues(GlobalIndices, GraphNotYetAllocated, verbose);
    }

    // FIXME (mfh 10 Feb 2020) We shouldn't actually reallocate
    // row_ptrs_beg or allocate row_ptrs_end unless the allocation
    // size needs to increase.  That should be the job of
    // padCrsArrays.

    // Making copies here because k_rowPtrs_ has a const type. Otherwise, we
    // would use it directly.

    if (verbose) {
      std::ostringstream os;
      os << *prefix << "Allocate row_ptrs_beg: "
         << myGraph_->rowPtrsUnpacked_host_.extent(0) << endl;
      std::cerr << os.str();
    }
    using Kokkos::view_alloc;
    using Kokkos::WithoutInitializing;
    row_ptrs_type row_ptr_beg(
      view_alloc("row_ptr_beg", WithoutInitializing),
                 myGraph_->rowPtrsUnpacked_host_.extent(0));
    Kokkos::deep_copy(row_ptr_beg, myGraph_->rowPtrsUnpacked_dev_);

    const size_t N = row_ptr_beg.extent(0) == 0 ? size_t(0) :
      size_t(row_ptr_beg.extent(0) - 1);
    if (verbose) {
      std::ostringstream os;
      os << *prefix << "Allocate row_ptrs_end: " << N << endl;
      std::cerr << os.str();
    }
    row_ptrs_type row_ptr_end(
      view_alloc("row_ptr_end", WithoutInitializing), N);

    const bool refill_num_row_entries =
      myGraph_->k_numRowEntries_.extent(0) != 0;

    if (refill_num_row_entries) { // unpacked storage
      // We can't assume correct *this capture until C++17, and it's
      // likely more efficient just to capture what we need anyway.
      auto num_row_entries = myGraph_->k_numRowEntries_;
      Kokkos::parallel_for
        ("Fill end row pointers", range_policy(0, N),
         KOKKOS_LAMBDA (const size_t i) {
          row_ptr_end(i) = row_ptr_beg(i) + num_row_entries(i);
        });
    }
    else {
      // FIXME (mfh 04 Feb 2020) Fix padCrsArrays so that if packed
      // storage, we don't need row_ptr_end to be separate allocation;
      // could just have it alias row_ptr_beg+1.
      Kokkos::parallel_for
        ("Fill end row pointers", range_policy(0, N),
         KOKKOS_LAMBDA (const size_t i) {
          row_ptr_end(i) = row_ptr_beg(i+1);
        });
    }

    if (myGraph_->isGloballyIndexed()) {
      padCrsArrays(row_ptr_beg, row_ptr_end,
                   myGraph_->gblInds_wdv,
                   k_values1D_, padding, myRank, verbose);
      const auto newValuesLen = k_values1D_.extent(0);
      const auto newColIndsLen = myGraph_->gblInds_wdv.extent(0);
      TEUCHOS_TEST_FOR_EXCEPTION_CLASS_FUNC
        (newValuesLen != newColIndsLen, std::logic_error,
         ": After padding, k_values1D_.extent(0)=" << newValuesLen
         << " != myGraph_->gblInds_wdv.extent(0)=" << newColIndsLen
         << suffix);
    }
    else {
      padCrsArrays(row_ptr_beg, row_ptr_end,
                   myGraph_->lclIndsUnpacked_wdv,
                   k_values1D_, padding, myRank, verbose);
      const auto newValuesLen = k_values1D_.extent(0);
      const auto newColIndsLen = myGraph_->lclIndsUnpacked_wdv.extent(0);
      TEUCHOS_TEST_FOR_EXCEPTION_CLASS_FUNC
        (newValuesLen != newColIndsLen, std::logic_error,
         ": After padding, k_values1D_.extent(0)=" << newValuesLen
         << " != myGraph_->lclIndsUnpacked_wdv.extent(0)=" << newColIndsLen
         << suffix);
    }

    if (refill_num_row_entries) {
      auto num_row_entries = myGraph_->k_numRowEntries_;
      Kokkos::parallel_for
        ("Fill num entries", range_policy(0, N),
         KOKKOS_LAMBDA (const size_t i) {
          num_row_entries(i) = row_ptr_end(i) - row_ptr_beg(i);
        });
    }

    if (verbose) {
      std::ostringstream os;
      os << *prefix << "Assign myGraph_->k_rowPtrs_; "
         << "old size: " << myGraph_->rowPtrsUnpacked_host_.extent(0)
         << ", new size: " << row_ptr_beg.extent(0) << endl;
      std::cerr << os.str();
      TEUCHOS_ASSERT( myGraph_->rowPtrsUnpacked_host_.extent(0) ==
                      row_ptr_beg.extent(0) );
    }
    myGraph_->setRowPtrsUnpacked(row_ptr_beg);
  }

  template<class Scalar, class LocalOrdinal, class GlobalOrdinal, class Node>
  void
  CrsMatrix<Scalar, LocalOrdinal, GlobalOrdinal, Node>::
  copyAndPermuteStaticGraph(
    const RowMatrix<Scalar, LocalOrdinal, GlobalOrdinal, Node>& srcMat,
    const size_t numSameIDs,
    const LocalOrdinal permuteToLIDs[],
    const LocalOrdinal permuteFromLIDs[],
    const size_t numPermutes)
  {
    using Details::ProfilingRegion;
    using Teuchos::Array;
    using Teuchos::ArrayView;
    using std::endl;
    using LO = LocalOrdinal;
    using GO = GlobalOrdinal;
    const char tfecfFuncName[] = "copyAndPermuteStaticGraph";
    const char suffix[] =
      "  Please report this bug to the Tpetra developers.";
    ProfilingRegion regionCAP
      ("Tpetra::CrsMatrix::copyAndPermuteStaticGraph");

    const bool debug = Details::Behavior::debug("CrsGraph");
    const bool verbose = Details::Behavior::verbose("CrsGraph");
    std::unique_ptr<std::string> prefix;
    if (verbose) {
      prefix = this->createPrefix("CrsGraph", tfecfFuncName);
      std::ostringstream os;
      os << *prefix << "Start" << endl;
    }
    const char* const prefix_raw =
      verbose ? prefix.get()->c_str() : nullptr;

    const bool sourceIsLocallyIndexed = srcMat.isLocallyIndexed ();
    //
    // Copy the first numSame row from source to target (this matrix).
    // This involves copying rows corresponding to LIDs [0, numSame-1].
    //
    const map_type& srcRowMap = * (srcMat.getRowMap ());
    Array<GO> rowInds;
    Array<Scalar> rowVals;
    const LO numSameIDs_as_LID = static_cast<LO> (numSameIDs);
    for (LO sourceLID = 0; sourceLID < numSameIDs_as_LID; ++sourceLID) {
      // Global ID for the current row index in the source matrix.
      // The first numSameIDs GIDs in the two input lists are the
      // same, so sourceGID == targetGID in this case.
      const GO sourceGID = srcRowMap.getGlobalElement (sourceLID);
      const GO targetGID = sourceGID;

      ArrayView<const GO> rowIndsConstView;
      ArrayView<const Scalar> rowValsConstView;

      if (sourceIsLocallyIndexed) {
        const size_t rowLength = srcMat.getNumEntriesInGlobalRow (sourceGID);
        if (rowLength > static_cast<size_t> (rowInds.size())) {
          rowInds.resize (rowLength);
          rowVals.resize (rowLength);
        }
        // Resizing invalidates an Array's views, so we must make new
        // ones, even if rowLength hasn't changed.
        ArrayView<GO> rowIndsView = rowInds.view (0, rowLength);
        ArrayView<Scalar> rowValsView = rowVals.view (0, rowLength);

        // The source matrix is locally indexed, so we have to get a
        // copy.  Really it's the GIDs that have to be copied (because
        // they have to be converted from LIDs).
        size_t checkRowLength = 0;
        srcMat.getGlobalRowCopy (sourceGID, rowIndsView,
                                 rowValsView, checkRowLength);
        if (debug) {
          TEUCHOS_TEST_FOR_EXCEPTION_CLASS_FUNC
            (rowLength != checkRowLength, std::logic_error, "For "
             "global row index " << sourceGID << ", the source "
             "matrix's getNumEntriesInGlobalRow returns a row length "
             "of " << rowLength << ", but getGlobalRowCopy reports "
             "a row length of " << checkRowLength << "." << suffix);
        }
        rowIndsConstView = rowIndsView.view (0, rowLength);
        rowValsConstView = rowValsView.view (0, rowLength);
      }
      else { // source matrix is globally indexed.
        srcMat.getGlobalRowView(sourceGID, rowIndsConstView,
                                rowValsConstView);
      }

      // Applying a permutation to a matrix with a static graph
      // means REPLACE-ing entries.
      combineGlobalValues(targetGID, rowIndsConstView,
                          rowValsConstView, REPLACE,
                          prefix_raw, debug, verbose);
    }

    if (verbose) {
      std::ostringstream os;
      os << *prefix << "Do permutes" << endl;
    }

    const map_type& tgtRowMap = * (this->getRowMap ());
    for (size_t p = 0; p < numPermutes; ++p) {
      const GO sourceGID = srcRowMap.getGlobalElement (permuteFromLIDs[p]);
      const GO targetGID = tgtRowMap.getGlobalElement (permuteToLIDs[p]);

      ArrayView<const GO> rowIndsConstView;
      ArrayView<const Scalar> rowValsConstView;

      if (sourceIsLocallyIndexed) {
        const size_t rowLength = srcMat.getNumEntriesInGlobalRow (sourceGID);
        if (rowLength > static_cast<size_t> (rowInds.size ())) {
          rowInds.resize (rowLength);
          rowVals.resize (rowLength);
        }
        // Resizing invalidates an Array's views, so we must make new
        // ones, even if rowLength hasn't changed.
        ArrayView<GO> rowIndsView = rowInds.view (0, rowLength);
        ArrayView<Scalar> rowValsView = rowVals.view (0, rowLength);

        // The source matrix is locally indexed, so we have to get a
        // copy.  Really it's the GIDs that have to be copied (because
        // they have to be converted from LIDs).
        size_t checkRowLength = 0;
        srcMat.getGlobalRowCopy(sourceGID, rowIndsView,
                                rowValsView, checkRowLength);
        if (debug) {
          TEUCHOS_TEST_FOR_EXCEPTION_CLASS_FUNC
            (rowLength != checkRowLength, std::logic_error, "For "
             "source matrix global row index " << sourceGID << ", "
             "getNumEntriesInGlobalRow returns a row length of " <<
             rowLength << ", but getGlobalRowCopy a row length of "
             << checkRowLength << "." << suffix);
        }
        rowIndsConstView = rowIndsView.view (0, rowLength);
        rowValsConstView = rowValsView.view (0, rowLength);
      }
      else {
        srcMat.getGlobalRowView(sourceGID, rowIndsConstView,
                                rowValsConstView);
      }

      combineGlobalValues(targetGID, rowIndsConstView,
                          rowValsConstView, REPLACE,
                          prefix_raw, debug, verbose);
    }

    if (verbose) {
      std::ostringstream os;
      os << *prefix << "Done" << endl;
    }
  }

  template<class Scalar, class LocalOrdinal, class GlobalOrdinal, class Node>
  void
  CrsMatrix<Scalar, LocalOrdinal, GlobalOrdinal, Node>::
  copyAndPermuteNonStaticGraph(
    const RowMatrix<Scalar, LocalOrdinal, GlobalOrdinal, Node>& srcMat,
    const size_t numSameIDs,
    const Kokkos::DualView<const local_ordinal_type*, buffer_device_type>& permuteToLIDs_dv,
    const Kokkos::DualView<const local_ordinal_type*, buffer_device_type>& permuteFromLIDs_dv,
    const size_t numPermutes)
  {
    using Details::ProfilingRegion;
    using Teuchos::Array;
    using Teuchos::ArrayView;
    using std::endl;
    using LO = LocalOrdinal;
    using GO = GlobalOrdinal;
    const char tfecfFuncName[] = "copyAndPermuteNonStaticGraph";
    const char suffix[] =
      "  Please report this bug to the Tpetra developers.";
    ProfilingRegion regionCAP
      ("Tpetra::CrsMatrix::copyAndPermuteNonStaticGraph");

    const bool debug = Details::Behavior::debug("CrsGraph");
    const bool verbose = Details::Behavior::verbose("CrsGraph");
    std::unique_ptr<std::string> prefix;
    if (verbose) {
      prefix = this->createPrefix("CrsGraph", tfecfFuncName);
      std::ostringstream os;
      os << *prefix << "Start" << endl;
    }
    const char* const prefix_raw =
      verbose ? prefix.get()->c_str() : nullptr;

    {
      using row_graph_type = RowGraph<LO, GO, Node>;
      const row_graph_type& srcGraph = *(srcMat.getGraph());
      auto padding =
        myGraph_->computeCrsPadding(srcGraph, numSameIDs,
          permuteToLIDs_dv, permuteFromLIDs_dv, verbose);
      applyCrsPadding(*padding, verbose);
    }
    const bool sourceIsLocallyIndexed = srcMat.isLocallyIndexed ();
    //
    // Copy the first numSame row from source to target (this matrix).
    // This involves copying rows corresponding to LIDs [0, numSame-1].
    //
    const map_type& srcRowMap = * (srcMat.getRowMap ());
    Array<GO> rowInds;
    Array<Scalar> rowVals;
    const LO numSameIDs_as_LID = static_cast<LO> (numSameIDs);
    for (LO sourceLID = 0; sourceLID < numSameIDs_as_LID; ++sourceLID) {
      // Global ID for the current row index in the source matrix.
      // The first numSameIDs GIDs in the two input lists are the
      // same, so sourceGID == targetGID in this case.
      const GO sourceGID = srcRowMap.getGlobalElement (sourceLID);
      const GO targetGID = sourceGID;

      ArrayView<const GO> rowIndsConstView;
      ArrayView<const Scalar> rowValsConstView;

      if (sourceIsLocallyIndexed) {
        const size_t rowLength = srcMat.getNumEntriesInGlobalRow (sourceGID);
        if (rowLength > static_cast<size_t> (rowInds.size())) {
          rowInds.resize (rowLength);
          rowVals.resize (rowLength);
        }
        // Resizing invalidates an Array's views, so we must make new
        // ones, even if rowLength hasn't changed.
        ArrayView<GO> rowIndsView = rowInds.view (0, rowLength);
        ArrayView<Scalar> rowValsView = rowVals.view (0, rowLength);

        // The source matrix is locally indexed, so we have to get a
        // copy.  Really it's the GIDs that have to be copied (because
        // they have to be converted from LIDs).
        size_t checkRowLength = 0;
        srcMat.getGlobalRowCopy (sourceGID, rowIndsView, rowValsView,
                                 checkRowLength);
        if (debug) {
          TEUCHOS_TEST_FOR_EXCEPTION_CLASS_FUNC
            (rowLength != checkRowLength, std::logic_error, ": For "
             "global row index " << sourceGID << ", the source "
             "matrix's getNumEntriesInGlobalRow returns a row length "
             "of " << rowLength << ", but getGlobalRowCopy reports "
             "a row length of " << checkRowLength << "." << suffix);
        }
        rowIndsConstView = rowIndsView.view (0, rowLength);
        rowValsConstView = rowValsView.view (0, rowLength);
      }
      else { // source matrix is globally indexed.
        srcMat.getGlobalRowView(sourceGID, rowIndsConstView,
                                rowValsConstView);
      }

      // Combine the data into the target matrix.
      insertGlobalValuesFilteredChecked(targetGID, rowIndsConstView,
        rowValsConstView, prefix_raw, debug, verbose);
    }

    if (verbose) {
      std::ostringstream os;
      os << *prefix << "Do permutes" << endl;
    }
    const LO* const permuteFromLIDs = permuteFromLIDs_dv.view_host().data();
    const LO* const permuteToLIDs = permuteToLIDs_dv.view_host().data();

    const map_type& tgtRowMap = * (this->getRowMap ());
    for (size_t p = 0; p < numPermutes; ++p) {
      const GO sourceGID = srcRowMap.getGlobalElement (permuteFromLIDs[p]);
      const GO targetGID = tgtRowMap.getGlobalElement (permuteToLIDs[p]);

      ArrayView<const GO> rowIndsConstView;
      ArrayView<const Scalar> rowValsConstView;

      if (sourceIsLocallyIndexed) {
        const size_t rowLength = srcMat.getNumEntriesInGlobalRow (sourceGID);
        if (rowLength > static_cast<size_t> (rowInds.size ())) {
          rowInds.resize (rowLength);
          rowVals.resize (rowLength);
        }
        // Resizing invalidates an Array's views, so we must make new
        // ones, even if rowLength hasn't changed.
        ArrayView<GO> rowIndsView = rowInds.view (0, rowLength);
        ArrayView<Scalar> rowValsView = rowVals.view (0, rowLength);

        // The source matrix is locally indexed, so we have to get a
        // copy.  Really it's the GIDs that have to be copied (because
        // they have to be converted from LIDs).
        size_t checkRowLength = 0;
        srcMat.getGlobalRowCopy(sourceGID, rowIndsView,
                                rowValsView, checkRowLength);
        if (debug) {
          TEUCHOS_TEST_FOR_EXCEPTION_CLASS_FUNC
            (rowLength != checkRowLength, std::logic_error, "For "
             "source matrix global row index " << sourceGID << ", "
             "getNumEntriesInGlobalRow returns a row length of " <<
             rowLength << ", but getGlobalRowCopy a row length of "
             << checkRowLength << "." << suffix);
        }
        rowIndsConstView = rowIndsView.view (0, rowLength);
        rowValsConstView = rowValsView.view (0, rowLength);
      }
      else {
        srcMat.getGlobalRowView(sourceGID, rowIndsConstView,
                                rowValsConstView);
      }

      // Combine the data into the target matrix.
      insertGlobalValuesFilteredChecked(targetGID, rowIndsConstView,
        rowValsConstView, prefix_raw, debug, verbose);
    }

    if (verbose) {
      std::ostringstream os;
      os << *prefix << "Done" << endl;
    }
  }

  template<class Scalar, class LocalOrdinal, class GlobalOrdinal, class Node>
  void
  CrsMatrix<Scalar, LocalOrdinal, GlobalOrdinal, Node>::
  copyAndPermute(
    const SrcDistObject& srcObj,
    const size_t numSameIDs,
    const Kokkos::DualView<const local_ordinal_type*, buffer_device_type>& permuteToLIDs,
    const Kokkos::DualView<const local_ordinal_type*, buffer_device_type>& permuteFromLIDs,
    const CombineMode /*CM*/)
  {
    using Details::Behavior;
    using Details::dualViewStatusToString;
    using Details::ProfilingRegion;
    using std::endl;

    // Method name string for TEUCHOS_TEST_FOR_EXCEPTION_CLASS_FUNC.
    const char tfecfFuncName[] = "copyAndPermute: ";
    ProfilingRegion regionCAP("Tpetra::CrsMatrix::copyAndPermute");

    const bool verbose = Behavior::verbose("CrsMatrix");
    std::unique_ptr<std::string> prefix;
    if (verbose) {
      prefix = this->createPrefix("CrsMatrix", "copyAndPermute");
      std::ostringstream os;
      os << *prefix << endl
         << *prefix << "  numSameIDs: " << numSameIDs << endl
         << *prefix << "  numPermute: " << permuteToLIDs.extent(0)
         << endl
         << *prefix << "  "
         << dualViewStatusToString (permuteToLIDs, "permuteToLIDs")
         << endl
         << *prefix << "  "
         << dualViewStatusToString (permuteFromLIDs, "permuteFromLIDs")
         << endl
         << *prefix << "  "
         << "isStaticGraph: " << (isStaticGraph() ? "true" : "false")
         << endl;
      std::cerr << os.str ();
    }

    const auto numPermute = permuteToLIDs.extent (0);
    TEUCHOS_TEST_FOR_EXCEPTION_CLASS_FUNC
      (numPermute != permuteFromLIDs.extent (0),
       std::invalid_argument, "permuteToLIDs.extent(0) = "
       << numPermute << "!= permuteFromLIDs.extent(0) = "
       << permuteFromLIDs.extent (0) << ".");

    // This dynamic cast should succeed, because we've already tested
    // it in checkSizes().
    using RMT = RowMatrix<Scalar, LocalOrdinal, GlobalOrdinal, Node>;
    const RMT& srcMat = dynamic_cast<const RMT&> (srcObj);
    if (isStaticGraph ()) {
      TEUCHOS_ASSERT( ! permuteToLIDs.need_sync_host () );
      auto permuteToLIDs_h = permuteToLIDs.view_host ();
      TEUCHOS_ASSERT( ! permuteFromLIDs.need_sync_host () );
      auto permuteFromLIDs_h = permuteFromLIDs.view_host ();

      copyAndPermuteStaticGraph(srcMat, numSameIDs,
                                permuteToLIDs_h.data(),
                                permuteFromLIDs_h.data(),
                                numPermute);
    }
    else {
      copyAndPermuteNonStaticGraph(srcMat, numSameIDs, permuteToLIDs,
                                   permuteFromLIDs, numPermute);
    }

    if (verbose) {
      std::ostringstream os;
      os << *prefix << "Done" << endl;
      std::cerr << os.str();
    }
  }

  template<class Scalar, class LocalOrdinal, class GlobalOrdinal, class Node>
  void
  CrsMatrix<Scalar, LocalOrdinal, GlobalOrdinal, Node>::
  packAndPrepare
  (const SrcDistObject& source,
   const Kokkos::DualView<const local_ordinal_type*, buffer_device_type>& exportLIDs,
   Kokkos::DualView<char*, buffer_device_type>& exports,
   Kokkos::DualView<size_t*, buffer_device_type> numPacketsPerLID,
   size_t& constantNumPackets,
   Distributor& distor)
  {
    using Details::Behavior;
    using Details::dualViewStatusToString;
    using Details::ProfilingRegion;
    using Teuchos::outArg;
    using Teuchos::REDUCE_MAX;
    using Teuchos::reduceAll;
    using std::endl;
    typedef LocalOrdinal LO;
    typedef GlobalOrdinal GO;
    const char tfecfFuncName[] = "packAndPrepare: ";
    ProfilingRegion regionPAP ("Tpetra::CrsMatrix::packAndPrepare");

    const bool debug = Behavior::debug("CrsMatrix");
    const bool verbose = Behavior::verbose("CrsMatrix");

    // Processes on which the communicator is null should not participate.
    Teuchos::RCP<const Teuchos::Comm<int> > pComm = this->getComm ();
    if (pComm.is_null ()) {
      return;
    }
    const Teuchos::Comm<int>& comm = *pComm;
    const int myRank = comm.getSize ();

    std::unique_ptr<std::string> prefix;
    if (verbose) {
      prefix = this->createPrefix("CrsMatrix", "packAndPrepare");
      std::ostringstream os;
      os << *prefix << "Start" << endl
         << *prefix << "  "
         << dualViewStatusToString (exportLIDs, "exportLIDs")
         << endl
         << *prefix << "  "
         << dualViewStatusToString (exports, "exports")
         << endl
         << *prefix << "  "
         << dualViewStatusToString (numPacketsPerLID, "numPacketsPerLID")
         << endl;
      std::cerr << os.str ();
    }

    // Attempt to cast the source object to CrsMatrix.  If successful,
    // use the source object's packNew() method to pack its data for
    // communication.  Otherwise, attempt to cast to RowMatrix; if
    // successful, use the source object's pack() method.  Otherwise,
    // the source object doesn't have the right type.
    //
    // FIXME (mfh 30 Jun 2013, 11 Sep 2017) We don't even need the
    // RowMatrix to have the same Node type.  Unfortunately, we don't
    // have a way to ask if the RowMatrix is "a RowMatrix with any
    // Node type," since RowMatrix doesn't have a base class.  A
    // hypothetical RowMatrixBase<Scalar, LO, GO> class, which does
    // not currently exist, would satisfy this requirement.
    //
    // Why RowMatrixBase<Scalar, LO, GO>?  The source object's Scalar
    // type doesn't technically need to match the target object's
    // Scalar type, so we could just have RowMatrixBase<LO, GO>.  LO
    // and GO need not be the same, as long as there is no overflow of
    // the indices.  However, checking for index overflow is global
    // and therefore undesirable.

    std::ostringstream msg; // for collecting error messages
    int lclBad = 0; // to be set below

    using crs_matrix_type = CrsMatrix<Scalar, LO, GO, Node>;
    const crs_matrix_type* srcCrsMat =
      dynamic_cast<const crs_matrix_type*> (&source);
    if (srcCrsMat != nullptr) {
      if (verbose) {
        std::ostringstream os;
        os << *prefix << "Source matrix same (CrsMatrix) type as target; "
          "calling packNew" << endl;
        std::cerr << os.str ();
      }
      try {
        srcCrsMat->packNew (exportLIDs, exports, numPacketsPerLID,
                            constantNumPackets, distor);
      }
      catch (std::exception& e) {
        lclBad = 1;
        msg << "Proc " << myRank << ": " << e.what () << std::endl;
      }
    }
    else {
      using Kokkos::HostSpace;
      using Kokkos::subview;
      using exports_type = Kokkos::DualView<char*, buffer_device_type>;
      using range_type = Kokkos::pair<size_t, size_t>;

      if (verbose) {
        std::ostringstream os;
        os << *prefix << "Source matrix NOT same (CrsMatrix) type as target"
           << endl;
        std::cerr << os.str ();
      }

      using row_matrix_type = RowMatrix<Scalar, LO, GO, Node>;
      const row_matrix_type* srcRowMat =
        dynamic_cast<const row_matrix_type*> (&source);
      TEUCHOS_TEST_FOR_EXCEPTION_CLASS_FUNC
        (srcRowMat == nullptr, std::invalid_argument,
         "The source object of the Import or Export operation is neither a "
         "CrsMatrix (with the same template parameters as the target object), "
         "nor a RowMatrix (with the same first four template parameters as the "
         "target object).");

      // For the RowMatrix case, we need to convert from
      // Kokkos::DualView to Teuchos::Array*.  This doesn't need to be
      // so terribly efficient, since packing a non-CrsMatrix
      // RowMatrix for Import/Export into a CrsMatrix is not a
      // critical case.  Thus, we may allocate Teuchos::Array objects
      // here and copy to and from Kokkos::*View.

      // View exportLIDs's host data as a Teuchos::ArrayView.
      TEUCHOS_ASSERT( ! exportLIDs.need_sync_host () );
      auto exportLIDs_h = exportLIDs.view_host ();
      Teuchos::ArrayView<const LO> exportLIDs_av (exportLIDs_h.data (),
                                                  exportLIDs_h.size ());

      // pack() will allocate exports_a as needed.  We'll copy back
      // into exports (after (re)allocating exports if needed) below.
      Teuchos::Array<char> exports_a;

      // View exportLIDs' host data as a Teuchos::ArrayView.  We don't
      // need to sync, since we're doing write-only access, but we do
      // need to mark the DualView as modified on host.

      numPacketsPerLID.clear_sync_state (); // write-only access
      numPacketsPerLID.modify_host ();
      auto numPacketsPerLID_h = numPacketsPerLID.view_host ();
      Teuchos::ArrayView<size_t> numPacketsPerLID_av (numPacketsPerLID_h.data (),
                                                      numPacketsPerLID_h.size ());

      // Invoke RowMatrix's legacy pack() interface, using above
      // Teuchos::Array* objects.
      try {
        srcRowMat->pack (exportLIDs_av, exports_a, numPacketsPerLID_av,
                         constantNumPackets, distor);
      }
      catch (std::exception& e) {
        lclBad = 1;
        msg << "Proc " << myRank << ": " << e.what () << std::endl;
      }

      // Allocate 'exports', and copy exports_a back into it.
      const size_t newAllocSize = static_cast<size_t> (exports_a.size ());
      if (static_cast<size_t> (exports.extent (0)) < newAllocSize) {
        const std::string oldLabel = exports.d_view.label ();
        const std::string newLabel = (oldLabel == "") ? "exports" : oldLabel;
        exports = exports_type (newLabel, newAllocSize);
      }
      // It's safe to assume that we're working on host anyway, so
      // just keep exports sync'd to host.
      // ignore current device contents
      exports.modify_host();

      auto exports_h = exports.view_host ();
      auto exports_h_sub = subview (exports_h, range_type (0, newAllocSize));

      // Kokkos::deep_copy needs a Kokkos::View input, so turn
      // exports_a into a nonowning Kokkos::View first before copying.
      typedef typename exports_type::t_host::execution_space HES;
      typedef Kokkos::Device<HES, HostSpace> host_device_type;
      Kokkos::View<const char*, host_device_type>
        exports_a_kv (exports_a.getRawPtr (), newAllocSize);
      Kokkos::deep_copy (exports_h_sub, exports_a_kv);
    }

    if (debug) {
      int gblBad = 0; // output argument; to be set below
      reduceAll<int, int> (comm, REDUCE_MAX, lclBad, outArg (gblBad));
      if (gblBad != 0) {
        Tpetra::Details::gathervPrint (std::cerr, msg.str (), comm);
        TEUCHOS_TEST_FOR_EXCEPTION_CLASS_FUNC
          (true, std::logic_error, "packNew() or pack() threw an exception on "
           "one or more participating processes.");
      }
    }
    else {
      TEUCHOS_TEST_FOR_EXCEPTION_CLASS_FUNC
        (lclBad != 0, std::logic_error, "packNew threw an exception on one "
         "or more participating processes.  Here is this process' error "
         "message: " << msg.str ());
    }

    if (verbose) {
      std::ostringstream os;
      os << *prefix << "packAndPrepare: Done!" << endl
         << *prefix << "  "
         << dualViewStatusToString (exportLIDs, "exportLIDs")
         << endl
         << *prefix << "  "
         << dualViewStatusToString (exports, "exports")
         << endl
         << *prefix << "  "
         << dualViewStatusToString (numPacketsPerLID, "numPacketsPerLID")
         << endl;
      std::cerr << os.str ();
    }
  }

  template<class Scalar, class LocalOrdinal, class GlobalOrdinal, class Node>
  size_t
  CrsMatrix<Scalar, LocalOrdinal, GlobalOrdinal, Node>::
  packRow (char exports[],
           const size_t offset,
           const size_t numEnt,
           const GlobalOrdinal gidsIn[],
           const impl_scalar_type valsIn[],
           const size_t numBytesPerValue) const
  {
    using Kokkos::View;
    using Kokkos::subview;
    using Tpetra::Details::PackTraits;
    typedef LocalOrdinal LO;
    typedef GlobalOrdinal GO;
    typedef impl_scalar_type ST;

    if (numEnt == 0) {
      // Empty rows always take zero bytes, to ensure sparsity.
      return 0;
    }

    const GO gid = 0; // packValueCount wants this
    const LO numEntLO = static_cast<size_t> (numEnt);

    const size_t numEntBeg = offset;
    const size_t numEntLen = PackTraits<LO>::packValueCount (numEntLO);
    const size_t gidsBeg = numEntBeg + numEntLen;
    const size_t gidsLen = numEnt * PackTraits<GO>::packValueCount (gid);
    const size_t valsBeg = gidsBeg + gidsLen;
    const size_t valsLen = numEnt * numBytesPerValue;

    char* const numEntOut = exports + numEntBeg;
    char* const gidsOut = exports + gidsBeg;
    char* const valsOut = exports + valsBeg;

    size_t numBytesOut = 0;
    int errorCode = 0;
    numBytesOut += PackTraits<LO>::packValue (numEntOut, numEntLO);

    {
      Kokkos::pair<int, size_t> p;
      p = PackTraits<GO>::packArray (gidsOut, gidsIn, numEnt);
      errorCode += p.first;
      numBytesOut += p.second;

      p = PackTraits<ST>::packArray (valsOut, valsIn, numEnt);
      errorCode += p.first;
      numBytesOut += p.second;
    }

    const size_t expectedNumBytes = numEntLen + gidsLen + valsLen;
    TEUCHOS_TEST_FOR_EXCEPTION
      (numBytesOut != expectedNumBytes, std::logic_error, "packRow: "
       "numBytesOut = " << numBytesOut << " != expectedNumBytes = "
       << expectedNumBytes << ".");
    TEUCHOS_TEST_FOR_EXCEPTION
      (errorCode != 0, std::runtime_error, "packRow: "
       "PackTraits::packArray returned a nonzero error code");

    return numBytesOut;
  }

  template<class Scalar, class LocalOrdinal, class GlobalOrdinal, class Node>
  size_t
  CrsMatrix<Scalar, LocalOrdinal, GlobalOrdinal, Node>::
  unpackRow (GlobalOrdinal gidsOut[],
             impl_scalar_type valsOut[],
             const char imports[],
             const size_t offset,
             const size_t numBytes,
             const size_t numEnt,
             const size_t numBytesPerValue)
  {
    using Kokkos::View;
    using Kokkos::subview;
    using Tpetra::Details::PackTraits;
    typedef LocalOrdinal LO;
    typedef GlobalOrdinal GO;
    typedef impl_scalar_type ST;

    Details::ProfilingRegion region_upack_row(
      "Tpetra::CrsMatrix::unpackRow",
      "Import/Export"
    );

    if (numBytes == 0) {
      // Rows with zero bytes should always have zero entries.
      if (numEnt != 0) {
        const int myRank = this->getMap ()->getComm ()->getRank ();
        TEUCHOS_TEST_FOR_EXCEPTION
          (true, std::logic_error, "(Proc " << myRank << ") CrsMatrix::"
           "unpackRow: The number of bytes to unpack numBytes=0, but the "
           "number of entries to unpack (as reported by numPacketsPerLID) "
           "for this row numEnt=" << numEnt << " != 0.");
      }
      return 0;
    }

    if (numEnt == 0 && numBytes != 0) {
      const int myRank = this->getMap ()->getComm ()->getRank ();
      TEUCHOS_TEST_FOR_EXCEPTION
        (true, std::logic_error, "(Proc " << myRank << ") CrsMatrix::"
         "unpackRow: The number of entries to unpack (as reported by "
         "numPacketsPerLID) numEnt=0, but the number of bytes to unpack "
         "numBytes=" << numBytes << " != 0.");
    }

    const GO gid = 0; // packValueCount wants this
    const LO lid = 0; // packValueCount wants this

    const size_t numEntBeg = offset;
    const size_t numEntLen = PackTraits<LO>::packValueCount (lid);
    const size_t gidsBeg = numEntBeg + numEntLen;
    const size_t gidsLen = numEnt * PackTraits<GO>::packValueCount (gid);
    const size_t valsBeg = gidsBeg + gidsLen;
    const size_t valsLen = numEnt * numBytesPerValue;

    const char* const numEntIn = imports + numEntBeg;
    const char* const gidsIn = imports + gidsBeg;
    const char* const valsIn = imports + valsBeg;

    size_t numBytesOut = 0;
    int errorCode = 0;
    LO numEntOut;
    numBytesOut += PackTraits<LO>::unpackValue (numEntOut, numEntIn);
    if (static_cast<size_t> (numEntOut) != numEnt ||
        numEntOut == static_cast<LO> (0)) {
      const int myRank = this->getMap ()->getComm ()->getRank ();
      std::ostringstream os;
      os << "(Proc " << myRank << ") CrsMatrix::unpackRow: ";
      bool firstErrorCondition = false;
      if (static_cast<size_t> (numEntOut) != numEnt) {
        os << "Number of entries from numPacketsPerLID numEnt=" << numEnt
           << " does not equal number of entries unpacked from imports "
          "buffer numEntOut=" << numEntOut << ".";
        firstErrorCondition = true;
      }
      if (numEntOut == static_cast<LO> (0)) {
        if (firstErrorCondition) {
          os << "  Also, ";
        }
        os << "Number of entries unpacked from imports buffer numEntOut=0, "
          "but number of bytes to unpack for this row numBytes=" << numBytes
           << " != 0.  This should never happen, since packRow should only "
          "ever pack rows with a nonzero number of entries.  In this case, "
          "the number of entries from numPacketsPerLID is numEnt=" << numEnt
           << ".";
      }
      TEUCHOS_TEST_FOR_EXCEPTION(true, std::logic_error, os.str ());
    }

    {
      Kokkos::pair<int, size_t> p;
      p = PackTraits<GO>::unpackArray (gidsOut, gidsIn, numEnt);
      errorCode += p.first;
      numBytesOut += p.second;

      p = PackTraits<ST>::unpackArray (valsOut, valsIn, numEnt);
      errorCode += p.first;
      numBytesOut += p.second;
    }

    TEUCHOS_TEST_FOR_EXCEPTION
      (numBytesOut != numBytes, std::logic_error, "unpackRow: numBytesOut = "
       << numBytesOut << " != numBytes = " << numBytes << ".");

    const size_t expectedNumBytes = numEntLen + gidsLen + valsLen;
    TEUCHOS_TEST_FOR_EXCEPTION
      (numBytesOut != expectedNumBytes, std::logic_error, "unpackRow: "
       "numBytesOut = " << numBytesOut << " != expectedNumBytes = "
       << expectedNumBytes << ".");

    TEUCHOS_TEST_FOR_EXCEPTION
      (errorCode != 0, std::runtime_error, "unpackRow: "
       "PackTraits::unpackArray returned a nonzero error code");

    return numBytesOut;
  }

  template<class Scalar, class LocalOrdinal, class GlobalOrdinal, class Node>
  void
  CrsMatrix<Scalar, LocalOrdinal, GlobalOrdinal, Node>::
  allocatePackSpaceNew (Kokkos::DualView<char*, buffer_device_type>& exports,
                        size_t& totalNumEntries,
                        const Kokkos::DualView<const local_ordinal_type*, buffer_device_type>& exportLIDs) const
  {
    using Details::Behavior;
    using Details::dualViewStatusToString;
    using std::endl;
    typedef impl_scalar_type IST;
    typedef LocalOrdinal LO;
    typedef GlobalOrdinal GO;
    //const char tfecfFuncName[] = "allocatePackSpaceNew: ";

    // mfh 18 Oct 2017: Set TPETRA_VERBOSE to true for copious debug
    // output to std::cerr on every MPI process.  This is unwise for
    // runs with large numbers of MPI processes.
    const bool verbose = Behavior::verbose("CrsMatrix");
    std::unique_ptr<std::string> prefix;
    if (verbose) {
      prefix = this->createPrefix("CrsMatrix", "allocatePackSpaceNew");
      std::ostringstream os;
      os << *prefix << "Before:"
         << endl
         << *prefix << "  "
         << dualViewStatusToString (exports, "exports")
         << endl
         << *prefix << "  "
         << dualViewStatusToString (exportLIDs, "exportLIDs")
         << endl;
      std::cerr << os.str ();
    }

    // The number of export LIDs must fit in LocalOrdinal, assuming
    // that the LIDs are distinct and valid on the calling process.
    const LO numExportLIDs = static_cast<LO> (exportLIDs.extent (0));

    TEUCHOS_ASSERT( ! exportLIDs.need_sync_host () );
    auto exportLIDs_h = exportLIDs.view_host ();

    // Count the total number of matrix entries to send.
    totalNumEntries = 0;
    for (LO i = 0; i < numExportLIDs; ++i) {
      const LO lclRow = exportLIDs_h[i];
      size_t curNumEntries = this->getNumEntriesInLocalRow (lclRow);
      // FIXME (mfh 25 Jan 2015) We should actually report invalid row
      // indices as an error.  Just consider them nonowned for now.
      if (curNumEntries == Teuchos::OrdinalTraits<size_t>::invalid ()) {
        curNumEntries = 0;
      }
      totalNumEntries += curNumEntries;
    }

    // FIXME (mfh 24 Feb 2013, 24 Mar 2017) This code is only correct
    // if sizeof(IST) is a meaningful representation of the amount of
    // data in a Scalar instance.  (LO and GO are always built-in
    // integer types.)
    //
    // Allocate the exports array.  It does NOT need padding for
    // alignment, since we use memcpy to write to / read from send /
    // receive buffers.
    const size_t allocSize =
      static_cast<size_t> (numExportLIDs) * sizeof (LO) +
      totalNumEntries * (sizeof (IST) + sizeof (GO));
    if (static_cast<size_t> (exports.extent (0)) < allocSize) {
      using exports_type = Kokkos::DualView<char*, buffer_device_type>;

      const std::string oldLabel = exports.d_view.label ();
      const std::string newLabel = (oldLabel == "") ? "exports" : oldLabel;
      exports = exports_type (newLabel, allocSize);
    }

    if (verbose) {
      std::ostringstream os;
      os << *prefix << "After:"
         << endl
         << *prefix << "  "
         << dualViewStatusToString (exports, "exports")
         << endl
         << *prefix << "  "
         << dualViewStatusToString (exportLIDs, "exportLIDs")
         << endl;
      std::cerr << os.str ();
    }
  }

  template<class Scalar, class LocalOrdinal, class GlobalOrdinal, class Node>
  void
  CrsMatrix<Scalar, LocalOrdinal, GlobalOrdinal, Node>::
  packNew (const Kokkos::DualView<const local_ordinal_type*, buffer_device_type>& exportLIDs,
           Kokkos::DualView<char*, buffer_device_type>& exports,
           const Kokkos::DualView<size_t*, buffer_device_type>& numPacketsPerLID,
           size_t& constantNumPackets,
           Distributor& dist) const
  {
    // The call to packNew in packAndPrepare catches and handles any exceptions.
    Details::ProfilingRegion region_pack_new("Tpetra::CrsMatrix::packNew", "Import/Export");
    if (this->isStaticGraph ()) {
      using ::Tpetra::Details::packCrsMatrixNew;
      packCrsMatrixNew (*this, exports, numPacketsPerLID, exportLIDs,
                        constantNumPackets, dist);
    }
    else {
      this->packNonStaticNew (exportLIDs, exports, numPacketsPerLID,
                              constantNumPackets, dist);
    }
  }

  template<class Scalar, class LocalOrdinal, class GlobalOrdinal, class Node>
  void
  CrsMatrix<Scalar, LocalOrdinal, GlobalOrdinal, Node>::
  packNonStaticNew (const Kokkos::DualView<const local_ordinal_type*, buffer_device_type>& exportLIDs,
                    Kokkos::DualView<char*, buffer_device_type>& exports,
                    const Kokkos::DualView<size_t*, buffer_device_type>& numPacketsPerLID,
                    size_t& constantNumPackets,
                    Distributor& /* distor */) const
  {
    using Details::Behavior;
    using Details::dualViewStatusToString;
    using Details::PackTraits;
    using Details::create_mirror_view_from_raw_host_array;
    using Kokkos::View;
    using std::endl;
    using LO = LocalOrdinal;
    using GO = GlobalOrdinal;
    using ST = impl_scalar_type;
    using HES =
      typename View<int*, device_type>::HostMirror::execution_space;
    const char tfecfFuncName[] = "packNonStaticNew: ";

    const bool verbose = Behavior::verbose("CrsMatrix");
    std::unique_ptr<std::string> prefix;
    if (verbose) {
      prefix = this->createPrefix("CrsMatrix", "packNonStaticNew");
      std::ostringstream os;
      os << *prefix << "Start" << endl;
      std::cerr << os.str ();
    }

    const size_t numExportLIDs = static_cast<size_t> (exportLIDs.extent (0));
    TEUCHOS_TEST_FOR_EXCEPTION_CLASS_FUNC
      (numExportLIDs != static_cast<size_t> (numPacketsPerLID.extent (0)),
       std::invalid_argument, "exportLIDs.size() = " << numExportLIDs
       << " != numPacketsPerLID.size() = " << numPacketsPerLID.extent (0)
       << ".");

    // Setting this to zero tells the caller to expect a possibly
    // different ("nonconstant") number of packets per local index
    // (i.e., a possibly different number of entries per row).
    constantNumPackets = 0;

    // The pack buffer 'exports' enters this method possibly
    // unallocated.  Do the first two parts of "Count, allocate, fill,
    // compute."
    size_t totalNumEntries = 0;
    this->allocatePackSpaceNew (exports, totalNumEntries, exportLIDs);
    const size_t bufSize = static_cast<size_t> (exports.extent (0));

    // Write-only host access
    exports.clear_sync_state();
    exports.modify_host();
    auto exports_h = exports.view_host ();
    if (verbose) {
      std::ostringstream os;
      os << *prefix << "After marking exports as modified on host, "
         << dualViewStatusToString (exports, "exports") << endl;
      std::cerr << os.str ();
    }

    // Read-only host access
    auto exportLIDs_h = exportLIDs.view_host ();

    // Write-only host access
    const_cast<Kokkos::DualView<size_t*, buffer_device_type>*>(&numPacketsPerLID)->clear_sync_state();
    const_cast<Kokkos::DualView<size_t*, buffer_device_type>*>(&numPacketsPerLID)->modify_host();
    auto numPacketsPerLID_h = numPacketsPerLID.view_host ();

    // Compute the number of "packets" (in this case, bytes) per
    // export LID (in this case, local index of the row to send), and
    // actually pack the data.
    size_t offset = 0; // current index into 'exports' array.
    for (size_t i = 0; i < numExportLIDs; ++i) {
      const LO lclRow = exportLIDs_h[i];

      size_t numEnt;
      numEnt = this->getNumEntriesInLocalRow (lclRow);

      // Only pack this row's data if it has a nonzero number of
      // entries.  We can do this because receiving processes get the
      // number of packets, and will know that zero packets means zero
      // entries.
      if (numEnt == 0) {
        numPacketsPerLID_h[i] = 0;
        continue;
      }

      // Temporary buffer for global column indices.
      using Details::ScalarViewTraits;
      View<GO*, HES> gidsIn_k =
        ScalarViewTraits<GO, HES>::allocateArray (GO (0), numEnt, "gids");

      Teuchos::ArrayView<const Scalar> valsIn;
      if (this->isLocallyIndexed ()) {
        // If the matrix is locally indexed on the calling process, we
        // have to use its column Map (which it _must_ have in this
        // case) to convert to global indices.
        Teuchos::ArrayView<const LO> lidsIn;
        this->getLocalRowView (lclRow, lidsIn, valsIn);
        const map_type& colMap = * (this->getColMap ());
        for (size_t k = 0; k < numEnt; ++k) {
          gidsIn_k[k] = colMap.getGlobalElement (lidsIn[k]);
        }
      }
      else if (this->isGloballyIndexed ()) {
        // If the matrix is globally indexed on the calling process,
        // then we can use the column indices directly.  However, we
        // have to get the global row index.  The calling process must
        // have a row Map, since otherwise it shouldn't be participating
        // in packing operations.
        Teuchos::ArrayView<const GO> gblIndView;;
        const map_type& rowMap = * (this->getRowMap ());
        const GO gblRow = rowMap.getGlobalElement (lclRow);
        this->getGlobalRowView (gblRow, gblIndView, valsIn);
        for (size_t k = 0; k < numEnt; ++k) {
          gidsIn_k[k] = gblIndView[k];
        }
      }
      // mfh 11 Sep 2017: Currently, if the matrix is neither globally
      // nor locally indexed, then it has no entries.  Therefore,
      // there is nothing to pack.  No worries!

      typename HES::device_type outputDevice;
      auto valsIn_k =
        create_mirror_view_from_raw_host_array (outputDevice,
                                                reinterpret_cast<const ST*> (valsIn.getRawPtr ()),
                                                valsIn.size (),
                                                true, "valsIn");
      const size_t numBytesPerValue =
        PackTraits<ST>::packValueCount (valsIn[0]);
      const size_t numBytes =
        this->packRow (exports_h.data (), offset, numEnt, gidsIn_k.data (),
                       valsIn_k.data (), numBytesPerValue);
      TEUCHOS_TEST_FOR_EXCEPTION_CLASS_FUNC
        (offset > bufSize || offset + numBytes > bufSize, std::logic_error,
         "First invalid offset into 'exports' pack buffer at index i = " << i
         << ".  exportLIDs_h[i]: " << exportLIDs_h[i] << ", bufSize: " <<
         bufSize << ", offset: " << offset << ", numBytes: " << numBytes <<
         ".");
      // numPacketsPerLID_h[i] is the number of "packets" in the
      // current local row i.  Packet=char (really "byte") so use the
      // number of bytes of the packed data for that row.
      numPacketsPerLID_h[i] = numBytes;
      offset += numBytes;
    }

    if (verbose) {
      std::ostringstream os;
      os << *prefix << "Tpetra::CrsMatrix::packNonStaticNew: After:" << endl
         << *prefix << "  "
         << dualViewStatusToString (exports, "exports")
         << endl
         << *prefix << "  "
         << dualViewStatusToString (exportLIDs, "exportLIDs")
         << endl;
      std::cerr << os.str ();
    }
  }

  template<class Scalar, class LocalOrdinal, class GlobalOrdinal, class Node>
  LocalOrdinal
  CrsMatrix<Scalar, LocalOrdinal, GlobalOrdinal, Node>::
  combineGlobalValuesRaw(const LocalOrdinal lclRow,
                         const LocalOrdinal numEnt,
                         const impl_scalar_type vals[],
                         const GlobalOrdinal cols[],
                         const Tpetra::CombineMode combMode,
                         const char* const prefix,
                         const bool debug,
                         const bool verbose)
  {
    using GO = GlobalOrdinal;

    // mfh 23 Mar 2017: This branch is not thread safe in a debug
    // build, due to use of Teuchos::ArrayView; see #229.
    const GO gblRow = myGraph_->rowMap_->getGlobalElement(lclRow);
    Teuchos::ArrayView<const GO> cols_av
      (numEnt == 0 ? nullptr : cols, numEnt);
    Teuchos::ArrayView<const Scalar> vals_av
      (numEnt == 0 ? nullptr : reinterpret_cast<const Scalar*> (vals), numEnt);

    // FIXME (mfh 23 Mar 2017) This is a work-around for less common
    // combine modes.  combineGlobalValues throws on error; it does
    // not return an error code.  Thus, if it returns, it succeeded.
    combineGlobalValues(gblRow, cols_av, vals_av, combMode,
                        prefix, debug, verbose);
    return numEnt;
  }

  template<class Scalar, class LocalOrdinal, class GlobalOrdinal, class Node>
  void
  CrsMatrix<Scalar, LocalOrdinal, GlobalOrdinal, Node>::
  combineGlobalValues(
    const GlobalOrdinal globalRowIndex,
    const Teuchos::ArrayView<const GlobalOrdinal>& columnIndices,
    const Teuchos::ArrayView<const Scalar>& values,
    const Tpetra::CombineMode combineMode,
    const char* const prefix,
    const bool debug,
    const bool verbose)
  {
    const char tfecfFuncName[] = "combineGlobalValues: ";

    if (isStaticGraph ()) {
      // INSERT doesn't make sense for a static graph, since you
      // aren't allowed to change the structure of the graph.
      // However, all the other combine modes work.
      if (combineMode == ADD) {
        sumIntoGlobalValues (globalRowIndex, columnIndices, values);
      }
      else if (combineMode == REPLACE) {
        replaceGlobalValues (globalRowIndex, columnIndices, values);
      }
      else if (combineMode == ABSMAX) {
        using ::Tpetra::Details::AbsMax;
        AbsMax<Scalar> f;
        this->template transformGlobalValues<AbsMax<Scalar> > (globalRowIndex,
                                                               columnIndices,
                                                               values, f);
      }
      else if (combineMode == INSERT) {
        TEUCHOS_TEST_FOR_EXCEPTION_CLASS_FUNC
          (isStaticGraph() && combineMode == INSERT,
           std::invalid_argument, "INSERT combine mode is forbidden "
           "if the matrix has a static (const) graph (i.e., was "
           "constructed with the CrsMatrix constructor that takes a "
           "const CrsGraph pointer).");
      }
      else {
        TEUCHOS_TEST_FOR_EXCEPTION_CLASS_FUNC
          (true, std::logic_error, "Invalid combine mode; should "
           "never get here!  "
           "Please report this bug to the Tpetra developers.");
      }
    }
    else { // The matrix has a dynamic graph.
      if (combineMode == ADD || combineMode == INSERT) {
        // For a dynamic graph, all incoming column indices are
        // inserted into the target graph.  Duplicate indices will
        // have their values summed.  In this context, ADD and INSERT
        // are equivalent.  We need to call insertGlobalValues()
        // anyway if the column indices don't yet exist in this row,
        // so we just call insertGlobalValues() for both cases.
        insertGlobalValuesFilteredChecked(globalRowIndex,
          columnIndices, values, prefix, debug, verbose);
      }
      // FIXME (mfh 14 Mar 2012):
      //
      // Implementing ABSMAX or REPLACE for a dynamic graph would
      // require modifying assembly to attach a possibly different
      // combine mode to each inserted (i, j, A_ij) entry.  For
      // example, consider two different Export operations to the same
      // target CrsMatrix, the first with ABSMAX combine mode and the
      // second with REPLACE.  This isn't a common use case, so we
      // won't mess with it for now.
      else if (combineMode == ABSMAX) {
        TEUCHOS_TEST_FOR_EXCEPTION_CLASS_FUNC(
          ! isStaticGraph () && combineMode == ABSMAX, std::logic_error,
          "ABSMAX combine mode when the matrix has a dynamic graph is not yet "
          "implemented.");
      }
      else if (combineMode == REPLACE) {
        TEUCHOS_TEST_FOR_EXCEPTION_CLASS_FUNC(
          ! isStaticGraph () && combineMode == REPLACE, std::logic_error,
          "REPLACE combine mode when the matrix has a dynamic graph is not yet "
          "implemented.");
      }
      else {
        TEUCHOS_TEST_FOR_EXCEPTION_CLASS_FUNC(
          true, std::logic_error, "Should never get here!  Please report this "
          "bug to the Tpetra developers.");
      }
    }
  }

  template<class Scalar, class LocalOrdinal, class GlobalOrdinal, class Node>
  void
  CrsMatrix<Scalar, LocalOrdinal, GlobalOrdinal, Node>::
  unpackAndCombine
  (const Kokkos::DualView<const local_ordinal_type*, buffer_device_type>& importLIDs,
   Kokkos::DualView<char*, buffer_device_type> imports,
   Kokkos::DualView<size_t*, buffer_device_type> numPacketsPerLID,
   const size_t constantNumPackets,
   Distributor& distor,
   const CombineMode combineMode)
  {
    using Details::Behavior;
    using Details::dualViewStatusToString;
    using Details::ProfilingRegion;
    using std::endl;
    const char tfecfFuncName[] = "unpackAndCombine: ";
    ProfilingRegion regionUAC ("Tpetra::CrsMatrix::unpackAndCombine");

    const bool debug = Behavior::debug("CrsMatrix");
    const bool verbose = Behavior::verbose("CrsMatrix");
    constexpr int numValidModes = 5;
    const CombineMode validModes[numValidModes] =
      {ADD, REPLACE, ABSMAX, INSERT, ZERO};
    const char* validModeNames[numValidModes] =
      {"ADD", "REPLACE", "ABSMAX", "INSERT", "ZERO"};

    std::unique_ptr<std::string> prefix;
    if (verbose) {
      prefix = this->createPrefix("CrsMatrix", "unpackAndCombine");
      std::ostringstream os;
      os << *prefix << "Start:" << endl
         << *prefix << "  "
         << dualViewStatusToString (importLIDs, "importLIDs")
         << endl
         << *prefix << "  "
         << dualViewStatusToString (imports, "imports")
         << endl
         << *prefix << "  "
         << dualViewStatusToString (numPacketsPerLID, "numPacketsPerLID")
         << endl
         << *prefix << "  constantNumPackets: " << constantNumPackets
         << endl
         << *prefix << "  combineMode: " << combineModeToString (combineMode)
         << endl;
      std::cerr << os.str ();
    }

    if (debug) {
      if (std::find (validModes, validModes+numValidModes, combineMode) ==
          validModes+numValidModes) {
        std::ostringstream os;
        os << "Invalid combine mode.  Valid modes are {";
        for (int k = 0; k < numValidModes; ++k) {
          os << validModeNames[k];
          if (k < numValidModes - 1) {
            os << ", ";
          }
        }
        os << "}.";
        TEUCHOS_TEST_FOR_EXCEPTION_CLASS_FUNC
          (true, std::invalid_argument, os.str ());
      }
      TEUCHOS_TEST_FOR_EXCEPTION_CLASS_FUNC
        (importLIDs.extent(0) != numPacketsPerLID.extent(0),
         std::invalid_argument, "importLIDs.extent(0)="
         << importLIDs.extent(0)
         << " != numPacketsPerLID.extent(0)="
         << numPacketsPerLID.extent(0) << ".");
    }

    if (combineMode == ZERO) {
      return; // nothing to do
    }

    if (debug) {
      using Teuchos::reduceAll;
      std::unique_ptr<std::ostringstream> msg (new std::ostringstream ());
      int lclBad = 0;
      try {
        unpackAndCombineImpl(importLIDs, imports, numPacketsPerLID,
                             constantNumPackets, distor, combineMode,
                             verbose);
      } catch (std::exception& e) {
        lclBad = 1;
        *msg << e.what ();
      }
      int gblBad = 0;
      const Teuchos::Comm<int>& comm = * (this->getComm ());
      reduceAll<int, int> (comm, Teuchos::REDUCE_MAX,
                           lclBad, Teuchos::outArg (gblBad));
      if (gblBad != 0) {
        // mfh 22 Oct 2017: 'prefix' might be null, since it is only
        // initialized in a debug build.  Thus, we get the process
        // rank again here.  This is an error message, so the small
        // run-time cost doesn't matter.  See #1887.
        std::ostringstream os;
        os << "Proc " << comm.getRank () << ": " << msg->str () << endl;
        msg = std::unique_ptr<std::ostringstream> (new std::ostringstream ());
        ::Tpetra::Details::gathervPrint (*msg, os.str (), comm);
        TEUCHOS_TEST_FOR_EXCEPTION_CLASS_FUNC
          (true, std::logic_error, std::endl << "unpackAndCombineImpl "
           "threw an exception on one or more participating processes: "
           << endl << msg->str ());
      }
    }
    else {
      unpackAndCombineImpl(importLIDs, imports, numPacketsPerLID,
                           constantNumPackets, distor, combineMode,
                           verbose);
    }

    if (verbose) {
      std::ostringstream os;
      os << *prefix << "Done!" << endl
         << *prefix << "  "
         << dualViewStatusToString (importLIDs, "importLIDs")
         << endl
         << *prefix << "  "
         << dualViewStatusToString (imports, "imports")
         << endl
         << *prefix << "  "
         << dualViewStatusToString (numPacketsPerLID, "numPacketsPerLID")
         << endl;
      std::cerr << os.str ();
    }
  }

  template<class Scalar, class LocalOrdinal, class GlobalOrdinal, class Node>
  void
  CrsMatrix<Scalar, LocalOrdinal, GlobalOrdinal, Node>::
  unpackAndCombineImpl(
    const Kokkos::DualView<const local_ordinal_type*,
      buffer_device_type>& importLIDs,
    Kokkos::DualView<char*, buffer_device_type> imports,
    Kokkos::DualView<size_t*, buffer_device_type> numPacketsPerLID,
    const size_t constantNumPackets,
    Distributor & distor,
    const CombineMode combineMode,
    const bool verbose)
  {
    Details::ProfilingRegion region_unpack_and_combine_impl(
      "Tpetra::CrsMatrix::unpackAndCombineImpl",
      "Import/Export"
    );
    using std::endl;
    const char tfecfFuncName[] = "unpackAndCombineImpl";
    std::unique_ptr<std::string> prefix;
    if (verbose) {
      prefix = this->createPrefix("CrsMatrix", tfecfFuncName);
      std::ostringstream os;
      os << *prefix << "isStaticGraph(): "
         << (isStaticGraph() ? "true" : "false")
         << ", importLIDs.extent(0): "
         << importLIDs.extent(0)
         << ", imports.extent(0): "
         << imports.extent(0)
         << ", numPacketsPerLID.extent(0): "
         << numPacketsPerLID.extent(0)
         << endl;
      std::cerr << os.str();
    }

    if (isStaticGraph ()) {
      using Details::unpackCrsMatrixAndCombineNew;
      unpackCrsMatrixAndCombineNew(*this, imports, numPacketsPerLID,
                                   importLIDs, constantNumPackets,
                                   distor, combineMode);
    }
    else {
      {
        using padding_type = typename crs_graph_type::padding_type;
        std::unique_ptr<padding_type> padding;
        try {
          padding = myGraph_->computePaddingForCrsMatrixUnpack(
            importLIDs, imports, numPacketsPerLID, verbose);
        }
        catch (std::exception& e) {
          const auto rowMap = getRowMap();
          const auto comm = rowMap.is_null() ? Teuchos::null :
            rowMap->getComm();
          const int myRank = comm.is_null() ? -1 : comm->getRank();
          TEUCHOS_TEST_FOR_EXCEPTION
            (true, std::runtime_error, "Proc " << myRank << ": "
             "Tpetra::CrsGraph::computePaddingForCrsMatrixUnpack "
             "threw an exception: " << e.what());
        }
        if (verbose) {
          std::ostringstream os;
          os << *prefix << "Call applyCrsPadding" << endl;
          std::cerr << os.str();
        }
        applyCrsPadding(*padding, verbose);
      }
      if (verbose) {
        std::ostringstream os;
        os << *prefix << "Call unpackAndCombineImplNonStatic" << endl;
        std::cerr << os.str();
      }
      unpackAndCombineImplNonStatic(importLIDs, imports,
                                    numPacketsPerLID,
                                    constantNumPackets,
                                    distor, combineMode);
    }

    if (verbose) {
      std::ostringstream os;
      os << *prefix << "Done" << endl;
      std::cerr << os.str();
    }
  }

  template<class Scalar, class LocalOrdinal, class GlobalOrdinal, class Node>
  void
  CrsMatrix<Scalar, LocalOrdinal, GlobalOrdinal, Node>::
  unpackAndCombineImplNonStatic(
    const Kokkos::DualView<const local_ordinal_type*,
      buffer_device_type>& importLIDs,
    Kokkos::DualView<char*, buffer_device_type> imports,
    Kokkos::DualView<size_t*, buffer_device_type> numPacketsPerLID,
    const size_t constantNumPackets,
    Distributor& distor,
    const CombineMode combineMode)
  {
    using Kokkos::View;
    using Kokkos::subview;
    using Kokkos::MemoryUnmanaged;
    using Details::Behavior;
    using Details::castAwayConstDualView;
    using Details::create_mirror_view_from_raw_host_array;
    using Details::PackTraits;
    using Details::ScalarViewTraits;
    using std::endl;
    using LO = LocalOrdinal;
    using GO = GlobalOrdinal;
    using ST = impl_scalar_type;
    using size_type = typename Teuchos::ArrayView<LO>::size_type;
    using HES =
      typename View<int*, device_type>::HostMirror::execution_space;
    using pair_type = std::pair<typename View<int*, HES>::size_type,
                                typename View<int*, HES>::size_type>;
    using gids_out_type = View<GO*, HES, MemoryUnmanaged>;
    using vals_out_type = View<ST*, HES, MemoryUnmanaged>;
    const char tfecfFuncName[] = "unpackAndCombineImplNonStatic";

    const bool debug = Behavior::debug("CrsMatrix");
    const bool verbose = Behavior::verbose("CrsMatrix");
    std::unique_ptr<std::string> prefix;
    if (verbose) {
      prefix = this->createPrefix("CrsMatrix", tfecfFuncName);
      std::ostringstream os;
      os << *prefix << endl; // we've already printed DualViews' statuses
      std::cerr << os.str ();
    }
    const char* const prefix_raw =
      verbose ? prefix.get()->c_str() : nullptr;

    const size_type numImportLIDs = importLIDs.extent (0);
    if (combineMode == ZERO || numImportLIDs == 0) {
      return; // nothing to do; no need to combine entries
    }

    Details::ProfilingRegion region_unpack_and_combine_impl_non_static(
      "Tpetra::CrsMatrix::unpackAndCombineImplNonStatic",
      "Import/Export"
    );

    // We're unpacking on host.  This is read-only host access.
    if (imports.need_sync_host()) {
      imports.sync_host ();
    }
    auto imports_h = imports.view_host();

    // Read-only host access.
    if (numPacketsPerLID.need_sync_host()) {
      numPacketsPerLID.sync_host ();
    }
    auto numPacketsPerLID_h = numPacketsPerLID.view_host();

    TEUCHOS_ASSERT( ! importLIDs.need_sync_host() );
    auto importLIDs_h = importLIDs.view_host();

    size_t numBytesPerValue;
    {
      // FIXME (mfh 17 Feb 2015, tjf 2 Aug 2017) What do I do about Scalar types
      // with run-time size?  We already assume that all entries in both the
      // source and target matrices have the same size.  If the calling process
      // owns at least one entry in either matrix, we can use that entry to set
      // the size.  However, it is possible that the calling process owns no
      // entries.  In that case, we're in trouble.  One way to fix this would be
      // for each row's data to contain the run-time size.  This is only
      // necessary if the size is not a compile-time constant.
      Scalar val;
      numBytesPerValue = PackTraits<ST>::packValueCount (val);
    }

    // Determine the maximum number of entries in any one row
    size_t offset = 0;
    size_t maxRowNumEnt = 0;
    for (size_type i = 0; i < numImportLIDs; ++i) {
      const size_t numBytes = numPacketsPerLID_h[i];
      if (numBytes == 0) {
        continue; // empty buffer for that row means that the row is empty
      }
      // We need to unpack a nonzero number of entries for this row.
      if (debug) {
        TEUCHOS_TEST_FOR_EXCEPTION_CLASS_FUNC
          (offset + numBytes > size_t(imports_h.extent (0)),
           std::logic_error, ": At local row index importLIDs_h[i="
           << i << "]=" << importLIDs_h[i] << ", offset (=" << offset
           << ") + numBytes (=" << numBytes << ") > "
           "imports_h.extent(0)=" << imports_h.extent (0) << ".");
      }
      LO numEntLO = 0;

      if (debug) {
        const size_t theNumBytes =
          PackTraits<LO>::packValueCount (numEntLO);
        TEUCHOS_TEST_FOR_EXCEPTION_CLASS_FUNC
          (theNumBytes > numBytes, std::logic_error, ": theNumBytes="
           << theNumBytes << " > numBytes = " << numBytes << ".");
      }
      const char* const inBuf = imports_h.data () + offset;
      const size_t actualNumBytes =
        PackTraits<LO>::unpackValue (numEntLO, inBuf);

      if (debug) {
        TEUCHOS_TEST_FOR_EXCEPTION_CLASS_FUNC
          (actualNumBytes > numBytes, std::logic_error, ": At i=" << i
           << ", actualNumBytes=" << actualNumBytes
           << " > numBytes=" << numBytes << ".");
        TEUCHOS_TEST_FOR_EXCEPTION_CLASS_FUNC
          (numEntLO == 0, std::logic_error, ": At local row index "
           "importLIDs_h[i=" << i << "]=" << importLIDs_h[i] << ", "
           "the number of entries read from the packed data is "
           "numEntLO=" << numEntLO << ", but numBytes=" << numBytes
           << " != 0.");
      }

      maxRowNumEnt = std::max(size_t(numEntLO), maxRowNumEnt);
      offset += numBytes;
    }

    // Temporary space to cache incoming global column indices and
    // values.  Column indices come in as global indices, in case the
    // source object's column Map differs from the target object's
    // (this's) column Map.
    View<GO*, HES> gblColInds;
    View<LO*, HES> lclColInds;
    View<ST*, HES> vals;
    {
      GO gid = 0;
      LO lid = 0;
      // FIXME (mfh 17 Feb 2015, tjf 2 Aug 2017) What do I do about Scalar types
      // with run-time size?  We already assume that all entries in both the
      // source and target matrices have the same size.  If the calling process
      // owns at least one entry in either matrix, we can use that entry to set
      // the size.  However, it is possible that the calling process owns no
      // entries.  In that case, we're in trouble.  One way to fix this would be
      // for each row's data to contain the run-time size.  This is only
      // necessary if the size is not a compile-time constant.
      Scalar val;
      gblColInds = ScalarViewTraits<GO, HES>::allocateArray(
        gid, maxRowNumEnt, "gids");
      lclColInds = ScalarViewTraits<LO, HES>::allocateArray(
        lid, maxRowNumEnt, "lids");
      vals = ScalarViewTraits<ST, HES>::allocateArray(
        val, maxRowNumEnt, "vals");
    }

    offset = 0;
    for (size_type i = 0; i < numImportLIDs; ++i) {
      const size_t numBytes = numPacketsPerLID_h[i];
      if (numBytes == 0) {
        continue; // empty buffer for that row means that the row is empty
      }
      LO numEntLO = 0;
      const char* const inBuf = imports_h.data () + offset;
      (void) PackTraits<LO>::unpackValue (numEntLO, inBuf);

      const size_t numEnt = static_cast<size_t>(numEntLO);;
      const LO lclRow = importLIDs_h[i];

      gids_out_type gidsOut = subview (gblColInds, pair_type (0, numEnt));
      vals_out_type valsOut = subview (vals, pair_type (0, numEnt));

      const size_t numBytesOut =
        unpackRow (gidsOut.data (), valsOut.data (), imports_h.data (),
                   offset, numBytes, numEnt, numBytesPerValue);
      TEUCHOS_TEST_FOR_EXCEPTION_CLASS_FUNC
        (numBytes != numBytesOut, std::logic_error, ": At i=" << i
         << ", numBytes=" << numBytes << " != numBytesOut="
         << numBytesOut << ".");

      const ST* const valsRaw = const_cast<const ST*> (valsOut.data ());
      const GO* const gidsRaw = const_cast<const GO*> (gidsOut.data ());
      combineGlobalValuesRaw(lclRow, numEnt, valsRaw, gidsRaw,
                             combineMode, prefix_raw, debug, verbose);
      // Don't update offset until current LID has succeeded.
      offset += numBytes;
    } // for each import LID i

    if (verbose) {
      std::ostringstream os;
      os << *prefix << "Done" << endl;
      std::cerr << os.str();
    }
  }

  template<class Scalar, class LocalOrdinal, class GlobalOrdinal, class Node>
  Teuchos::RCP<MultiVector<Scalar, LocalOrdinal, GlobalOrdinal, Node> >
  CrsMatrix<Scalar, LocalOrdinal, GlobalOrdinal, Node>::
  getColumnMapMultiVector (const MV& X_domainMap,
                           const bool force) const
  {
    using Teuchos::null;
    using Teuchos::RCP;
    using Teuchos::rcp;

    TEUCHOS_TEST_FOR_EXCEPTION(
      ! this->hasColMap (), std::runtime_error, "Tpetra::CrsMatrix::getColumn"
      "MapMultiVector: You may only call this method if the matrix has a "
      "column Map.  If the matrix does not yet have a column Map, you should "
      "first call fillComplete (with domain and range Map if necessary).");

    // If the graph is not fill complete, then the Import object (if
    // one should exist) hasn't been constructed yet.
    TEUCHOS_TEST_FOR_EXCEPTION(
      ! this->getGraph ()->isFillComplete (), std::runtime_error, "Tpetra::"
      "CrsMatrix::getColumnMapMultiVector: You may only call this method if "
      "this matrix's graph is fill complete.");

    const size_t numVecs = X_domainMap.getNumVectors ();
    RCP<const import_type> importer = this->getGraph ()->getImporter ();
    RCP<const map_type> colMap = this->getColMap ();

    RCP<MV> X_colMap; // null by default

    // If the Import object is trivial (null), then we don't need a
    // separate column Map multivector.  Just return null in that
    // case.  The caller is responsible for knowing not to use the
    // returned null pointer.
    //
    // If the Import is nontrivial, then we do need a separate
    // column Map multivector for the Import operation.  Check in
    // that case if we have to (re)create the column Map
    // multivector.
    if (! importer.is_null () || force) {
      if (importMV_.is_null () || importMV_->getNumVectors () != numVecs) {
        X_colMap = rcp (new MV (colMap, numVecs));

        // Cache the newly created multivector for later reuse.
        importMV_ = X_colMap;
      }
      else { // Yay, we can reuse the cached multivector!
        X_colMap = importMV_;
        // mfh 09 Jan 2013: We don't have to fill with zeros first,
        // because the Import uses INSERT combine mode, which overwrites
        // existing entries.
        //
        //X_colMap->putScalar (ZERO);
      }
    }
    return X_colMap;
  }

  template <class Scalar, class LocalOrdinal, class GlobalOrdinal, class Node>
  Teuchos::RCP<MultiVector<Scalar, LocalOrdinal, GlobalOrdinal, Node> >
  CrsMatrix<Scalar, LocalOrdinal, GlobalOrdinal, Node>::
  getRowMapMultiVector (const MultiVector<Scalar, LocalOrdinal, GlobalOrdinal, Node>& Y_rangeMap,
                        const bool force) const
  {
    using Teuchos::null;
    using Teuchos::RCP;
    using Teuchos::rcp;

    // If the graph is not fill complete, then the Export object (if
    // one should exist) hasn't been constructed yet.
    TEUCHOS_TEST_FOR_EXCEPTION(
      ! this->getGraph ()->isFillComplete (), std::runtime_error, "Tpetra::"
      "CrsMatrix::getRowMapMultiVector: You may only call this method if this "
      "matrix's graph is fill complete.");

    const size_t numVecs = Y_rangeMap.getNumVectors ();
    RCP<const export_type> exporter = this->getGraph ()->getExporter ();
    // Every version of the constructor takes either a row Map, or a
    // graph (all of whose constructors take a row Map).  Thus, the
    // matrix always has a row Map.
    RCP<const map_type> rowMap = this->getRowMap ();

    RCP<MV> Y_rowMap; // null by default

    // If the Export object is trivial (null), then we don't need a
    // separate row Map multivector.  Just return null in that case.
    // The caller is responsible for knowing not to use the returned
    // null pointer.
    //
    // If the Export is nontrivial, then we do need a separate row
    // Map multivector for the Export operation.  Check in that case
    // if we have to (re)create the row Map multivector.
    if (! exporter.is_null () || force) {
      if (exportMV_.is_null () || exportMV_->getNumVectors () != numVecs) {
        Y_rowMap = rcp (new MV (rowMap, numVecs));
        exportMV_ = Y_rowMap; // Cache the newly created MV for later reuse.
      }
      else { // Yay, we can reuse the cached multivector!
        Y_rowMap = exportMV_;
      }
    }
    return Y_rowMap;
  }

  template <class Scalar, class LocalOrdinal, class GlobalOrdinal, class Node>
  void
  CrsMatrix<Scalar, LocalOrdinal, GlobalOrdinal, Node>::
  removeEmptyProcessesInPlace (const Teuchos::RCP<const map_type>& newMap)
  {
    TEUCHOS_TEST_FOR_EXCEPTION(
      myGraph_.is_null (), std::logic_error, "Tpetra::CrsMatrix::"
      "removeEmptyProcessesInPlace: This method does not work when the matrix "
      "was created with a constant graph (that is, when it was created using "
      "the version of its constructor that takes an RCP<const CrsGraph>).  "
      "This is because the matrix is not allowed to modify the graph in that "
      "case, but removing empty processes requires modifying the graph.");
    myGraph_->removeEmptyProcessesInPlace (newMap);
    // Even though CrsMatrix's row Map (as returned by getRowMap())
    // comes from its CrsGraph, CrsMatrix still implements DistObject,
    // so we also have to change the DistObject's Map.
    this->map_ = this->getRowMap ();
    // In the nonconst graph case, staticGraph_ is just a const
    // pointer to myGraph_.  This assignment is probably redundant,
    // but it doesn't hurt.
    staticGraph_ = Teuchos::rcp_const_cast<const Graph> (myGraph_);
  }

  template <class Scalar, class LocalOrdinal, class GlobalOrdinal, class Node>
  Teuchos::RCP<RowMatrix<Scalar, LocalOrdinal, GlobalOrdinal, Node> >
  CrsMatrix<Scalar, LocalOrdinal, GlobalOrdinal, Node>::
  add (const Scalar& alpha,
       const RowMatrix<Scalar, LocalOrdinal, GlobalOrdinal, Node>& A,
       const Scalar& beta,
       const Teuchos::RCP<const map_type>& domainMap,
       const Teuchos::RCP<const map_type>& rangeMap,
       const Teuchos::RCP<Teuchos::ParameterList>& params) const
  {
    using Teuchos::Array;
    using Teuchos::ArrayView;
    using Teuchos::ParameterList;
    using Teuchos::RCP;
    using Teuchos::rcp;
    using Teuchos::rcp_implicit_cast;
    using Teuchos::sublist;
    using std::endl;
    using LO = local_ordinal_type;
    using GO = global_ordinal_type;
    using row_matrix_type =
      RowMatrix<Scalar, LocalOrdinal, GlobalOrdinal, Node>;
    using crs_matrix_type =
      CrsMatrix<Scalar, LocalOrdinal, GlobalOrdinal, Node>;
    const char errPfx[] = "Tpetra::CrsMatrix::add: ";

    const bool debug = Details::Behavior::debug("CrsMatrix");
    const bool verbose = Details::Behavior::verbose("CrsMatrix");
    std::unique_ptr<std::string> prefix;
    if (verbose) {
      prefix = this->createPrefix("CrsMatrix", "add");
      std::ostringstream os;
      os << *prefix << "Start" << endl;
      std::cerr << os.str ();
    }

    const crs_matrix_type& B = *this; // a convenient abbreviation
    const Scalar ZERO = Teuchos::ScalarTraits<Scalar>::zero();
    const Scalar ONE = Teuchos::ScalarTraits<Scalar>::one();

    // If the user didn't supply a domain or range Map, then try to
    // get one from B first (if it has them), then from A (if it has
    // them).  If we don't have any domain or range Maps, scold the
    // user.
    RCP<const map_type> A_domainMap = A.getDomainMap ();
    RCP<const map_type> A_rangeMap = A.getRangeMap ();
    RCP<const map_type> B_domainMap = B.getDomainMap ();
    RCP<const map_type> B_rangeMap = B.getRangeMap ();

    RCP<const map_type> theDomainMap = domainMap;
    RCP<const map_type> theRangeMap = rangeMap;

    if (domainMap.is_null ()) {
      if (B_domainMap.is_null ()) {
        TEUCHOS_TEST_FOR_EXCEPTION(
          A_domainMap.is_null (), std::invalid_argument,
          "Tpetra::CrsMatrix::add: If neither A nor B have a domain Map, "
          "then you must supply a nonnull domain Map to this method.");
        theDomainMap = A_domainMap;
      } else {
        theDomainMap = B_domainMap;
      }
    }
    if (rangeMap.is_null ()) {
      if (B_rangeMap.is_null ()) {
        TEUCHOS_TEST_FOR_EXCEPTION(
          A_rangeMap.is_null (), std::invalid_argument,
          "Tpetra::CrsMatrix::add: If neither A nor B have a range Map, "
          "then you must supply a nonnull range Map to this method.");
        theRangeMap = A_rangeMap;
      } else {
        theRangeMap = B_rangeMap;
      }
    }

    if (debug) {
      // In debug mode, check that A and B have matching domain and
      // range Maps, if they have domain and range Maps at all.  (If
      // they aren't fill complete, then they may not yet have them.)
      if (! A_domainMap.is_null() && ! A_rangeMap.is_null()) {
        if (! B_domainMap.is_null() && ! B_rangeMap.is_null()) {
          TEUCHOS_TEST_FOR_EXCEPTION
            (! B_domainMap->isSameAs(*A_domainMap),
             std::invalid_argument,
             errPfx << "The input RowMatrix A must have a domain Map "
             "which is the same as (isSameAs) this RowMatrix's "
             "domain Map.");
          TEUCHOS_TEST_FOR_EXCEPTION
            (! B_rangeMap->isSameAs(*A_rangeMap), std::invalid_argument,
             errPfx << "The input RowMatrix A must have a range Map "
             "which is the same as (isSameAs) this RowMatrix's range "
             "Map.");
          TEUCHOS_TEST_FOR_EXCEPTION
            (! domainMap.is_null() &&
             ! domainMap->isSameAs(*B_domainMap),
             std::invalid_argument,
             errPfx << "The input domain Map must be the same as "
             "(isSameAs) this RowMatrix's domain Map.");
          TEUCHOS_TEST_FOR_EXCEPTION
            (! rangeMap.is_null() &&
             ! rangeMap->isSameAs(*B_rangeMap),
             std::invalid_argument,
             errPfx << "The input range Map must be the same as "
             "(isSameAs) this RowMatrix's range Map.");
        }
      }
      else if (! B_domainMap.is_null() && ! B_rangeMap.is_null()) {
        TEUCHOS_TEST_FOR_EXCEPTION
          (! domainMap.is_null() &&
           ! domainMap->isSameAs(*B_domainMap),
           std::invalid_argument,
           errPfx << "The input domain Map must be the same as "
           "(isSameAs) this RowMatrix's domain Map.");
        TEUCHOS_TEST_FOR_EXCEPTION
          (! rangeMap.is_null() && ! rangeMap->isSameAs(*B_rangeMap),
           std::invalid_argument,
           errPfx << "The input range Map must be the same as "
           "(isSameAs) this RowMatrix's range Map.");
      }
      else {
        TEUCHOS_TEST_FOR_EXCEPTION
          (domainMap.is_null() || rangeMap.is_null(),
           std::invalid_argument, errPfx << "If neither A nor B "
           "have a domain and range Map, then you must supply a "
           "nonnull domain and range Map to this method.");
      }
    }

    // What parameters do we pass to C's constructor?  Do we call
    // fillComplete on C after filling it?  And if so, what parameters
    // do we pass to C's fillComplete call?
    bool callFillComplete = true;
    RCP<ParameterList> constructorSublist;
    RCP<ParameterList> fillCompleteSublist;
    if (! params.is_null()) {
      callFillComplete =
        params->get("Call fillComplete", callFillComplete);
      constructorSublist = sublist(params, "Constructor parameters");
      fillCompleteSublist = sublist(params, "fillComplete parameters");
    }

    RCP<const map_type> A_rowMap = A.getRowMap ();
    RCP<const map_type> B_rowMap = B.getRowMap ();
    RCP<const map_type> C_rowMap = B_rowMap; // see discussion in documentation
    RCP<crs_matrix_type> C; // The result matrix.

    // If A and B's row Maps are the same, we can compute an upper
    // bound on the number of entries in each row of C, before
    // actually computing the sum.  A reasonable upper bound is the
    // sum of the two entry counts in each row.  If we choose this as
    // the actual per-row upper bound, we can use static profile.
    if (A_rowMap->isSameAs (*B_rowMap)) {
      const LO localNumRows = static_cast<LO> (A_rowMap->getNodeNumElements ());
      Array<size_t> C_maxNumEntriesPerRow (localNumRows, 0);

      // Get the number of entries in each row of A.
      if (alpha != ZERO) {
        for (LO localRow = 0; localRow < localNumRows; ++localRow) {
          const size_t A_numEntries = A.getNumEntriesInLocalRow (localRow);
          C_maxNumEntriesPerRow[localRow] += A_numEntries;
        }
      }
      // Get the number of entries in each row of B.
      if (beta != ZERO) {
        for (LO localRow = 0; localRow < localNumRows; ++localRow) {
          const size_t B_numEntries = B.getNumEntriesInLocalRow (localRow);
          C_maxNumEntriesPerRow[localRow] += B_numEntries;
        }
      }
      // Construct the result matrix C.
      if (constructorSublist.is_null ()) {
        C = rcp (new crs_matrix_type (C_rowMap, C_maxNumEntriesPerRow (),
                                      StaticProfile));
      } else {
        C = rcp (new crs_matrix_type (C_rowMap, C_maxNumEntriesPerRow (),
                                      StaticProfile, constructorSublist));
      }
      // Since A and B have the same row Maps, we could add them
      // together all at once and merge values before we call
      // insertGlobalValues.  However, we don't really need to, since
      // we've already allocated enough space in each row of C for C
      // to do the merge itself.
    }
    else { // the row Maps of A and B are not the same
      // Construct the result matrix C.
      // true: !A_rowMap->isSameAs (*B_rowMap)
      TEUCHOS_TEST_FOR_EXCEPTION
        (true, std::invalid_argument, errPfx << "The row maps must "
         "be the same for statically allocated matrices, to ensure "
         "that there is sufficient space to do the addition.");
    }

    TEUCHOS_TEST_FOR_EXCEPTION
      (C.is_null (), std::logic_error,
       errPfx << "C should not be null at this point.  "
       "Please report this bug to the Tpetra developers.");

    if (verbose) {
      std::ostringstream os;
      os << *prefix << "Compute C = alpha*A + beta*B" << endl;
      std::cerr << os.str ();
    }

    Array<GO> ind;
    Array<Scalar> val;

    if (alpha != ZERO) {
      const LO A_localNumRows = static_cast<LO> (A_rowMap->getNodeNumElements ());
      for (LO localRow = 0; localRow < A_localNumRows; ++localRow) {
        size_t A_numEntries = A.getNumEntriesInLocalRow (localRow);
        const GO globalRow = A_rowMap->getGlobalElement (localRow);
        if (A_numEntries > static_cast<size_t> (ind.size ())) {
          ind.resize (A_numEntries);
          val.resize (A_numEntries);
        }
        ArrayView<GO> indView = ind (0, A_numEntries);
        ArrayView<Scalar> valView = val (0, A_numEntries);
        A.getGlobalRowCopy (globalRow, indView, valView, A_numEntries);

        if (alpha != ONE) {
          for (size_t k = 0; k < A_numEntries; ++k) {
            valView[k] *= alpha;
          }
        }
        C->insertGlobalValues (globalRow, indView, valView);
      }
    }

    if (beta != ZERO) {
      const LO B_localNumRows = static_cast<LO> (B_rowMap->getNodeNumElements ());
      for (LO localRow = 0; localRow < B_localNumRows; ++localRow) {
        size_t B_numEntries = B.getNumEntriesInLocalRow (localRow);
        const GO globalRow = B_rowMap->getGlobalElement (localRow);
        if (B_numEntries > static_cast<size_t> (ind.size ())) {
          ind.resize (B_numEntries);
          val.resize (B_numEntries);
        }
        ArrayView<GO> indView = ind (0, B_numEntries);
        ArrayView<Scalar> valView = val (0, B_numEntries);
        B.getGlobalRowCopy (globalRow, indView, valView, B_numEntries);

        if (beta != ONE) {
          for (size_t k = 0; k < B_numEntries; ++k) {
            valView[k] *= beta;
          }
        }
        C->insertGlobalValues (globalRow, indView, valView);
      }
    }

    if (callFillComplete) {
      if (verbose) {
        std::ostringstream os;
        os << *prefix << "Call fillComplete on C" << endl;
        std::cerr << os.str ();
      }
      if (fillCompleteSublist.is_null ()) {
        C->fillComplete (theDomainMap, theRangeMap);
      } else {
        C->fillComplete (theDomainMap, theRangeMap, fillCompleteSublist);
      }
    }
    else if (verbose) {
      std::ostringstream os;
      os << *prefix << "Do NOT call fillComplete on C" << endl;
      std::cerr << os.str ();
    }

    if (verbose) {
      std::ostringstream os;
      os << *prefix << "Done" << endl;
      std::cerr << os.str ();
    }
    return rcp_implicit_cast<row_matrix_type> (C);
  }



  template <class Scalar, class LocalOrdinal, class GlobalOrdinal, class Node>
  void
  CrsMatrix<Scalar, LocalOrdinal, GlobalOrdinal, Node>::
  transferAndFillComplete (Teuchos::RCP<CrsMatrix<Scalar, LocalOrdinal, GlobalOrdinal, Node> > & destMat,
                           const ::Tpetra::Details::Transfer<LocalOrdinal, GlobalOrdinal, Node>& rowTransfer,
                           const Teuchos::RCP<const ::Tpetra::Details::Transfer<LocalOrdinal, GlobalOrdinal, Node> > & domainTransfer,
                           const Teuchos::RCP<const map_type>& domainMap,
                           const Teuchos::RCP<const map_type>& rangeMap,
                           const Teuchos::RCP<Teuchos::ParameterList>& params) const
  {
    using Details::Behavior;
    using Details::getArrayViewFromDualView;
    using Details::packCrsMatrixWithOwningPIDs;
    using Details::unpackAndCombineWithOwningPIDsCount;
    using Details::unpackAndCombineIntoCrsArrays;
    using Teuchos::ArrayRCP;
    using Teuchos::ArrayView;
    using Teuchos::Comm;
    using Teuchos::ParameterList;
    using Teuchos::RCP;
    using std::endl;
    typedef LocalOrdinal LO;
    typedef GlobalOrdinal GO;
    typedef node_type NT;
    typedef CrsMatrix<Scalar, LO, GO, NT> this_type;
    typedef Vector<int, LO, GO, NT> IntVectorType;
    using Teuchos::as;

    const bool debug = Behavior::debug("CrsMatrix");
    const bool verbose = Behavior::verbose("CrsMatrix");
    int MyPID = getComm ()->getRank ();

    std::unique_ptr<std::string> verbosePrefix;
    if (verbose) {
      verbosePrefix =
        this->createPrefix("CrsMatrix", "transferAndFillComplete");
      std::ostringstream os;
      os << "Start" << endl;
      std::cerr << os.str();
    }

    //
    // Get the caller's parameters
    //
    bool isMM = false; // optimize for matrix-matrix ops.
    bool reverseMode = false; // Are we in reverse mode?
    bool restrictComm = false; // Do we need to restrict the communicator?

    int mm_optimization_core_count =
      Behavior::TAFC_OptimizationCoreCount();
    RCP<ParameterList> matrixparams; // parameters for the destination matrix
    bool overrideAllreduce = false;
    if (! params.is_null ()) {
      matrixparams = sublist (params, "CrsMatrix");
      reverseMode = params->get ("Reverse Mode", reverseMode);
      restrictComm = params->get ("Restrict Communicator", restrictComm);
      auto & slist = params->sublist("matrixmatrix: kernel params",false);
      isMM = slist.get("isMatrixMatrix_TransferAndFillComplete",false);
      mm_optimization_core_count = slist.get("MM_TAFC_OptimizationCoreCount",mm_optimization_core_count);

      overrideAllreduce = slist.get("MM_TAFC_OverrideAllreduceCheck",false);
      if(getComm()->getSize() < mm_optimization_core_count && isMM)   isMM = false;
      if(reverseMode) isMM = false;
    }

   // Only used in the sparse matrix-matrix multiply (isMM) case.
   std::shared_ptr< ::Tpetra::Details::CommRequest> iallreduceRequest;
   int mismatch = 0;
   int reduced_mismatch = 0;
   if (isMM && !overrideAllreduce) {

     // Test for pathological matrix transfer
     const bool source_vals = ! getGraph ()->getImporter ().is_null();
     const bool target_vals = ! (rowTransfer.getExportLIDs ().size() == 0 ||
                                 rowTransfer.getRemoteLIDs ().size() == 0);
     mismatch = (source_vals != target_vals) ? 1 : 0;
     iallreduceRequest =
       ::Tpetra::Details::iallreduce (mismatch, reduced_mismatch,
                                      Teuchos::REDUCE_MAX, * (getComm ()));
   }

#ifdef HAVE_TPETRA_MMM_TIMINGS
    using Teuchos::TimeMonitor;
    std::string label;
    if(!params.is_null())
        label = params->get("Timer Label",label);
    std::string prefix = std::string("Tpetra ")+ label + std::string(": ");
    std::string tlstr;
    {
        std::ostringstream os;
        if(isMM) os<<":MMOpt";
        else os<<":MMLegacy";
        tlstr = os.str();
    }

    Teuchos::TimeMonitor MMall(*TimeMonitor::getNewTimer(prefix + std::string("TAFC All") +tlstr ));
#endif

    // Make sure that the input argument rowTransfer is either an
    // Import or an Export.  Import and Export are the only two
    // subclasses of Transfer that we defined, but users might
    // (unwisely, for now at least) decide to implement their own
    // subclasses.  Exclude this possibility.
    const import_type* xferAsImport = dynamic_cast<const import_type*> (&rowTransfer);
    const export_type* xferAsExport = dynamic_cast<const export_type*> (&rowTransfer);
    TEUCHOS_TEST_FOR_EXCEPTION(
      xferAsImport == nullptr && xferAsExport == nullptr, std::invalid_argument,
      "Tpetra::CrsMatrix::transferAndFillComplete: The 'rowTransfer' input "
      "argument must be either an Import or an Export, and its template "
      "parameters must match the corresponding template parameters of the "
      "CrsMatrix.");

    // Make sure that the input argument domainTransfer is either an
    // Import or an Export.  Import and Export are the only two
    // subclasses of Transfer that we defined, but users might
    // (unwisely, for now at least) decide to implement their own
    // subclasses.  Exclude this possibility.
    Teuchos::RCP<const import_type> xferDomainAsImport = Teuchos::rcp_dynamic_cast<const import_type> (domainTransfer);
    Teuchos::RCP<const export_type> xferDomainAsExport = Teuchos::rcp_dynamic_cast<const export_type> (domainTransfer);

    if(! domainTransfer.is_null()) {
      TEUCHOS_TEST_FOR_EXCEPTION(
         (xferDomainAsImport.is_null() && xferDomainAsExport.is_null()), std::invalid_argument,
        "Tpetra::CrsMatrix::transferAndFillComplete: The 'domainTransfer' input "
        "argument must be either an Import or an Export, and its template "
        "parameters must match the corresponding template parameters of the "
        "CrsMatrix.");

      TEUCHOS_TEST_FOR_EXCEPTION(
         ( xferAsImport != nullptr || ! xferDomainAsImport.is_null() ) &&
         (( xferAsImport != nullptr &&   xferDomainAsImport.is_null() ) ||
          ( xferAsImport == nullptr && ! xferDomainAsImport.is_null() )), std::invalid_argument,
         "Tpetra::CrsMatrix::transferAndFillComplete: The 'rowTransfer' and 'domainTransfer' input "
         "arguments must be of the same type (either Import or Export).");

      TEUCHOS_TEST_FOR_EXCEPTION(
         ( xferAsExport != nullptr || ! xferDomainAsExport.is_null() ) &&
         (( xferAsExport != nullptr &&   xferDomainAsExport.is_null() ) ||
          ( xferAsExport == nullptr && ! xferDomainAsExport.is_null() )), std::invalid_argument,
         "Tpetra::CrsMatrix::transferAndFillComplete: The 'rowTransfer' and 'domainTransfer' input "
         "arguments must be of the same type (either Import or Export).");
    } // domainTransfer != null


    // FIXME (mfh 15 May 2014) Wouldn't communication still be needed,
    // if the source Map is not distributed but the target Map is?
    const bool communication_needed = rowTransfer.getSourceMap ()->isDistributed ();

    // Get the new domain and range Maps.  We need some of them for
    // error checking, now that we have the reverseMode parameter.
    RCP<const map_type> MyRowMap = reverseMode ?
      rowTransfer.getSourceMap () : rowTransfer.getTargetMap ();
    RCP<const map_type> MyColMap; // create this below
    RCP<const map_type> MyDomainMap = ! domainMap.is_null () ?
      domainMap : getDomainMap ();
    RCP<const map_type> MyRangeMap = ! rangeMap.is_null () ?
      rangeMap : getRangeMap ();
    RCP<const map_type> BaseRowMap = MyRowMap;
    RCP<const map_type> BaseDomainMap = MyDomainMap;

    // If the user gave us a nonnull destMat, then check whether it's
    // "pristine."  That means that it has no entries.
    //
    // FIXME (mfh 15 May 2014) If this is not true on all processes,
    // then this exception test may hang.  It would be better to
    // forward an error flag to the next communication phase.
    if (! destMat.is_null ()) {
      // FIXME (mfh 15 May 2014): The Epetra idiom for checking
      // whether a graph or matrix has no entries on the calling
      // process, is that it is neither locally nor globally indexed.
      // This may change eventually with the Kokkos refactor version
      // of Tpetra, so it would be better just to check the quantity
      // of interest directly.  Note that with the Kokkos refactor
      // version of Tpetra, asking for the total number of entries in
      // a graph or matrix that is not fill complete might require
      // computation (kernel launch), since it is not thread scalable
      // to update a count every time an entry is inserted.
      const bool NewFlag = ! destMat->getGraph ()->isLocallyIndexed () &&
        ! destMat->getGraph ()->isGloballyIndexed ();
      TEUCHOS_TEST_FOR_EXCEPTION(
        ! NewFlag, std::invalid_argument, "Tpetra::CrsMatrix::"
        "transferAndFillComplete: The input argument 'destMat' is only allowed "
        "to be nonnull, if its graph is empty (neither locally nor globally "
        "indexed).");
      // FIXME (mfh 15 May 2014) At some point, we want to change
      // graphs and matrices so that their DistObject Map
      // (this->getMap()) may differ from their row Map.  This will
      // make redistribution for 2-D distributions more efficient.  I
      // hesitate to change this check, because I'm not sure how much
      // the code here depends on getMap() and getRowMap() being the
      // same.
      TEUCHOS_TEST_FOR_EXCEPTION(
        ! destMat->getRowMap ()->isSameAs (*MyRowMap), std::invalid_argument,
        "Tpetra::CrsMatrix::transferAndFillComplete: The (row) Map of the "
        "input argument 'destMat' is not the same as the (row) Map specified "
        "by the input argument 'rowTransfer'.");
      TEUCHOS_TEST_FOR_EXCEPTION(
        ! destMat->checkSizes (*this), std::invalid_argument,
        "Tpetra::CrsMatrix::transferAndFillComplete: You provided a nonnull "
        "destination matrix, but checkSizes() indicates that it is not a legal "
        "legal target for redistribution from the source matrix (*this).  This "
        "may mean that they do not have the same dimensions.");
    }

    // If forward mode (the default), then *this's (row) Map must be
    // the same as the source Map of the Transfer.  If reverse mode,
    // then *this's (row) Map must be the same as the target Map of
    // the Transfer.
    //
    // FIXME (mfh 15 May 2014) At some point, we want to change graphs
    // and matrices so that their DistObject Map (this->getMap()) may
    // differ from their row Map.  This will make redistribution for
    // 2-D distributions more efficient.  I hesitate to change this
    // check, because I'm not sure how much the code here depends on
    // getMap() and getRowMap() being the same.
    TEUCHOS_TEST_FOR_EXCEPTION(
      ! (reverseMode || getRowMap ()->isSameAs (*rowTransfer.getSourceMap ())),
      std::invalid_argument, "Tpetra::CrsMatrix::transferAndFillComplete: "
      "rowTransfer->getSourceMap() must match this->getRowMap() in forward mode.");
    TEUCHOS_TEST_FOR_EXCEPTION(
      ! (! reverseMode || getRowMap ()->isSameAs (*rowTransfer.getTargetMap ())),
      std::invalid_argument, "Tpetra::CrsMatrix::transferAndFillComplete: "
      "rowTransfer->getTargetMap() must match this->getRowMap() in reverse mode.");

    // checks for domainTransfer
    TEUCHOS_TEST_FOR_EXCEPTION(
      ! xferDomainAsImport.is_null() && ! xferDomainAsImport->getTargetMap()->isSameAs(*domainMap),
      std::invalid_argument,
      "Tpetra::CrsMatrix::transferAndFillComplete: The target map of the 'domainTransfer' input "
      "argument must be the same as the rebalanced domain map 'domainMap'");

    TEUCHOS_TEST_FOR_EXCEPTION(
      ! xferDomainAsExport.is_null() && ! xferDomainAsExport->getSourceMap()->isSameAs(*domainMap),
      std::invalid_argument,
      "Tpetra::CrsMatrix::transferAndFillComplete: The source map of the 'domainTransfer' input "
      "argument must be the same as the rebalanced domain map 'domainMap'");

    // The basic algorithm here is:
    //
    // 1. Call the moral equivalent of "distor.do" to handle the import.
    // 2. Copy all the Imported and Copy/Permuted data into the raw
    //    CrsMatrix / CrsGraphData pointers, still using GIDs.
    // 3. Call an optimized version of MakeColMap that avoids the
    //    Directory lookups (since the importer knows who owns all the
    //    GIDs) AND reindexes to LIDs.
    // 4. Call expertStaticFillComplete()

    // Get information from the Importer
    const size_t NumSameIDs = rowTransfer.getNumSameIDs();
    ArrayView<const LO> ExportLIDs = reverseMode ?
      rowTransfer.getRemoteLIDs () : rowTransfer.getExportLIDs ();
    ArrayView<const LO> RemoteLIDs = reverseMode ?
      rowTransfer.getExportLIDs () : rowTransfer.getRemoteLIDs ();
    ArrayView<const LO> PermuteToLIDs = reverseMode ?
      rowTransfer.getPermuteFromLIDs () : rowTransfer.getPermuteToLIDs ();
    ArrayView<const LO> PermuteFromLIDs = reverseMode ?
      rowTransfer.getPermuteToLIDs () : rowTransfer.getPermuteFromLIDs ();
    Distributor& Distor = rowTransfer.getDistributor ();

    // Owning PIDs
    Teuchos::Array<int> SourcePids;
    Teuchos::Array<int> TargetPids;

    // Temp variables for sub-communicators
    RCP<const map_type> ReducedRowMap, ReducedColMap,
      ReducedDomainMap, ReducedRangeMap;
    RCP<const Comm<int> > ReducedComm;

    // If the user gave us a null destMat, then construct the new
    // destination matrix.  We will replace its column Map later.
    if (destMat.is_null ()) {
      destMat = rcp (new this_type (MyRowMap, 0, StaticProfile, matrixparams));
    }

    /***************************************************/
    /***** 1) First communicator restriction phase ****/
    /***************************************************/
    if (restrictComm) {
      ReducedRowMap = MyRowMap->removeEmptyProcesses ();
      ReducedComm = ReducedRowMap.is_null () ?
        Teuchos::null :
        ReducedRowMap->getComm ();
      destMat->removeEmptyProcessesInPlace (ReducedRowMap);

      ReducedDomainMap = MyRowMap.getRawPtr () == MyDomainMap.getRawPtr () ?
        ReducedRowMap :
        MyDomainMap->replaceCommWithSubset (ReducedComm);
      ReducedRangeMap = MyRowMap.getRawPtr () == MyRangeMap.getRawPtr () ?
        ReducedRowMap :
        MyRangeMap->replaceCommWithSubset (ReducedComm);

      // Reset the "my" maps
      MyRowMap    = ReducedRowMap;
      MyDomainMap = ReducedDomainMap;
      MyRangeMap  = ReducedRangeMap;

      // Update my PID, if we've restricted the communicator
      if (! ReducedComm.is_null ()) {
        MyPID = ReducedComm->getRank ();
      }
      else {
        MyPID = -2; // For debugging
      }
    }
    else {
      ReducedComm = MyRowMap->getComm ();
    }



    /***************************************************/
    /***** 2) From Tpera::DistObject::doTransfer() ****/
    /***************************************************/
    // Get the owning PIDs
    RCP<const import_type> MyImporter = getGraph ()->getImporter ();

    // check whether domain maps of source matrix and base domain map is the same
    bool bSameDomainMap = BaseDomainMap->isSameAs (*getDomainMap ());

    if (! restrictComm && ! MyImporter.is_null () && bSameDomainMap ) {
      // Same domain map as source matrix
      //
      // NOTE: This won't work for restrictComm (because the Import
      // doesn't know the restricted PIDs), though writing an
      // optimized version for that case would be easy (Import an
      // IntVector of the new PIDs).  Might want to add this later.
      Import_Util::getPids (*MyImporter, SourcePids, false);
    }
    else if (restrictComm && ! MyImporter.is_null () && bSameDomainMap) {
      // Same domain map as source matrix (restricted communicator)
      // We need one import from the domain to the column map
      IntVectorType SourceDomain_pids(getDomainMap (),true);
      IntVectorType SourceCol_pids(getColMap());
      // SourceDomain_pids contains the restricted pids
      SourceDomain_pids.putScalar(MyPID);

      SourceCol_pids.doImport (SourceDomain_pids, *MyImporter, INSERT);
      SourcePids.resize (getColMap ()->getNodeNumElements ());
      SourceCol_pids.get1dCopy (SourcePids ());
    }
    else if (MyImporter.is_null ()) {
      // Matrix has no off-process entries
      SourcePids.resize (getColMap ()->getNodeNumElements ());
      SourcePids.assign (getColMap ()->getNodeNumElements (), MyPID);
    }
    else if ( ! MyImporter.is_null () &&
              ! domainTransfer.is_null () ) {
      // general implementation for rectangular matrices with
      // domain map different than SourceMatrix domain map.
      // User has to provide a DomainTransfer object. We need
      // to communications (import/export)

      // TargetDomain_pids lives on the rebalanced new domain map
      IntVectorType TargetDomain_pids (domainMap);
      TargetDomain_pids.putScalar (MyPID);

      // SourceDomain_pids lives on the non-rebalanced old domain map
      IntVectorType SourceDomain_pids (getDomainMap ());

      // SourceCol_pids lives on the non-rebalanced old column map
      IntVectorType SourceCol_pids (getColMap ());

      if (! reverseMode && ! xferDomainAsImport.is_null() ) {
        SourceDomain_pids.doExport (TargetDomain_pids, *xferDomainAsImport, INSERT);
      }
      else if (reverseMode && ! xferDomainAsExport.is_null() ) {
        SourceDomain_pids.doExport (TargetDomain_pids, *xferDomainAsExport, INSERT);
      }
      else if (! reverseMode && ! xferDomainAsExport.is_null() ) {
        SourceDomain_pids.doImport (TargetDomain_pids, *xferDomainAsExport, INSERT);
      }
      else if (reverseMode && ! xferDomainAsImport.is_null() ) {
        SourceDomain_pids.doImport (TargetDomain_pids, *xferDomainAsImport, INSERT);
      }
      else {
        TEUCHOS_TEST_FOR_EXCEPTION(
          true, std::logic_error, "Tpetra::CrsMatrix::"
          "transferAndFillComplete: Should never get here!  "
          "Please report this bug to a Tpetra developer.");
      }
      SourceCol_pids.doImport (SourceDomain_pids, *MyImporter, INSERT);
      SourcePids.resize (getColMap ()->getNodeNumElements ());
      SourceCol_pids.get1dCopy (SourcePids ());
    }
    else if ( ! MyImporter.is_null () &&
             BaseDomainMap->isSameAs (*BaseRowMap) &&
             getDomainMap ()->isSameAs (*getRowMap ())) {
      // We can use the rowTransfer + SourceMatrix's Import to find out who owns what.

      IntVectorType TargetRow_pids (domainMap);
      IntVectorType SourceRow_pids (getRowMap ());
      IntVectorType SourceCol_pids (getColMap ());

      TargetRow_pids.putScalar (MyPID);
      if (! reverseMode && xferAsImport != nullptr) {
        SourceRow_pids.doExport (TargetRow_pids, *xferAsImport, INSERT);
      }
      else if (reverseMode && xferAsExport != nullptr) {
        SourceRow_pids.doExport (TargetRow_pids, *xferAsExport, INSERT);
      }
      else if (! reverseMode && xferAsExport != nullptr) {
        SourceRow_pids.doImport (TargetRow_pids, *xferAsExport, INSERT);
      }
      else if (reverseMode && xferAsImport != nullptr) {
        SourceRow_pids.doImport (TargetRow_pids, *xferAsImport, INSERT);
      }
      else {
        TEUCHOS_TEST_FOR_EXCEPTION(
          true, std::logic_error, "Tpetra::CrsMatrix::"
          "transferAndFillComplete: Should never get here!  "
          "Please report this bug to a Tpetra developer.");
      }

      SourceCol_pids.doImport (SourceRow_pids, *MyImporter, INSERT);
      SourcePids.resize (getColMap ()->getNodeNumElements ());
      SourceCol_pids.get1dCopy (SourcePids ());
    }
    else {
      TEUCHOS_TEST_FOR_EXCEPTION(
        true, std::invalid_argument, "Tpetra::CrsMatrix::"
        "transferAndFillComplete: This method only allows either domainMap == "
        "getDomainMap (), or (domainMap == rowTransfer.getTargetMap () and "
        "getDomainMap () == getRowMap ()).");
    }

    // Tpetra-specific stuff
    size_t constantNumPackets = destMat->constantNumberOfPackets ();
    if (constantNumPackets == 0) {
      destMat->reallocArraysForNumPacketsPerLid (ExportLIDs.size (),
                                                 RemoteLIDs.size ());
    }
    else {
      // There are a constant number of packets per element.  We
      // already know (from the number of "remote" (incoming)
      // elements) how many incoming elements we expect, so we can
      // resize the buffer accordingly.
      const size_t rbufLen = RemoteLIDs.size() * constantNumPackets;
      destMat->reallocImportsIfNeeded (rbufLen, false, nullptr);
    }

    // Pack & Prepare w/ owning PIDs
    if (debug) {
      using Teuchos::outArg;
      using Teuchos::REDUCE_MAX;
      using Teuchos::reduceAll;
      using std::cerr;
      using std::endl;
      RCP<const Teuchos::Comm<int> > comm = this->getComm ();
      const int myRank = comm->getRank ();

      std::ostringstream errStrm;
      int lclErr = 0;
      int gblErr = 0;

      Teuchos::ArrayView<size_t> numExportPacketsPerLID;
      try {
        // packAndPrepare* methods modify numExportPacketsPerLID_.
        destMat->numExportPacketsPerLID_.modify_host ();
        numExportPacketsPerLID =
          getArrayViewFromDualView (destMat->numExportPacketsPerLID_);
      }
      catch (std::exception& e) {
        errStrm << "Proc " << myRank << ": getArrayViewFromDualView threw: "
                << e.what () << std::endl;
        lclErr = 1;
      }
      catch (...) {
        errStrm << "Proc " << myRank << ": getArrayViewFromDualView threw "
          "an exception not a subclass of std::exception" << std::endl;
        lclErr = 1;
      }

      if (! comm.is_null ()) {
        reduceAll<int, int> (*comm, REDUCE_MAX, lclErr, outArg (gblErr));
      }
      if (gblErr != 0) {
        ::Tpetra::Details::gathervPrint (cerr, errStrm.str (), *comm);
        TEUCHOS_TEST_FOR_EXCEPTION(
          true, std::runtime_error, "getArrayViewFromDualView threw an "
          "exception on at least one process.");
      }

      if (verbose) {
        std::ostringstream os;
        os << *verbosePrefix << "Calling packCrsMatrixWithOwningPIDs"
           << std::endl;
        std::cerr << os.str ();
      }
      try {
        packCrsMatrixWithOwningPIDs (*this,
                                     destMat->exports_,
                                     numExportPacketsPerLID,
                                     ExportLIDs,
                                     SourcePids,
                                     constantNumPackets,
                                     Distor);
      }
      catch (std::exception& e) {
        errStrm << "Proc " << myRank << ": packCrsMatrixWithOwningPIDs threw: "
           << e.what () << std::endl;
        lclErr = 1;
      }
      catch (...) {
        errStrm << "Proc " << myRank << ": packCrsMatrixWithOwningPIDs threw "
          "an exception not a subclass of std::exception" << std::endl;
        lclErr = 1;
      }

      if (verbose) {
        std::ostringstream os;
        os << *verbosePrefix << "Done with packCrsMatrixWithOwningPIDs"
           << std::endl;
        std::cerr << os.str ();
      }

      if (! comm.is_null ()) {
        reduceAll<int, int> (*comm, REDUCE_MAX, lclErr, outArg (gblErr));
      }
      if (gblErr != 0) {
        ::Tpetra::Details::gathervPrint (cerr, errStrm.str (), *comm);
        TEUCHOS_TEST_FOR_EXCEPTION(
          true, std::runtime_error, "packCrsMatrixWithOwningPIDs threw an "
          "exception on at least one process.");
      }
    }
    else {
      // packAndPrepare* methods modify numExportPacketsPerLID_.
      destMat->numExportPacketsPerLID_.modify_host ();
      Teuchos::ArrayView<size_t> numExportPacketsPerLID =
        getArrayViewFromDualView (destMat->numExportPacketsPerLID_);
      if (verbose) {
        std::ostringstream os;
        os << *verbosePrefix << "Calling packCrsMatrixWithOwningPIDs"
           << std::endl;
        std::cerr << os.str ();
      }
      packCrsMatrixWithOwningPIDs (*this,
                                   destMat->exports_,
                                   numExportPacketsPerLID,
                                   ExportLIDs,
                                   SourcePids,
                                   constantNumPackets,
                                   Distor);
      if (verbose) {
        std::ostringstream os;
        os << *verbosePrefix << "Done with packCrsMatrixWithOwningPIDs"
           << std::endl;
        std::cerr << os.str ();
      }
    }

    // Do the exchange of remote data.
    if (! communication_needed) {
      if (verbose) {
        std::ostringstream os;
        os << *verbosePrefix << "Communication not needed" << std::endl;
        std::cerr << os.str ();
      }
    }
    else {
      if (reverseMode) {
        if (constantNumPackets == 0) { // variable number of packets per LID
          if (verbose) {
            std::ostringstream os;
            os << *verbosePrefix << "Reverse mode, variable # packets / LID"
               << std::endl;
            std::cerr << os.str ();
          }
          // Make sure that host has the latest version, since we're
          // using the version on host.  If host has the latest
          // version, syncing to host does nothing.
          destMat->numExportPacketsPerLID_.sync_host ();
          Teuchos::ArrayView<const size_t> numExportPacketsPerLID =
            getArrayViewFromDualView (destMat->numExportPacketsPerLID_);
          destMat->numImportPacketsPerLID_.sync_host ();
          Teuchos::ArrayView<size_t> numImportPacketsPerLID =
            getArrayViewFromDualView (destMat->numImportPacketsPerLID_);

          if (verbose) {
            std::ostringstream os;
            os << *verbosePrefix << "Calling 3-arg doReversePostsAndWaits"
               << std::endl;
            std::cerr << os.str ();
          }
          Distor.doReversePostsAndWaits (numExportPacketsPerLID, 1,
                                         numImportPacketsPerLID);
          if (verbose) {
            std::ostringstream os;
            os << *verbosePrefix << "Finished 3-arg doReversePostsAndWaits"
               << std::endl;
            std::cerr << os.str ();
          }

          size_t totalImportPackets = 0;
          for (Array_size_type i = 0; i < numImportPacketsPerLID.size (); ++i) {
            totalImportPackets += numImportPacketsPerLID[i];
          }

          // Reallocation MUST go before setting the modified flag,
          // because it may clear out the flags.
          destMat->reallocImportsIfNeeded (totalImportPackets, verbose,
                                           verbosePrefix.get ());
          destMat->imports_.modify_host ();
          Teuchos::ArrayView<char> hostImports =
            getArrayViewFromDualView (destMat->imports_);
          // This is a legacy host pack/unpack path, so use the host
          // version of exports_.
          destMat->exports_.sync_host ();
          Teuchos::ArrayView<const char> hostExports =
            getArrayViewFromDualView (destMat->exports_);
          if (verbose) {
            std::ostringstream os;
            os << *verbosePrefix << "Calling 4-arg doReversePostsAndWaits"
               << std::endl;
            std::cerr << os.str ();
          }
          Distor.doReversePostsAndWaits (hostExports,
                                         numExportPacketsPerLID,
                                         hostImports,
                                         numImportPacketsPerLID);
          if (verbose) {
            std::ostringstream os;
            os << *verbosePrefix << "Finished 4-arg doReversePostsAndWaits"
               << std::endl;
            std::cerr << os.str ();
          }
        }
        else { // constant number of packets per LID
          if (verbose) {
            std::ostringstream os;
            os << *verbosePrefix << "Reverse mode, constant # packets / LID"
               << std::endl;
            std::cerr << os.str ();
          }
          destMat->imports_.modify_host ();
          Teuchos::ArrayView<char> hostImports =
            getArrayViewFromDualView (destMat->imports_);
          // This is a legacy host pack/unpack path, so use the host
          // version of exports_.
          destMat->exports_.sync_host ();
          Teuchos::ArrayView<const char> hostExports =
            getArrayViewFromDualView (destMat->exports_);
          if (verbose) {
            std::ostringstream os;
            os << *verbosePrefix << "Calling 3-arg doReversePostsAndWaits"
               << std::endl;
            std::cerr << os.str ();
          }
          Distor.doReversePostsAndWaits (hostExports,
                                         constantNumPackets,
                                         hostImports);
          if (verbose) {
            std::ostringstream os;
            os << *verbosePrefix << "Finished 3-arg doReversePostsAndWaits"
               << std::endl;
            std::cerr << os.str ();
          }
        }
      }
      else { // forward mode (the default)
        if (constantNumPackets == 0) { // variable number of packets per LID
          if (verbose) {
            std::ostringstream os;
            os << *verbosePrefix << "Forward mode, variable # packets / LID"
               << std::endl;
            std::cerr << os.str ();
          }
          // Make sure that host has the latest version, since we're
          // using the version on host.  If host has the latest
          // version, syncing to host does nothing.
          destMat->numExportPacketsPerLID_.sync_host ();
          Teuchos::ArrayView<const size_t> numExportPacketsPerLID =
            getArrayViewFromDualView (destMat->numExportPacketsPerLID_);
          destMat->numImportPacketsPerLID_.sync_host ();
          Teuchos::ArrayView<size_t> numImportPacketsPerLID =
            getArrayViewFromDualView (destMat->numImportPacketsPerLID_);
          if (verbose) {
            std::ostringstream os;
            os << *verbosePrefix << "Calling 3-arg doPostsAndWaits"
               << std::endl;
            std::cerr << os.str ();
          }
          Distor.doPostsAndWaits (numExportPacketsPerLID, 1,
                                  numImportPacketsPerLID);
          if (verbose) {
            std::ostringstream os;
            os << *verbosePrefix << "Finished 3-arg doPostsAndWaits"
               << std::endl;
            std::cerr << os.str ();
          }

          size_t totalImportPackets = 0;
          for (Array_size_type i = 0; i < numImportPacketsPerLID.size (); ++i) {
            totalImportPackets += numImportPacketsPerLID[i];
          }

          // Reallocation MUST go before setting the modified flag,
          // because it may clear out the flags.
          destMat->reallocImportsIfNeeded (totalImportPackets, verbose,
                                           verbosePrefix.get ());
          destMat->imports_.modify_host ();
          Teuchos::ArrayView<char> hostImports =
            getArrayViewFromDualView (destMat->imports_);
          // This is a legacy host pack/unpack path, so use the host
          // version of exports_.
          destMat->exports_.sync_host ();
          Teuchos::ArrayView<const char> hostExports =
            getArrayViewFromDualView (destMat->exports_);
          if (verbose) {
            std::ostringstream os;
            os << *verbosePrefix << "Calling 4-arg doPostsAndWaits"
               << std::endl;
            std::cerr << os.str ();
          }
          Distor.doPostsAndWaits (hostExports,
                                  numExportPacketsPerLID,
                                  hostImports,
                                  numImportPacketsPerLID);
          if (verbose) {
            std::ostringstream os;
            os << *verbosePrefix << "Finished 4-arg doPostsAndWaits"
               << std::endl;
            std::cerr << os.str ();
          }
        }
        else { // constant number of packets per LID
          if (verbose) {
            std::ostringstream os;
            os << *verbosePrefix << "Forward mode, constant # packets / LID"
               << std::endl;
            std::cerr << os.str ();
          }
          destMat->imports_.modify_host ();
          Teuchos::ArrayView<char> hostImports =
            getArrayViewFromDualView (destMat->imports_);
          // This is a legacy host pack/unpack path, so use the host
          // version of exports_.
          destMat->exports_.sync_host ();
          Teuchos::ArrayView<const char> hostExports =
            getArrayViewFromDualView (destMat->exports_);
          if (verbose) {
            std::ostringstream os;
            os << *verbosePrefix << "Calling 3-arg doPostsAndWaits"
               << std::endl;
            std::cerr << os.str ();
          }
          Distor.doPostsAndWaits (hostExports,
                                  constantNumPackets,
                                  hostImports);
          if (verbose) {
            std::ostringstream os;
            os << *verbosePrefix << "Finished 3-arg doPostsAndWaits"
               << std::endl;
            std::cerr << os.str ();
          }
        }
      }
    }

    /*********************************************************************/
    /**** 3) Copy all of the Same/Permute/Remote data into CSR_arrays ****/
    /*********************************************************************/

    // Backwards compatibility measure.  We'll use this again below.
    destMat->numImportPacketsPerLID_.sync_host ();
    Teuchos::ArrayView<const size_t> numImportPacketsPerLID =
      getArrayViewFromDualView (destMat->numImportPacketsPerLID_);
    destMat->imports_.sync_host ();
    Teuchos::ArrayView<const char> hostImports =
      getArrayViewFromDualView (destMat->imports_);

    if (verbose) {
      std::ostringstream os;
      os << *verbosePrefix << "Calling unpackAndCombineWithOwningPIDsCount"
         << std::endl;
      std::cerr << os.str ();
    }
    size_t mynnz =
      unpackAndCombineWithOwningPIDsCount (*this,
                                           RemoteLIDs,
                                           hostImports,
                                           numImportPacketsPerLID,
                                           constantNumPackets,
                                           Distor,
                                           INSERT,
                                           NumSameIDs,
                                           PermuteToLIDs,
                                           PermuteFromLIDs);
    if (verbose) {
      std::ostringstream os;
      os << *verbosePrefix << "unpackAndCombineWithOwningPIDsCount returned "
         << mynnz << std::endl;
      std::cerr << os.str ();
    }
    size_t N = BaseRowMap->getNodeNumElements ();

    // Allocations
    ArrayRCP<size_t> CSR_rowptr(N+1);
    ArrayRCP<GO> CSR_colind_GID;
    ArrayRCP<LO> CSR_colind_LID;
    ArrayRCP<Scalar> CSR_vals;
    CSR_colind_GID.resize (mynnz);
    CSR_vals.resize (mynnz);

    // If LO and GO are the same, we can reuse memory when
    // converting the column indices from global to local indices.
    if (typeid (LO) == typeid (GO)) {
      CSR_colind_LID = Teuchos::arcp_reinterpret_cast<LO> (CSR_colind_GID);
    }
    else {
      CSR_colind_LID.resize (mynnz);
    }

    if (verbose) {
      std::ostringstream os;
      os << *verbosePrefix << "Calling unpackAndCombineIntoCrsArrays"
         << std::endl;
      std::cerr << os.str ();
    }
    // FIXME (mfh 15 May 2014) Why can't we abstract this out as an
    // unpackAndCombine method on a "CrsArrays" object?  This passing
    // in a huge list of arrays is icky.  Can't we have a bit of an
    // abstraction?  Implementing a concrete DistObject subclass only
    // takes five methods.
    unpackAndCombineIntoCrsArrays (*this,
                                   RemoteLIDs,
                                   hostImports,
                                   numImportPacketsPerLID,
                                   constantNumPackets,
                                   Distor,
                                   INSERT,
                                   NumSameIDs,
                                   PermuteToLIDs,
                                   PermuteFromLIDs,
                                   N,
                                   mynnz,
                                   MyPID,
                                   CSR_rowptr (),
                                   CSR_colind_GID (),
                                   Teuchos::av_reinterpret_cast<impl_scalar_type> (CSR_vals ()),
                                   SourcePids (),
                                   TargetPids);

    /**************************************************************/
    /**** 4) Call Optimized MakeColMap w/ no Directory Lookups ****/
    /**************************************************************/
    // Call an optimized version of makeColMap that avoids the
    // Directory lookups (since the Import object knows who owns all
    // the GIDs).
    Teuchos::Array<int> RemotePids;
    if (verbose) {
      std::ostringstream os;
      os << *verbosePrefix << "Calling lowCommunicationMakeColMapAndReindex"
         << std::endl;
      std::cerr << os.str ();
    }
    Import_Util::lowCommunicationMakeColMapAndReindex (CSR_rowptr (),
                                                       CSR_colind_LID (),
                                                       CSR_colind_GID (),
                                                       BaseDomainMap,
                                                       TargetPids,
                                                       RemotePids,
                                                       MyColMap);

    if (verbose) {
      std::ostringstream os;
      os << *verbosePrefix << "restrictComm="
         << (restrictComm ? "true" : "false") << std::endl;
      std::cerr << os.str ();
    }

    /*******************************************************/
    /**** 4) Second communicator restriction phase      ****/
    /*******************************************************/
    if (restrictComm) {
      ReducedColMap = (MyRowMap.getRawPtr () == MyColMap.getRawPtr ()) ?
        ReducedRowMap :
        MyColMap->replaceCommWithSubset (ReducedComm);
      MyColMap = ReducedColMap; // Reset the "my" maps
    }

    // Replace the col map
    if (verbose) {
      std::ostringstream os;
      os << *verbosePrefix << "Calling replaceColMap" << std::endl;
      std::cerr << os.str ();
    }
    destMat->replaceColMap (MyColMap);

    // Short circuit if the processor is no longer in the communicator
    //
    // NOTE: Epetra replaces modifies all "removed" processes so they
    // have a dummy (serial) Map that doesn't touch the original
    // communicator.  Duplicating that here might be a good idea.
    if (ReducedComm.is_null ()) {
      if (verbose) {
        std::ostringstream os;
        os << *verbosePrefix << "I am no longer in the communicator; "
          "returning" << std::endl;
        std::cerr << os.str ();
      }
      return;
    }

    /***************************************************/
    /**** 5) Sort                                   ****/
    /***************************************************/
    if ((! reverseMode && xferAsImport != nullptr) ||
        (reverseMode && xferAsExport != nullptr)) {
      if (verbose) {
        std::ostringstream os;
        os << *verbosePrefix << "Calling sortCrsEntries" << endl;
        std::cerr << os.str ();
      }
      Import_Util::sortCrsEntries (CSR_rowptr (),
                                   CSR_colind_LID (),
                                   CSR_vals ());
    }
    else if ((! reverseMode && xferAsExport != nullptr) ||
             (reverseMode && xferAsImport != nullptr)) {
      if (verbose) {
        std::ostringstream os;
        os << *verbosePrefix << "Calling sortAndMergeCrsEntries"
           << endl;
        std::cerr << os.str();
      }
      Import_Util::sortAndMergeCrsEntries (CSR_rowptr (),
                                           CSR_colind_LID (),
                                           CSR_vals ());
      if (CSR_rowptr[N] != mynnz) {
        CSR_colind_LID.resize (CSR_rowptr[N]);
        CSR_vals.resize (CSR_rowptr[N]);
      }
    }
    else {
      TEUCHOS_TEST_FOR_EXCEPTION(
        true, std::logic_error, "Tpetra::CrsMatrix::"
        "transferAndFillComplete: Should never get here!  "
        "Please report this bug to a Tpetra developer.");
    }
    /***************************************************/
    /**** 6) Reset the colmap and the arrays        ****/
    /***************************************************/

    if (verbose) {
      std::ostringstream os;
      os << *verbosePrefix << "Calling destMat->setAllValues" << endl;
      std::cerr << os.str ();
    }

    // Call constructor for the new matrix (restricted as needed)
    //
    // NOTE (mfh 15 May 2014) This should work fine for the Kokkos
    // refactor version of CrsMatrix, though it reserves the right to
    // make a deep copy of the arrays.
    destMat->setAllValues (CSR_rowptr, CSR_colind_LID, CSR_vals);

    /***************************************************/
    /**** 7) Build Importer & Call ESFC             ****/
    /***************************************************/
    // Pre-build the importer using the existing PIDs
    Teuchos::ParameterList esfc_params;

    RCP<import_type> MyImport;

    // Fulfull the non-blocking allreduce on reduced_mismatch.
    if (iallreduceRequest.get () != nullptr) {
      if (verbose) {
        std::ostringstream os;
        os << *verbosePrefix << "Calling iallreduceRequest->wait()"
           << endl;
        std::cerr << os.str ();
      }
      iallreduceRequest->wait ();
      if (reduced_mismatch != 0) {
        isMM = false;
      }
    }

    if( isMM ) {
#ifdef HAVE_TPETRA_MMM_TIMINGS
        Teuchos::TimeMonitor MMisMM (*TimeMonitor::getNewTimer(prefix + std::string("isMM Block")));
#endif
        // Combine all type1/2/3 lists, [filter them], then call the expert import constructor.

        if (verbose) {
          std::ostringstream os;
          os << *verbosePrefix << "Calling getAllValues" << endl;
          std::cerr << os.str ();
        }

        Teuchos::ArrayRCP<LocalOrdinal> type3LIDs;
        Teuchos::ArrayRCP<int>          type3PIDs;
        Teuchos::ArrayRCP<const size_t> rowptr;
        Teuchos::ArrayRCP<const LO> colind;
        Teuchos::ArrayRCP<const Scalar> vals;
        {
#ifdef HAVE_TPETRA_MMM_TIMINGS
            TimeMonitor tm_getAllValues (*TimeMonitor::getNewTimer(prefix + std::string("isMMgetAllValues")));
#endif
            getAllValues(rowptr,colind,vals);
        }

        if (verbose) {
          std::ostringstream os;
          os << *verbosePrefix << "Calling reverseNeighborDiscovery" << std::endl;
          std::cerr << os.str ();
        }

        {
#ifdef HAVE_TPETRA_MMM_TIMINGS
            TimeMonitor tm_rnd (*TimeMonitor::getNewTimer(prefix + std::string("isMMrevNeighDis")));
#endif
            Import_Util::reverseNeighborDiscovery(*this,
                                                  rowptr,
                                                  colind,
                                                  rowTransfer,
                                                  MyImporter,
                                                  MyDomainMap,
                                                  type3PIDs,
                                                  type3LIDs,
                                                  ReducedComm);
        }

        if (verbose) {
          std::ostringstream os;
          os << *verbosePrefix << "Done with reverseNeighborDiscovery" << std::endl;
          std::cerr << os.str ();
        }

        Teuchos::ArrayView<const int>  EPID1 = MyImporter.is_null() ? Teuchos::ArrayView<const int>() : MyImporter->getExportPIDs();
        Teuchos::ArrayView<const LO>   ELID1 = MyImporter.is_null() ? Teuchos::ArrayView<const LO>() : MyImporter->getExportLIDs();

        Teuchos::ArrayView<const int>  TEPID2  =  rowTransfer.getExportPIDs(); // row matrix
        Teuchos::ArrayView<const LO>   TELID2  =  rowTransfer.getExportLIDs();

        const int numCols = getGraph()->getColMap()->getNodeNumElements(); // may be dup
        // from EpetraExt_MMHelpers.cpp: build_type2_exports
        std::vector<bool> IsOwned(numCols,true);
        std::vector<int>  SentTo(numCols,-1);
        if (! MyImporter.is_null ()) {
          for (auto && rlid : MyImporter->getRemoteLIDs()) { // the remoteLIDs must be from sourcematrix
            IsOwned[rlid]=false;
          }
        }

        std::vector<std::pair<int,GO> > usrtg;
        usrtg.reserve(TEPID2.size());

        {
          const auto& colMap = * (this->getColMap ()); // *this is sourcematrix
          for (Array_size_type i = 0; i < TEPID2.size (); ++i) {
            const LO  row = TELID2[i];
            const int pid = TEPID2[i];
            for (auto j = rowptr[row]; j < rowptr[row+1]; ++j) {
              const int col = colind[j];
              if (IsOwned[col] && SentTo[col] != pid) {
                SentTo[col]    = pid;
                GO gid = colMap.getGlobalElement (col);
                usrtg.push_back (std::pair<int,GO> (pid, gid));
              }
            }
          }
        }

// This sort can _not_ be omitted.[
        std::sort(usrtg.begin(),usrtg.end()); // default comparator does the right thing, now sorted in gid order
        auto eopg = std ::unique(usrtg.begin(),usrtg.end());
        // 25 Jul 2018: Could just ignore the entries at and after eopg.
        usrtg.erase(eopg,usrtg.end());

        const Array_size_type type2_us_size = usrtg.size();
        Teuchos::ArrayRCP<int>  EPID2=Teuchos::arcp(new int[type2_us_size],0,type2_us_size,true);
        Teuchos::ArrayRCP< LO>  ELID2=Teuchos::arcp(new  LO[type2_us_size],0,type2_us_size,true);

        int pos=0;
        for(auto && p : usrtg) {
            EPID2[pos]= p.first;
            ELID2[pos]= this->getDomainMap()->getLocalElement(p.second);
            pos++;
        }

        Teuchos::ArrayView<int>  EPID3  = type3PIDs();
        Teuchos::ArrayView< LO>  ELID3  = type3LIDs();
        GO InfGID = std::numeric_limits<GO>::max();
        int InfPID = INT_MAX;
#ifdef TPETRA_MIN3
#  undef TPETRA_MIN3
#endif // TPETRA_MIN3
#define TPETRA_MIN3(x,y,z) ((x)<(y)?(std::min(x,z)):(std::min(y,z)))
        int i1=0, i2=0, i3=0;
        int Len1 = EPID1.size();
        int Len2 = EPID2.size();
        int Len3 = EPID3.size();

        int MyLen=Len1+Len2+Len3;
        Teuchos::ArrayRCP<LO>  userExportLIDs = Teuchos::arcp(new LO[MyLen],0,MyLen,true);
        Teuchos::ArrayRCP<int> userExportPIDs = Teuchos::arcp(new int[MyLen],0,MyLen,true);
        int iloc = 0; // will be the size of the userExportLID/PIDs

        while(i1 < Len1 || i2 < Len2 || i3 < Len3){
            int PID1 = (i1<Len1)?(EPID1[i1]):InfPID;
            int PID2 = (i2<Len2)?(EPID2[i2]):InfPID;
            int PID3 = (i3<Len3)?(EPID3[i3]):InfPID;

            GO GID1 = (i1<Len1)?getDomainMap()->getGlobalElement(ELID1[i1]):InfGID;
            GO GID2 = (i2<Len2)?getDomainMap()->getGlobalElement(ELID2[i2]):InfGID;
            GO GID3 = (i3<Len3)?getDomainMap()->getGlobalElement(ELID3[i3]):InfGID;

            int MIN_PID = TPETRA_MIN3(PID1,PID2,PID3);
            GO  MIN_GID = TPETRA_MIN3( ((PID1==MIN_PID)?GID1:InfGID), ((PID2==MIN_PID)?GID2:InfGID), ((PID3==MIN_PID)?GID3:InfGID));
#ifdef TPETRA_MIN3
#  undef TPETRA_MIN3
#endif // TPETRA_MIN3
            bool added_entry=false;

            if(PID1 == MIN_PID && GID1 == MIN_GID){
                userExportLIDs[iloc]=ELID1[i1];
                userExportPIDs[iloc]=EPID1[i1];
                i1++;
                added_entry=true;
                iloc++;
            }
            if(PID2 == MIN_PID && GID2 == MIN_GID){
                if(!added_entry) {
                    userExportLIDs[iloc]=ELID2[i2];
                    userExportPIDs[iloc]=EPID2[i2];
                    added_entry=true;
                    iloc++;
                }
                i2++;
            }
            if(PID3 == MIN_PID && GID3 == MIN_GID){
                if(!added_entry) {
                    userExportLIDs[iloc]=ELID3[i3];
                    userExportPIDs[iloc]=EPID3[i3];
                    iloc++;
                }
                i3++;
            }
        }

        if (verbose) {
          std::ostringstream os;
          os << *verbosePrefix << "Create Import" << std::endl;
          std::cerr << os.str ();
        }

#ifdef HAVE_TPETRA_MMM_TIMINGS
        auto ismmIctor(*TimeMonitor::getNewTimer(prefix + std::string("isMMIportCtor")));
#endif
        Teuchos::RCP<Teuchos::ParameterList> plist = rcp(new Teuchos::ParameterList());
        // 25 Jul 2018: Test for equality with the non-isMM path's Import object.
        if ((MyDomainMap != MyColMap) && (!MyDomainMap->isSameAs(*MyColMap)))
          MyImport = rcp ( new import_type (MyDomainMap,
                                            MyColMap,
                                            RemotePids,
                                            userExportLIDs.view(0,iloc).getConst(),
                                            userExportPIDs.view(0,iloc).getConst(),
                                            plist)
            );

        if (verbose) {
          std::ostringstream os;
          os << *verbosePrefix << "Call expertStaticFillComplete" << std::endl;
          std::cerr << os.str ();
        }

        {
#ifdef HAVE_TPETRA_MMM_TIMINGS
            TimeMonitor esfc (*TimeMonitor::getNewTimer(prefix + std::string("isMM::destMat->eSFC")));
            esfc_params.set("Timer Label",label+std::string("isMM eSFC"));
#endif
            if(!params.is_null())
                esfc_params.set("compute global constants",params->get("compute global constants",true));
            destMat->expertStaticFillComplete (MyDomainMap, MyRangeMap, MyImport,Teuchos::null,rcp(new Teuchos::ParameterList(esfc_params)));

        }

    }  // if(isMM)
    else {
#ifdef HAVE_TPETRA_MMM_TIMINGS
      TimeMonitor MMnotMMblock (*TimeMonitor::getNewTimer(prefix + std::string("TAFC notMMblock")));
#endif
      if (verbose) {
        std::ostringstream os;
        os << *verbosePrefix << "Create Import" << std::endl;
        std::cerr << os.str ();
      }

#ifdef HAVE_TPETRA_MMM_TIMINGS
      TimeMonitor  notMMIcTor(*TimeMonitor::getNewTimer(prefix + std::string("TAFC notMMCreateImporter")));
#endif
      Teuchos::RCP<Teuchos::ParameterList> mypars = rcp(new Teuchos::ParameterList);
      mypars->set("Timer Label","notMMFrom_tAFC");
      if ((MyDomainMap != MyColMap) && (!MyDomainMap->isSameAs(*MyColMap)))
        MyImport = rcp (new import_type (MyDomainMap, MyColMap, RemotePids, mypars));

      if (verbose) {
        std::ostringstream os;
        os << *verbosePrefix << "Call expertStaticFillComplete" << endl;
        std::cerr << os.str ();
      }

#ifdef HAVE_TPETRA_MMM_TIMINGS
      TimeMonitor  esfcnotmm(*TimeMonitor::getNewTimer(prefix + std::string("notMMdestMat->expertStaticFillComplete")));
      esfc_params.set("Timer Label",prefix+std::string("notMM eSFC"));
#else
      esfc_params.set("Timer Label",std::string("notMM eSFC"));
#endif

      if (!params.is_null ()) {
        esfc_params.set ("compute global constants",
                         params->get ("compute global constants", true));
      }
      destMat->expertStaticFillComplete (MyDomainMap, MyRangeMap,
                                         MyImport, Teuchos::null,
                                         rcp (new Teuchos::ParameterList (esfc_params)));
    }

    if (verbose) {
      std::ostringstream os;
      os << *verbosePrefix << "Done" << endl;
      std::cerr << os.str ();
    }
  }


  template <class Scalar, class LocalOrdinal, class GlobalOrdinal, class Node>
  void
  CrsMatrix<Scalar, LocalOrdinal, GlobalOrdinal, Node>::
  importAndFillComplete (Teuchos::RCP<CrsMatrix<Scalar, LocalOrdinal, GlobalOrdinal, Node> >& destMatrix,
                         const import_type& importer,
                         const Teuchos::RCP<const map_type>& domainMap,
                         const Teuchos::RCP<const map_type>& rangeMap,
                         const Teuchos::RCP<Teuchos::ParameterList>& params) const
  {
    transferAndFillComplete (destMatrix, importer, Teuchos::null, domainMap, rangeMap, params);
  }

  template <class Scalar, class LocalOrdinal, class GlobalOrdinal, class Node>
  void
  CrsMatrix<Scalar, LocalOrdinal, GlobalOrdinal, Node>::
  importAndFillComplete (Teuchos::RCP<CrsMatrix<Scalar, LocalOrdinal, GlobalOrdinal, Node> >& destMatrix,
                         const import_type& rowImporter,
                         const import_type& domainImporter,
                         const Teuchos::RCP<const map_type>& domainMap,
                         const Teuchos::RCP<const map_type>& rangeMap,
                         const Teuchos::RCP<Teuchos::ParameterList>& params) const
  {
    transferAndFillComplete (destMatrix, rowImporter, Teuchos::rcpFromRef(domainImporter), domainMap, rangeMap, params);
  }

  template <class Scalar, class LocalOrdinal, class GlobalOrdinal, class Node>
  void
  CrsMatrix<Scalar, LocalOrdinal, GlobalOrdinal, Node>::
  exportAndFillComplete (Teuchos::RCP<CrsMatrix<Scalar, LocalOrdinal, GlobalOrdinal, Node> >& destMatrix,
                         const export_type& exporter,
                         const Teuchos::RCP<const map_type>& domainMap,
                         const Teuchos::RCP<const map_type>& rangeMap,
                         const Teuchos::RCP<Teuchos::ParameterList>& params) const
  {
    transferAndFillComplete (destMatrix, exporter, Teuchos::null, domainMap, rangeMap, params);
  }

  template <class Scalar, class LocalOrdinal, class GlobalOrdinal, class Node>
  void
  CrsMatrix<Scalar, LocalOrdinal, GlobalOrdinal, Node>::
  exportAndFillComplete (Teuchos::RCP<CrsMatrix<Scalar, LocalOrdinal, GlobalOrdinal, Node> >& destMatrix,
                         const export_type& rowExporter,
                         const export_type& domainExporter,
                         const Teuchos::RCP<const map_type>& domainMap,
                         const Teuchos::RCP<const map_type>& rangeMap,
                         const Teuchos::RCP<Teuchos::ParameterList>& params) const
  {
    transferAndFillComplete (destMatrix, rowExporter, Teuchos::rcpFromRef(domainExporter), domainMap, rangeMap, params);
  }


} // namespace Tpetra

//
// Explicit instantiation macro
//
// Must be expanded from within the Tpetra namespace!
//

#define TPETRA_CRSMATRIX_MATRIX_INSTANT(SCALAR,LO,GO,NODE) \
  \
  template class CrsMatrix< SCALAR , LO , GO , NODE >; \
  template Teuchos::RCP< CrsMatrix< SCALAR , LO , GO , NODE > >   \
                CrsMatrix< SCALAR , LO , GO , NODE >::convert< SCALAR > () const;

#define TPETRA_CRSMATRIX_CONVERT_INSTANT(SO,SI,LO,GO,NODE) \
  \
  template Teuchos::RCP< CrsMatrix< SO , LO , GO , NODE > >   \
                CrsMatrix< SI , LO , GO , NODE >::convert< SO > () const;

#define TPETRA_CRSMATRIX_IMPORT_AND_FILL_COMPLETE_INSTANT(SCALAR, LO, GO, NODE) \
  template<>                                                                        \
  Teuchos::RCP<CrsMatrix<SCALAR, LO, GO, NODE> >                        \
  importAndFillCompleteCrsMatrix (const Teuchos::RCP<const CrsMatrix<SCALAR, LO, GO, NODE> >& sourceMatrix, \
                                  const Import<CrsMatrix<SCALAR, LO, GO, NODE>::local_ordinal_type,  \
                                               CrsMatrix<SCALAR, LO, GO, NODE>::global_ordinal_type,  \
                                               CrsMatrix<SCALAR, LO, GO, NODE>::node_type>& importer, \
                                  const Teuchos::RCP<const Map<CrsMatrix<SCALAR, LO, GO, NODE>::local_ordinal_type,      \
                                                               CrsMatrix<SCALAR, LO, GO, NODE>::global_ordinal_type,     \
                                                               CrsMatrix<SCALAR, LO, GO, NODE>::node_type> >& domainMap, \
                                  const Teuchos::RCP<const Map<CrsMatrix<SCALAR, LO, GO, NODE>::local_ordinal_type,      \
                                                               CrsMatrix<SCALAR, LO, GO, NODE>::global_ordinal_type,     \
                                                               CrsMatrix<SCALAR, LO, GO, NODE>::node_type> >& rangeMap,  \
                                                               const Teuchos::RCP<Teuchos::ParameterList>& params);

#define TPETRA_CRSMATRIX_IMPORT_AND_FILL_COMPLETE_INSTANT_TWO(SCALAR, LO, GO, NODE) \
  template<>                                                                        \
  Teuchos::RCP<CrsMatrix<SCALAR, LO, GO, NODE> >                        \
  importAndFillCompleteCrsMatrix (const Teuchos::RCP<const CrsMatrix<SCALAR, LO, GO, NODE> >& sourceMatrix, \
                                  const Import<CrsMatrix<SCALAR, LO, GO, NODE>::local_ordinal_type,  \
                                               CrsMatrix<SCALAR, LO, GO, NODE>::global_ordinal_type,  \
                                               CrsMatrix<SCALAR, LO, GO, NODE>::node_type>& rowImporter, \
                                  const Import<CrsMatrix<SCALAR, LO, GO, NODE>::local_ordinal_type,  \
                                               CrsMatrix<SCALAR, LO, GO, NODE>::global_ordinal_type,  \
                                               CrsMatrix<SCALAR, LO, GO, NODE>::node_type>& domainImporter, \
                                  const Teuchos::RCP<const Map<CrsMatrix<SCALAR, LO, GO, NODE>::local_ordinal_type,      \
                                                               CrsMatrix<SCALAR, LO, GO, NODE>::global_ordinal_type,     \
                                                               CrsMatrix<SCALAR, LO, GO, NODE>::node_type> >& domainMap, \
                                  const Teuchos::RCP<const Map<CrsMatrix<SCALAR, LO, GO, NODE>::local_ordinal_type,      \
                                                               CrsMatrix<SCALAR, LO, GO, NODE>::global_ordinal_type,     \
                                                               CrsMatrix<SCALAR, LO, GO, NODE>::node_type> >& rangeMap,  \
                                                               const Teuchos::RCP<Teuchos::ParameterList>& params);


#define TPETRA_CRSMATRIX_EXPORT_AND_FILL_COMPLETE_INSTANT(SCALAR, LO, GO, NODE) \
  template<>                                                                        \
  Teuchos::RCP<CrsMatrix<SCALAR, LO, GO, NODE> >                        \
  exportAndFillCompleteCrsMatrix (const Teuchos::RCP<const CrsMatrix<SCALAR, LO, GO, NODE> >& sourceMatrix, \
                                  const Export<CrsMatrix<SCALAR, LO, GO, NODE>::local_ordinal_type,  \
                                               CrsMatrix<SCALAR, LO, GO, NODE>::global_ordinal_type,  \
                                               CrsMatrix<SCALAR, LO, GO, NODE>::node_type>& exporter, \
                                  const Teuchos::RCP<const Map<CrsMatrix<SCALAR, LO, GO, NODE>::local_ordinal_type,      \
                                                               CrsMatrix<SCALAR, LO, GO, NODE>::global_ordinal_type,     \
                                                               CrsMatrix<SCALAR, LO, GO, NODE>::node_type> >& domainMap, \
                                  const Teuchos::RCP<const Map<CrsMatrix<SCALAR, LO, GO, NODE>::local_ordinal_type,      \
                                                               CrsMatrix<SCALAR, LO, GO, NODE>::global_ordinal_type,     \
                                                               CrsMatrix<SCALAR, LO, GO, NODE>::node_type> >& rangeMap,  \
                                                               const Teuchos::RCP<Teuchos::ParameterList>& params);

#define TPETRA_CRSMATRIX_EXPORT_AND_FILL_COMPLETE_INSTANT_TWO(SCALAR, LO, GO, NODE) \
  template<>                                                                        \
  Teuchos::RCP<CrsMatrix<SCALAR, LO, GO, NODE> >                        \
  exportAndFillCompleteCrsMatrix (const Teuchos::RCP<const CrsMatrix<SCALAR, LO, GO, NODE> >& sourceMatrix, \
                                  const Export<CrsMatrix<SCALAR, LO, GO, NODE>::local_ordinal_type,  \
                                               CrsMatrix<SCALAR, LO, GO, NODE>::global_ordinal_type,  \
                                               CrsMatrix<SCALAR, LO, GO, NODE>::node_type>& rowExporter, \
                                  const Export<CrsMatrix<SCALAR, LO, GO, NODE>::local_ordinal_type,  \
                                               CrsMatrix<SCALAR, LO, GO, NODE>::global_ordinal_type,  \
                                               CrsMatrix<SCALAR, LO, GO, NODE>::node_type>& domainExporter, \
                                  const Teuchos::RCP<const Map<CrsMatrix<SCALAR, LO, GO, NODE>::local_ordinal_type,      \
                                                               CrsMatrix<SCALAR, LO, GO, NODE>::global_ordinal_type,     \
                                                               CrsMatrix<SCALAR, LO, GO, NODE>::node_type> >& domainMap, \
                                  const Teuchos::RCP<const Map<CrsMatrix<SCALAR, LO, GO, NODE>::local_ordinal_type,      \
                                                               CrsMatrix<SCALAR, LO, GO, NODE>::global_ordinal_type,     \
                                                               CrsMatrix<SCALAR, LO, GO, NODE>::node_type> >& rangeMap,  \
                                                               const Teuchos::RCP<Teuchos::ParameterList>& params);


#define TPETRA_CRSMATRIX_INSTANT(SCALAR, LO, GO ,NODE)                    \
  TPETRA_CRSMATRIX_MATRIX_INSTANT(SCALAR, LO, GO, NODE)                   \
  TPETRA_CRSMATRIX_IMPORT_AND_FILL_COMPLETE_INSTANT(SCALAR, LO, GO, NODE) \
  TPETRA_CRSMATRIX_EXPORT_AND_FILL_COMPLETE_INSTANT(SCALAR, LO, GO, NODE) \
  TPETRA_CRSMATRIX_IMPORT_AND_FILL_COMPLETE_INSTANT_TWO(SCALAR, LO, GO, NODE) \
  TPETRA_CRSMATRIX_EXPORT_AND_FILL_COMPLETE_INSTANT_TWO(SCALAR, LO, GO, NODE)

#endif // TPETRA_CRSMATRIX_DEF_HPP<|MERGE_RESOLUTION|>--- conflicted
+++ resolved
@@ -328,13 +328,13 @@
     }
 
     values_type val ("Tpetra::CrsMatrix::values", numEnt);
-    valuesCompressed_wdv = local_values_wdv_type(val);
-    values_wdv = valuesCompressed_wdv;
+    valuesPacked_wdv = local_values_wdv_type(val);
+    values_wdv = valuesPacked_wdv;
 
     // FIXME (22 Jun 2016) I would very much like to get rid of
     // k_values1D_ at some point.  I find it confusing to have all
     // these extra references lying around.
-    k_values1D_ = valuesCompressed_wdv.getDeviceView(Access::ReadWrite);
+    k_values1D_ = valuesPacked_wdv.getDeviceView(Access::ReadWrite);
 
     checkInternalState ();
 
@@ -373,8 +373,8 @@
     // local matrix's number of columns comes from the column Map, not
     // the domain Map.
 
-    valuesCompressed_wdv = local_values_wdv_type(values);
-    values_wdv = valuesCompressed_wdv;
+    valuesPacked_wdv = local_values_wdv_type(values);
+    values_wdv = valuesPacked_wdv;
 
     // FIXME (22 Jun 2016) I would very much like to get rid of
     // k_values1D_ at some point.  I find it confusing to have all
@@ -480,13 +480,13 @@
     // Note that the local matrix's number of columns comes from the
     // column Map, not the domain Map.
 
-    valuesCompressed_wdv = local_values_wdv_type(values);
-    values_wdv = valuesCompressed_wdv;
+    valuesPacked_wdv = local_values_wdv_type(values);
+    values_wdv = valuesPacked_wdv;
 
     // FIXME (22 Jun 2016) I would very much like to get rid of
     // k_values1D_ at some point.  I find it confusing to have all
     // these extra references lying around.
-    this->k_values1D_ = valuesCompressed_wdv.getDeviceView(Access::ReadWrite);
+    this->k_values1D_ = valuesPacked_wdv.getDeviceView(Access::ReadWrite);
 
     checkInternalState ();
     if (verbose) {
@@ -553,13 +553,13 @@
 
     values_type valIn =
       getKokkosViewDeepCopy<device_type> (av_reinterpret_cast<IST> (val ()));
-    valuesCompressed_wdv = local_values_wdv_type(valIn);
-    values_wdv = valuesCompressed_wdv;
+    valuesPacked_wdv = local_values_wdv_type(valIn);
+    values_wdv = valuesPacked_wdv;
 
     // FIXME (22 Jun 2016) I would very much like to get rid of
     // k_values1D_ at some point.  I find it confusing to have all
     // these extra references lying around.
-    this->k_values1D_ = valuesCompressed_wdv.getDeviceView(Access::ReadWrite);
+    this->k_values1D_ = valuesPacked_wdv.getDeviceView(Access::ReadWrite);
 
     checkInternalState ();
   }
@@ -601,8 +601,8 @@
     myGraph_ = graph;
     staticGraph_ = graph;
 
-    valuesCompressed_wdv = local_values_wdv_type(lclMatrix.values);
-    values_wdv = valuesCompressed_wdv;
+    valuesPacked_wdv = local_values_wdv_type(lclMatrix.values);
+    values_wdv = valuesPacked_wdv;
 
     k_values1D_ = values_wdv.getDeviceView(Access::ReadWrite);
 
@@ -663,9 +663,9 @@
     myGraph_ = graph;
     staticGraph_ = graph;
 
-    valuesCompressed_wdv = local_values_wdv_type(lclMatrix.values);
-    values_wdv = valuesCompressed_wdv;
-    k_values1D_ = valuesCompressed_wdv.getDeviceView(Access::ReadWrite);
+    valuesPacked_wdv = local_values_wdv_type(lclMatrix.values);
+    values_wdv = valuesPacked_wdv;
+    k_values1D_ = valuesPacked_wdv.getDeviceView(Access::ReadWrite);
 
     const bool callComputeGlobalConstants = params.get () == nullptr ||
       params->get ("compute global constants", true);
@@ -727,9 +727,9 @@
     myGraph_ = graph;
     staticGraph_ = graph;
 
-    valuesCompressed_wdv = local_values_wdv_type(lclMatrix.values);
-    values_wdv = valuesCompressed_wdv;
-    k_values1D_ = valuesCompressed_wdv.getDeviceView(Access::ReadWrite);
+    valuesPacked_wdv = local_values_wdv_type(lclMatrix.values);
+    values_wdv = valuesPacked_wdv;
+    k_values1D_ = valuesPacked_wdv.getDeviceView(Access::ReadWrite);
 
     const bool callComputeGlobalConstants = params.get () == nullptr ||
       params->get ("compute global constants", true);
@@ -1296,7 +1296,7 @@
 
     // StaticProfile means that the matrix's column indices and
     // values are currently stored in a 1-D format, with row offsets
-    // in k_rowPtrs_ and local column indices in lclIndsUnpacked_wdv.
+    // in rowPtrsUnpacked_ and local column indices in lclIndsUnpacked_wdv.
 
     // StaticProfile also means that the graph's array of row
     // offsets must already be allocated.
@@ -1430,7 +1430,7 @@
       }
       k_vals = values_type ("Tpetra::CrsMatrix::values", lclTotalNumEntries);
 
-      // curRowOffsets (myGraph_->k_rowPtrs_) (???), lclIndsUnpacked_wdv,
+      // curRowOffsets (myGraph_->rowPtrsUnpacked_) (???), lclIndsUnpacked_wdv,
       // and k_values1D_ are currently unpacked.  Pack them, using
       // the packed row offsets array k_ptrs that we created above.
       //
@@ -1470,7 +1470,7 @@
         TEUCHOS_TEST_FOR_EXCEPTION_CLASS_FUNC
           (k_ptrs.extent (0) == 0, std::logic_error, myPrefix
            << "k_ptrs.extent(0) = 0.  This probably means that "
-           "k_rowPtrs_ was never allocated.");
+           "rowPtrsUnpacked_ was never allocated.");
         if (k_ptrs.extent (0) != 0) {
           const size_t numOffsets (k_ptrs.extent (0));
           const auto valToCheck =
@@ -1488,58 +1488,46 @@
         }
       }
       // Build the local graph.
-      myGraph_->setRowPtrsCompressed(k_ptrs_const);
-      myGraph_->lclIndsCompressed_wdv = local_inds_wdv_type(k_inds);
-      valuesCompressed_wdv = values_wdv(k_vals);
+      myGraph_->setRowPtrsPacked(k_ptrs_const);
+      myGraph_->lclIndsPacked_wdv = local_inds_wdv_type(k_inds);
+      valuesPacked_wdv = values_wdv(k_vals);
     }
     else { // We don't have to pack, so just set the pointers.
-      myGraph_->setRowPtrsCompressed(myGraph_->k_rowPtrs_dev_);
-      myGraph_->lclIndsCompressed_wdv = myGraph_->lclInds_wdv;
-      valuesCompressed_wdv = values_wdv;
+      myGraph_->setRowPtrsPacked(myGraph_->rowPtrsUnpacked_dev_);
+      myGraph_->lclIndsPacked_wdv = myGraph_->lclIndsUnpacked_wdv;
+      valuesPacked_wdv = values_wdv;
 
       if (verbose) {
         std::ostringstream os;
-        os << *prefix << "Storage already packed: k_rowPtrs_: "
+        os << *prefix << "Storage already packed: rowPtrsUnpacked_: "
            << myGraph_->rowPtrsUnpacked_host_.extent(0) << ", lclIndsUnpacked_wdv: "
            << myGraph_->lclIndsUnpacked_wdv.extent(0) << ", k_values1D_: "
            << k_values1D_.extent(0) << endl;
         std::cerr << os.str();
       }
-<<<<<<< HEAD
-=======
-      k_ptrs_const = myGraph_->rowPtrsUnpacked_dev_;
-      k_inds = myGraph_->lclIndsUnpacked_wdv.getDeviceView(Access::ReadWrite);  // KDDKDD Need ReadWrite because k_inds is not const
-      k_vals = this->k_values1D_;
->>>>>>> 8a0b8a8e
 
       if (debug) {
         const char myPrefix[] =
           "(StaticProfile \"Optimize Storage\"=false branch) ";
         TEUCHOS_TEST_FOR_EXCEPTION_CLASS_FUNC
-          (myGraph_->k_rowPtrs_dev_.extent (0) == 0, std::logic_error, myPrefix
-           << "myGraph->k_rowPtrs_dev_.extent(0) = 0.  This probably means "
-           "that k_rowPtrs_ was never allocated.");
-<<<<<<< HEAD
-        if (myGraph_->k_rowPtrs_dev_.extent (0) != 0) {
-          const size_t numOffsets (myGraph_->k_rowPtrs_host_.extent (0));
-          const auto valToCheck = myGraph_->k_rowPtrs_host_(numOffsets - 1);
-=======
-        if (k_ptrs_const.extent (0) != 0) {
-          const size_t numOffsets (k_ptrs_const.extent (0));
+          (myGraph_->rowPtrsUnpacked_dev_.extent (0) == 0, std::logic_error, myPrefix
+           << "myGraph->rowPtrsUnpacked_dev_.extent(0) = 0.  This probably means "
+           "that rowPtrsUnpacked_ was never allocated.");
+        if (myGraph_->rowPtrsUnpacked_dev_.extent (0) != 0) {
+          const size_t numOffsets (myGraph_->rowPtrsUnpacked_host_.extent (0));
           const auto valToCheck = myGraph_->rowPtrsUnpacked_host_(numOffsets - 1);
->>>>>>> 8a0b8a8e
           TEUCHOS_TEST_FOR_EXCEPTION_CLASS_FUNC
-            (size_t (valToCheck) != valuesCompressed_wdv.extent (0),
+            (size_t (valToCheck) != valuesPacked_wdv.extent (0),
              std::logic_error, myPrefix <<
              "k_ptrs_const(" << (numOffsets-1) << ") = " << valToCheck
-             << " != valuesCompressed_wdv.extent(0) = " 
-             << valuesCompressed_wdv.extent (0) << ".");
+             << " != valuesPacked_wdv.extent(0) = " 
+             << valuesPacked_wdv.extent (0) << ".");
           TEUCHOS_TEST_FOR_EXCEPTION_CLASS_FUNC
-            (size_t (valToCheck) != myGraph_->lclIndsCompressed_wdv.extent (0),
+            (size_t (valToCheck) != myGraph_->lclIndsPacked_wdv.extent (0),
              std::logic_error, myPrefix <<
              "k_ptrs_const(" << (numOffsets-1) << ") = " << valToCheck
-             << " != myGraph_->lclIndsCompressed.extent(0) = " 
-             << myGraph_->lclIndsCompressed.extent (0) << ".");
+             << " != myGraph_->lclIndsPacked.extent(0) = " 
+             << myGraph_->lclIndsPacked.extent (0) << ".");
         }
       }
     }
@@ -1547,44 +1535,28 @@
     if (debug) {
       const char myPrefix[] = "After packing, ";
       TEUCHOS_TEST_FOR_EXCEPTION_CLASS_FUNC
-        (size_t (myGraph_->k_rowPtrs_host_.extent (0)) != size_t (lclNumRows + 1),
-         std::logic_error, myPrefix << "myGraph_->k_rowPtrs_host_.extent(0) = "
-         << myGraph_->k_rowPtrs_host_.extent (0) << " != lclNumRows+1 = " <<
+        (size_t (myGraph_->rowPtrsUnpacked_host_.extent (0)) != size_t (lclNumRows + 1),
+         std::logic_error, myPrefix << "myGraph_->rowPtrsUnpacked_host_.extent(0) = "
+         << myGraph_->rowPtrsUnpacked_host_.extent (0) << " != lclNumRows+1 = " <<
          (lclNumRows+1) << ".");
-      if (myGraph_->k_rowPtrs_host_.extent (0) != 0) {
-        const size_t numOffsets (myGraph_->k_rowPtrs_host_.extent (0));
-        const size_t valToCheck = myGraph_->k_rowPtrs_host_(numOffsets-1);
+      if (myGraph_->rowPtrsUnpacked_host_.extent (0) != 0) {
+        const size_t numOffsets (myGraph_->rowPtrsUnpacked_host_.extent (0));
+        const size_t valToCheck = myGraph_->rowPtrsUnpacked_host_(numOffsets-1);
         TEUCHOS_TEST_FOR_EXCEPTION_CLASS_FUNC
-          (valToCheck != size_t (valuesCompressed_wdv.extent (0)),
+          (valToCheck != size_t (valuesPacked_wdv.extent (0)),
            std::logic_error, myPrefix << "k_ptrs_const(" <<
            (numOffsets-1) << ") = " << valToCheck
-           << " != valuesCompressed_wdv.extent(0) = " 
-           << valuesCompressed_wdv.extent (0) << ".");
+           << " != valuesPacked_wdv.extent(0) = " 
+           << valuesPacked_wdv.extent (0) << ".");
         TEUCHOS_TEST_FOR_EXCEPTION_CLASS_FUNC
-          (valToCheck != size_t (myGraph_->lclIndsCompressed_wdv.extent (0)),
+          (valToCheck != size_t (myGraph_->lclIndsPacked_wdv.extent (0)),
            std::logic_error, myPrefix << "k_ptrs_const(" <<
            (numOffsets-1) << ") = " << valToCheck
-           << " != myGraph_->lclIndsCompressed_wdvk_inds.extent(0) = " 
-           << myGraph_->lclIndsCompressed_wdvk_inds.extent (0) << ".");
-      }
-    }
-
-<<<<<<< HEAD
-=======
-    // Make the local graph, using the arrays of row offsets and
-    // column indices that we built above.  The local graph should be
-    // null, but we delete it first so that any memory can be freed
-    // before we allocate the new one.
-    //
-    // FIXME (mfh 06,28 Aug 2014) It would make more sense for
-    // Tpetra::CrsGraph to have a protected method that accepts k_inds
-    // and k_ptrs, and creates the local graph lclGraph_.
-    // KDDKDD NO KIDDING!  See 3/19/21 Tpetra notes
-    myGraph_->setRowPtrsPacked(k_ptrs_const);
-    myGraph_->lclIndsPacked_wdv = 
-              typename Graph::local_inds_wdv_type(k_inds);
-
->>>>>>> 8a0b8a8e
+           << " != myGraph_->lclIndsPacked_wdvk_inds.extent(0) = " 
+           << myGraph_->lclIndsPacked_wdvk_inds.extent (0) << ".");
+      }
+    }
+
     // May we ditch the old allocations for the packed (and otherwise
     // "optimized") allocations, later in this routine?  Optimize
     // storage if the graph is not static, or if the graph already has
@@ -1615,38 +1587,12 @@
       }
 
       myGraph_->k_numRowEntries_ = row_entries_type ();
+
       // Keep the new 1-D packed allocations.
-<<<<<<< HEAD
-      myGraph_->setRowPtrs(myGraph_->k_rowPtrsCompressed_dev_);
-      myGraph_->lclInds_wdv = myGraph_->lclIndsCompressed_wdv;
-      values_wdv = valuesCompressed_wdv;
-      k_values1D_ = valuesCompressed_wdv.getDeviceView(Access::ReadWrite);
-=======
-      if (verbose) {
-        std::ostringstream os;
-        os << *prefix << "Assign k_rowPtrs_: old="
-           << myGraph_->rowPtrsUnpacked_host_.extent(0) << ", new="
-           << k_ptrs_const.extent(0) << endl;
-        std::cerr << os.str();
-      }
-      myGraph_->setRowPtrsUnpacked(k_ptrs_const);
-      if (verbose) {
-        std::ostringstream os;
-        os << *prefix << "Assign lclIndsUnpacked_wdv: old="
-           << myGraph_->lclIndsUnpacked_wdv.extent(0) << ", new="
-           << k_inds.extent(0) << endl;
-        std::cerr << os.str();
-      }
+      myGraph_->setRowPtrs(myGraph_->rowPtrsPacked_dev_);
       myGraph_->lclIndsUnpacked_wdv = myGraph_->lclIndsPacked_wdv;
-      if (verbose) {
-        std::ostringstream os;
-        os << *prefix << "Assign k_values1D_: old="
-           << k_values1D_.extent(0) << ", new="
-           << k_vals.extent(0) << endl;
-        std::cerr << os.str();
-      }
-      this->k_values1D_ = k_vals;
->>>>>>> 8a0b8a8e
+      values_wdv = valuesPacked_wdv;
+      k_values1D_ = valuesPacked_wdv.getDeviceView(Access::ReadWrite);
 
       myGraph_->storageStatus_ = Details::STORAGE_1D_PACKED;
       this->storageStatus_ = Details::STORAGE_1D_PACKED;
@@ -1699,7 +1645,7 @@
     // get data from staticGraph_
     size_t nodeNumEntries   = staticGraph_->getNodeNumEntries ();
     size_t nodeNumAllocated = staticGraph_->getNodeAllocationSize ();
-    row_map_type k_rowPtrs = staticGraph_->rowPtrsPacked_dev_; 
+    row_map_type rowPtrsUnpacked = staticGraph_->rowPtrsPacked_dev_; 
 
     row_map_type k_ptrs; // "packed" row offsets array
     values_type k_vals; // "packed" values array
@@ -1800,10 +1746,10 @@
       using range_type = Kokkos::RangePolicy<exec_space, LocalOrdinal>;
       Kokkos::parallel_for ("Tpetra::CrsMatrix pack values",
                             range_type (0, lclNumRows), valsPacker);
-      valuesCompressed_wdv = values_wdv(k_vals);
+      valuesPacked_wdv = values_wdv(k_vals);
     }
     else { // We don't have to pack, so just set the pointer.
-      valuesCompressed_wdv = values_wdv;
+      valuesPacked_wdv = values_wdv;
       if (verbose) {
         std::ostringstream os;
         os << *prefix << "Storage already packed: "
@@ -1816,8 +1762,8 @@
     if (requestOptimizedStorage) {
       // The user requested optimized storage, so we can dump the
       // unpacked 1-D storage, and keep the packed storage.
-      values_wdv = valuesCompressed_wdv;
-      k_values1D_ = valuesCompressed_wdv.getDeviceView(Access::ReadWrite);
+      values_wdv = valuesPacked_wdv;
+      k_values1D_ = valuesPacked_wdv.getDeviceView(Access::ReadWrite);
       this->storageStatus_ = Details::STORAGE_1D_PACKED;
     }
   }
@@ -3729,13 +3675,13 @@
        std::logic_error, "myGraph_->setAllIndices() did not correctly create "
        "local graph.  Please report this bug to the Tpetra developers.");
 
-    valuesCompressed_wdv = values_wdv_type(values);
-    values_wdv = valuesCompressed_wdv;
+    valuesPacked_wdv = values_wdv_type(values);
+    values_wdv = valuesPacked_wdv;
 
     // FIXME (22 Jun 2016) I would very much like to get rid of
     // k_values1D_ at some point.  I find it confusing to have all
     // these extra references lying around.
-    k_values1D_ = valuesCompressed_wdv.getDeviceView(Access::ReadWrite);
+    k_values1D_ = valuesPacked_wdv.getDeviceView(Access::ReadWrite);
 
     // Storage MUST be packed, since the interface doesn't give any
     // way to indicate any extra space at the end of each row.
@@ -5806,7 +5752,7 @@
     // size needs to increase.  That should be the job of
     // padCrsArrays.
 
-    // Making copies here because k_rowPtrs_ has a const type. Otherwise, we
+    // Making copies here because rowPtrsUnpacked_ has a const type. Otherwise, we
     // would use it directly.
 
     if (verbose) {
@@ -5892,7 +5838,7 @@
 
     if (verbose) {
       std::ostringstream os;
-      os << *prefix << "Assign myGraph_->k_rowPtrs_; "
+      os << *prefix << "Assign myGraph_->rowPtrsUnpacked_; "
          << "old size: " << myGraph_->rowPtrsUnpacked_host_.extent(0)
          << ", new size: " << row_ptr_beg.extent(0) << endl;
       std::cerr << os.str();
