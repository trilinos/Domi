--- conflicted
+++ resolved
@@ -71,16 +71,11 @@
   if(isInterComm(comm) && input.data() == output.data())
   {
     //Can't do in-place collective on an intercomm,
-<<<<<<< HEAD
-    //so use a separate 1D copy as the input.
-    auto tempInput = TempView::make1DHostCopy(input);
-=======
     //so use a separate copy as the input.
     typename InputViewType::array_layout layout(input.extent(0), input.extent(1), input.extent(2), input.extent(3), input.extent(4), input.extent(5), input.extent(6), input.extent(7)); 
     Kokkos::View<typename InputViewType::non_const_data_type, typename InputViewType::array_layout, typename InputViewType::device_type>
       tempInput(Kokkos::ViewAllocateWithoutInitializing("tempInput"), layout);
     Kokkos::deep_copy(tempInput, input);
->>>>>>> 474975f9
     reduceAll<int, ValueType> (comm, REDUCE_SUM, static_cast<int> (count),
         tempInput.data(), output.data());
   }
