// @HEADER
// ***********************************************************************
//
//          Tpetra: Templated Linear Algebra Services Package
//                 Copyright (2008) Sandia Corporation
//
// Under the terms of Contract DE-AC04-94AL85000 with Sandia Corporation,
// the U.S. Government retains certain rights in this software.
//
// Redistribution and use in source and binary forms, with or without
// modification, are permitted provided that the following conditions are
// met:
//
// 1. Redistributions of source code must retain the above copyright
// notice, this list of conditions and the following disclaimer.
//
// 2. Redistributions in binary form must reproduce the above copyright
// notice, this list of conditions and the following disclaimer in the
// documentation and/or other materials provided with the distribution.
//
// 3. Neither the name of the Corporation nor the names of the
// contributors may be used to endorse or promote products derived from
// this software without specific prior written permission.
//
// THIS SOFTWARE IS PROVIDED BY SANDIA CORPORATION "AS IS" AND ANY
// EXPRESS OR IMPLIED WARRANTIES, INCLUDING, BUT NOT LIMITED TO, THE
// IMPLIED WARRANTIES OF MERCHANTABILITY AND FITNESS FOR A PARTICULAR
// PURPOSE ARE DISCLAIMED. IN NO EVENT SHALL SANDIA CORPORATION OR THE
// CONTRIBUTORS BE LIABLE FOR ANY DIRECT, INDIRECT, INCIDENTAL, SPECIAL,
// EXEMPLARY, OR CONSEQUENTIAL DAMAGES (INCLUDING, BUT NOT LIMITED TO,
// PROCUREMENT OF SUBSTITUTE GOODS OR SERVICES; LOSS OF USE, DATA, OR
// PROFITS; OR BUSINESS INTERRUPTION) HOWEVER CAUSED AND ON ANY THEORY OF
// LIABILITY, WHETHER IN CONTRACT, STRICT LIABILITY, OR TORT (INCLUDING
// NEGLIGENCE OR OTHERWISE) ARISING IN ANY WAY OUT OF THE USE OF THIS
// SOFTWARE, EVEN IF ADVISED OF THE POSSIBILITY OF SUCH DAMAGE.
//
// Questions? Contact Michael A. Heroux (maherou@sandia.gov)
//
// ************************************************************************
// @HEADER

#ifndef TPETRA_MATRIXMATRIX_EXTRAKERNELS_DEF_HPP
#define TPETRA_MATRIXMATRIX_EXTRAKERNELS_DEF_HPP
#include "TpetraExt_MatrixMatrix_ExtraKernels_decl.hpp"

namespace Tpetra {

namespace MatrixMatrix{

namespace ExtraKernels{


template<class CrsMatrixType>
size_t C_estimate_nnz_per_row(CrsMatrixType & A, CrsMatrixType &B){
  // Follows the NZ estimate in ML's ml_matmatmult.c
  size_t Aest = 100, Best=100;
  if (A.getNodeNumEntries() > 0)
    Aest = (A.getNodeNumRows() > 0)?  A.getNodeNumEntries()/A.getNodeNumRows() : 100;
  if (B.getNodeNumEntries() > 0)
    Best = (B.getNodeNumRows() > 0) ? B.getNodeNumEntries()/B.getNodeNumRows() : 100;

  size_t nnzperrow = (size_t)(sqrt((double)Aest) + sqrt((double)Best) - 1);
  nnzperrow *= nnzperrow;

  return nnzperrow;
}


#if defined (HAVE_TPETRA_INST_OPENMP)
/*********************************************************************************************************/
template<class Scalar,
         class LocalOrdinal,
         class GlobalOrdinal,
         class LocalOrdinalViewType>
void mult_A_B_newmatrix_LowThreadGustavsonKernel(CrsMatrixStruct<Scalar, LocalOrdinal, GlobalOrdinal, Kokkos::Compat::KokkosOpenMPWrapperNode>& Aview,
                                                 CrsMatrixStruct<Scalar, LocalOrdinal, GlobalOrdinal, Kokkos::Compat::KokkosOpenMPWrapperNode>& Bview,
                                                 const LocalOrdinalViewType & targetMapToOrigRow,
                                                 const LocalOrdinalViewType & targetMapToImportRow,
                                                 const LocalOrdinalViewType & Bcol2Ccol,
                                                 const LocalOrdinalViewType & Icol2Ccol,
                                                 CrsMatrix<Scalar, LocalOrdinal, GlobalOrdinal, Kokkos::Compat::KokkosOpenMPWrapperNode>& C,
                                                 Teuchos::RCP<const Import<LocalOrdinal,GlobalOrdinal,Kokkos::Compat::KokkosOpenMPWrapperNode> > Cimport,
                                                 const std::string& label,
                                                 const Teuchos::RCP<Teuchos::ParameterList>& params) {
#ifdef HAVE_TPETRA_MMM_TIMINGS
  std::string prefix_mmm = std::string("TpetraExt ") + label + std::string(": ");
  using Teuchos::TimeMonitor;
  Teuchos::RCP<Teuchos::TimeMonitor> MM = rcp(new TimeMonitor(*TimeMonitor::getNewTimer(prefix_mmm + std::string("MMM Newmatrix LTGCore"))));
#endif

  using Teuchos::Array;
  using Teuchos::ArrayRCP;
  using Teuchos::ArrayView;
  using Teuchos::RCP;
  using Teuchos::rcp;


  // Lots and lots of typedefs
  typedef typename Tpetra::CrsMatrix<Scalar,LocalOrdinal,GlobalOrdinal,Kokkos::Compat::KokkosOpenMPWrapperNode>::local_matrix_type KCRS;
  //  typedef typename KCRS::device_type device_t;
  typedef typename KCRS::StaticCrsGraphType graph_t;
  typedef typename graph_t::row_map_type::non_const_type lno_view_t;
  typedef typename graph_t::row_map_type::const_type c_lno_view_t;
  typedef typename graph_t::entries_type::non_const_type lno_nnz_view_t;
  typedef typename KCRS::values_type::non_const_type scalar_view_t;

  // Unmanaged versions of the above
  typedef UnmanagedView<lno_view_t> u_lno_view_t;
  typedef UnmanagedView<lno_nnz_view_t> u_lno_nnz_view_t;
  typedef UnmanagedView<scalar_view_t> u_scalar_view_t;

  typedef Scalar            SC;
  typedef LocalOrdinal      LO;
  typedef GlobalOrdinal     GO;
  typedef Kokkos::Compat::KokkosOpenMPWrapperNode NO;
  typedef Map<LO,GO,NO>                     map_type;

  // NOTE (mfh 15 Sep 2017) This is specifically only for
  // execution_space = Kokkos::OpenMP, so we neither need nor want
  // KOKKOS_LAMBDA (with its mandatory __device__ marking).
  typedef NO::execution_space execution_space;
  typedef Kokkos::RangePolicy<execution_space, size_t> range_type;

  // All of the invalid guys
  const LO LO_INVALID = Teuchos::OrdinalTraits<LO>::invalid();
  const SC SC_ZERO = Teuchos::ScalarTraits<Scalar>::zero();
  const size_t INVALID = Teuchos::OrdinalTraits<size_t>::invalid();

  // Grab the  Kokkos::SparseCrsMatrices & inner stuff
  const KCRS & Amat = Aview.origMatrix->getLocalMatrix();
  const KCRS & Bmat = Bview.origMatrix->getLocalMatrix();

  c_lno_view_t Arowptr = Amat.graph.row_map, Browptr = Bmat.graph.row_map;
  const lno_nnz_view_t Acolind = Amat.graph.entries, Bcolind = Bmat.graph.entries;
  const scalar_view_t Avals = Amat.values, Bvals = Bmat.values;
  size_t b_max_nnz_per_row = Bview.origMatrix->getNodeMaxNumRowEntries();

  c_lno_view_t  Irowptr;
  lno_nnz_view_t  Icolind;
  scalar_view_t  Ivals;
  if(!Bview.importMatrix.is_null()) {
    Irowptr = Bview.importMatrix->getLocalMatrix().graph.row_map;
    Icolind = Bview.importMatrix->getLocalMatrix().graph.entries;
    Ivals   = Bview.importMatrix->getLocalMatrix().values;
    b_max_nnz_per_row = std::max(b_max_nnz_per_row,Bview.importMatrix->getNodeMaxNumRowEntries());
  }

  // Sizes
  RCP<const map_type> Ccolmap = C.getColMap();
  size_t m = Aview.origMatrix->getNodeNumRows();
  size_t n = Ccolmap->getNodeNumElements();
  size_t Cest_nnz_per_row = 2*C_estimate_nnz_per_row(*Aview.origMatrix,*Bview.origMatrix);

  // Get my node / thread info (right from openmp or parameter list)
  size_t thread_max =  Kokkos::Compat::KokkosOpenMPWrapperNode::execution_space::concurrency();
  if(!params.is_null()) {
    if(params->isParameter("openmp: ltg thread max"))
      thread_max = std::max((size_t)1,std::min(thread_max,params->get("openmp: ltg thread max",thread_max)));
  }

  // Thread-local memory
  Kokkos::View<u_lno_view_t*> tl_rowptr("top_rowptr",thread_max);
  Kokkos::View<u_lno_nnz_view_t*> tl_colind("top_colind",thread_max);
  Kokkos::View<u_scalar_view_t*> tl_values("top_values",thread_max);

  double thread_chunk = (double)(m) / thread_max;

  // Run chunks of the matrix independently
  Kokkos::parallel_for("MMM::LTG::NewMatrix::ThreadLocal",range_type(0, thread_max).set_chunk_size(1),[=](const size_t tid)
    {
      // Thread coordination stuff
      size_t my_thread_start =  tid * thread_chunk;
      size_t my_thread_stop  = tid == thread_max-1 ? m : (tid+1)*thread_chunk;
      size_t my_thread_m     = my_thread_stop - my_thread_start;

      // Size estimate
      size_t CSR_alloc = (size_t) (my_thread_m*Cest_nnz_per_row*0.75 + 100);

      // Allocations
      std::vector<size_t> c_status(n,INVALID);

      u_lno_view_t Crowptr((typename u_lno_view_t::data_type)malloc(u_lno_view_t::shmem_size(my_thread_m+1)),my_thread_m+1);
      u_lno_nnz_view_t Ccolind((typename u_lno_nnz_view_t::data_type)malloc(u_lno_nnz_view_t::shmem_size(CSR_alloc)),CSR_alloc);
      u_scalar_view_t Cvals((typename u_scalar_view_t::data_type)malloc(u_scalar_view_t::shmem_size(CSR_alloc)),CSR_alloc);

      // For each row of A/C
      size_t CSR_ip = 0, OLD_ip = 0;
      for (size_t i = my_thread_start; i < my_thread_stop; i++) {
        // mfh 27 Sep 2016: m is the number of rows in the input matrix A
        // on the calling process.
        Crowptr(i-my_thread_start) = CSR_ip;

        // mfh 27 Sep 2016: For each entry of A in the current row of A
        for (size_t k = Arowptr(i); k < Arowptr(i+1); k++) {
          LO Aik  = Acolind(k); // local column index of current entry of A
          const SC Aval = Avals(k);   // value of current entry of A
          if (Aval == SC_ZERO)
            continue; // skip explicitly stored zero values in A

          if (targetMapToOrigRow(Aik) != LO_INVALID) {
            // mfh 27 Sep 2016: If the entry of targetMapToOrigRow
            // corresponding to the current entry of A is populated, then
            // the corresponding row of B is in B_local (i.e., it lives on
            // the calling process).

            // Local matrix
            size_t Bk = Teuchos::as<size_t>(targetMapToOrigRow(Aik));

            // mfh 27 Sep 2016: Go through all entries in that row of B_local.
            for (size_t j = Browptr(Bk); j < Browptr(Bk+1); ++j) {
              LO Bkj = Bcolind(j);
              LO Cij = Bcol2Ccol(Bkj);

              if (c_status[Cij] == INVALID || c_status[Cij] < OLD_ip) {
                // New entry
                c_status[Cij]   = CSR_ip;
                Ccolind(CSR_ip) = Cij;
                Cvals(CSR_ip)   = Aval*Bvals(j);
                CSR_ip++;

              } else {
                Cvals(c_status[Cij]) += Aval*Bvals(j);
              }
            }

          } else {
            // mfh 27 Sep 2016: If the entry of targetMapToOrigRow
            // corresponding to the current entry of A NOT populated (has
            // a flag "invalid" value), then the corresponding row of B is
            // in B_local (i.e., it lives on the calling process).

            // Remote matrix
            size_t Ik = Teuchos::as<size_t>(targetMapToImportRow(Aik));
            for (size_t j = Irowptr(Ik); j < Irowptr(Ik+1); ++j) {
              LO Ikj = Icolind(j);
              LO Cij = Icol2Ccol(Ikj);

              if (c_status[Cij] == INVALID || c_status[Cij] < OLD_ip){
                // New entry
                c_status[Cij]   = CSR_ip;
                Ccolind(CSR_ip) = Cij;
                Cvals(CSR_ip)   = Aval*Ivals(j);
                CSR_ip++;

              } else {
                Cvals(c_status[Cij]) += Aval*Ivals(j);
              }
            }
          }
        }

        // Resize for next pass if needed
        if (i+1 < my_thread_stop && CSR_ip + std::min(n,(Arowptr(i+2)-Arowptr(i+1))*b_max_nnz_per_row) > CSR_alloc) {
          CSR_alloc *= 2;
          Ccolind = u_lno_nnz_view_t((typename u_lno_nnz_view_t::data_type)realloc(Ccolind.data(),u_lno_nnz_view_t::shmem_size(CSR_alloc)),CSR_alloc);
          Cvals = u_scalar_view_t((typename u_scalar_view_t::data_type)realloc(Cvals.data(),u_scalar_view_t::shmem_size(CSR_alloc)),CSR_alloc);
        }
        OLD_ip = CSR_ip;
      }

      tl_rowptr(tid) = Crowptr;
      tl_colind(tid) = Ccolind;
      tl_values(tid) = Cvals;
      Crowptr(my_thread_m) = CSR_ip;
  });

  // Do the copy out
  lno_view_t row_mapC("non_const_lnow_row", m + 1);
  lno_nnz_view_t  entriesC;
  scalar_view_t   valuesC;
  copy_out_from_thread_memory(tl_rowptr,tl_colind,tl_values,m,thread_chunk,row_mapC,entriesC,valuesC);

  //Free the unamanged views
  for(size_t i=0; i<thread_max; i++) {
    if(tl_rowptr(i).data()) free(tl_rowptr(i).data());
    if(tl_colind(i).data()) free(tl_colind(i).data());
    if(tl_values(i).data()) free(tl_values(i).data());
  }

#ifdef HAVE_TPETRA_MMM_TIMINGS
    MM = rcp(new TimeMonitor (*TimeMonitor::getNewTimer(prefix_mmm + std::string("MMM Newmatrix OpenMPSort"))));
#endif
    // Sort & set values
    if (params.is_null() || params->get("sort entries",true))
      Import_Util::sortCrsEntries(row_mapC, entriesC, valuesC);
    C.setAllValues(row_mapC,entriesC,valuesC);

}

/*********************************************************************************************************/
template<class Scalar,
         class LocalOrdinal,
         class GlobalOrdinal,
         class LocalOrdinalViewType>
void mult_A_B_reuse_LowThreadGustavsonKernel(CrsMatrixStruct<Scalar, LocalOrdinal, GlobalOrdinal, Kokkos::Compat::KokkosOpenMPWrapperNode>& Aview,
                                                 CrsMatrixStruct<Scalar, LocalOrdinal, GlobalOrdinal, Kokkos::Compat::KokkosOpenMPWrapperNode>& Bview,
                                                 const LocalOrdinalViewType & targetMapToOrigRow,
                                                 const LocalOrdinalViewType & targetMapToImportRow,
                                                 const LocalOrdinalViewType & Bcol2Ccol,
                                                 const LocalOrdinalViewType & Icol2Ccol,
                                                 CrsMatrix<Scalar, LocalOrdinal, GlobalOrdinal, Kokkos::Compat::KokkosOpenMPWrapperNode>& C,
                                                 Teuchos::RCP<const Import<LocalOrdinal,GlobalOrdinal,Kokkos::Compat::KokkosOpenMPWrapperNode> > Cimport,
                                                 const std::string& label,
                                                 const Teuchos::RCP<Teuchos::ParameterList>& params) {
#ifdef HAVE_TPETRA_MMM_TIMINGS
  std::string prefix_mmm = std::string("TpetraExt ") + label + std::string(": ");
  using Teuchos::TimeMonitor;
  Teuchos::RCP<Teuchos::TimeMonitor> MM = rcp(new TimeMonitor(*TimeMonitor::getNewTimer(prefix_mmm + std::string("MMM Reuse LTGCore"))));
#endif

  using Teuchos::Array;
  using Teuchos::ArrayRCP;
  using Teuchos::ArrayView;
  using Teuchos::RCP;
  using Teuchos::rcp;

  // Lots and lots of typedefs
<<<<<<< HEAD
  typedef typename Kokkos::Compat::KokkosOpenMPWrapperNode Node;
=======
>>>>>>> d94c7600
  typedef typename Tpetra::CrsMatrix<Scalar,LocalOrdinal,GlobalOrdinal,Kokkos::Compat::KokkosOpenMPWrapperNode>::local_matrix_type KCRS;
  //  typedef typename KCRS::device_type device_t;
  typedef typename KCRS::StaticCrsGraphType graph_t;
  typedef typename graph_t::row_map_type::const_type c_lno_view_t;
  typedef typename graph_t::entries_type::const_type c_lno_nnz_view_t;
  typedef typename KCRS::values_type::non_const_type scalar_view_t;

  typedef Scalar            SC;
  typedef LocalOrdinal      LO;
  typedef GlobalOrdinal     GO;
  typedef Kokkos::Compat::KokkosOpenMPWrapperNode NO;
  typedef Map<LO,GO,NO>                     map_type;

  // NOTE (mfh 15 Sep 2017) This is specifically only for
  // execution_space = Kokkos::OpenMP, so we neither need nor want
  // KOKKOS_LAMBDA (with its mandatory __device__ marking).
  typedef NO::execution_space execution_space;
  typedef Kokkos::RangePolicy<execution_space, size_t> range_type;

  // All of the invalid guys
  const LO LO_INVALID = Teuchos::OrdinalTraits<LO>::invalid();
  const SC SC_ZERO = Teuchos::ScalarTraits<Scalar>::zero();
  const size_t INVALID = Teuchos::OrdinalTraits<size_t>::invalid();

  // Grab the  Kokkos::SparseCrsMatrices & inner stuff
  const KCRS & Amat = Aview.origMatrix->getLocalMatrix();
  const KCRS & Bmat = Bview.origMatrix->getLocalMatrix();
  const KCRS & Cmat = C.getLocalMatrix();

  c_lno_view_t Arowptr = Amat.graph.row_map, Browptr = Bmat.graph.row_map, Crowptr = Cmat.graph.row_map;
  const c_lno_nnz_view_t Acolind = Amat.graph.entries, Bcolind = Bmat.graph.entries, Ccolind = Cmat.graph.entries;
  const scalar_view_t Avals = Amat.values, Bvals = Bmat.values;
  scalar_view_t Cvals = Cmat.values;

  c_lno_view_t  Irowptr;
  c_lno_nnz_view_t  Icolind;
  scalar_view_t  Ivals;
  if(!Bview.importMatrix.is_null()) {
    Irowptr = Bview.importMatrix->getLocalMatrix().graph.row_map;
    Icolind = Bview.importMatrix->getLocalMatrix().graph.entries;
    Ivals   = Bview.importMatrix->getLocalMatrix().values;
  }

  // Sizes
  RCP<const map_type> Ccolmap = C.getColMap();
  size_t m = Aview.origMatrix->getNodeNumRows();
  size_t n = Ccolmap->getNodeNumElements();

  // Get my node / thread info (right from openmp or parameter list)
  size_t thread_max =  Kokkos::Compat::KokkosOpenMPWrapperNode::execution_space::concurrency();
  if(!params.is_null()) {
    if(params->isParameter("openmp: ltg thread max"))
      thread_max = std::max((size_t)1,std::min(thread_max,params->get("openmp: ltg thread max",thread_max)));
  }

  double thread_chunk = (double)(m) / thread_max;

  // Run chunks of the matrix independently
  Kokkos::parallel_for("MMM::LTG::Reuse::ThreadLocal",range_type(0, thread_max).set_chunk_size(1),[=](const size_t tid)
    {
      // Thread coordination stuff
      size_t my_thread_start =  tid * thread_chunk;
      size_t my_thread_stop  = tid == thread_max-1 ? m : (tid+1)*thread_chunk;

      // Allocations
      std::vector<size_t> c_status(n,INVALID);

      // For each row of A/C
      size_t CSR_ip = 0, OLD_ip = 0;
      for (size_t i = my_thread_start; i < my_thread_stop; i++) {
        // First fill the c_status array w/ locations where we're allowed to
        // generate nonzeros for this row
        OLD_ip = Crowptr(i);
        CSR_ip = Crowptr(i+1);
        for (size_t k = OLD_ip; k < CSR_ip; k++) {
          c_status[Ccolind(k)] = k;
          // Reset values in the row of C
          Cvals(k) = SC_ZERO;
        }

        for (size_t k = Arowptr(i); k < Arowptr(i+1); k++) {
          LO Aik  = Acolind(k);
          const SC Aval = Avals(k);
          if (Aval == SC_ZERO)
            continue;

          if (targetMapToOrigRow(Aik) != LO_INVALID) {
            // Local matrix
            size_t Bk = Teuchos::as<size_t>(targetMapToOrigRow(Aik));

            for (size_t j = Browptr(Bk); j < Browptr(Bk+1); ++j) {
              LO Bkj = Bcolind(j);
              LO Cij = Bcol2Ccol(Bkj);

              TEUCHOS_TEST_FOR_EXCEPTION(c_status[Cij] < OLD_ip || c_status[Cij] >= CSR_ip,
                                         std::runtime_error, "Trying to insert a new entry (" << i << "," << Cij << ") into a static graph " <<
                                         "(c_status = " << c_status[Cij] << " of [" << OLD_ip << "," << CSR_ip << "))");

              Cvals(c_status[Cij]) += Aval * Bvals(j);
            }
          } else {
            // Remote matrix
            size_t Ik = Teuchos::as<size_t>(targetMapToImportRow(Aik));
            for (size_t j = Irowptr(Ik); j < Irowptr(Ik+1); ++j) {
              LO Ikj = Icolind(j);
              LO Cij = Icol2Ccol(Ikj);

              TEUCHOS_TEST_FOR_EXCEPTION(c_status[Cij] < OLD_ip || c_status[Cij] >= CSR_ip,
                                         std::runtime_error, "Trying to insert a new entry (" << i << "," << Cij << ") into a static graph " <<
                                         "(c_status = " << c_status[Cij] << " of [" << OLD_ip << "," << CSR_ip << "))");

              Cvals(c_status[Cij]) += Aval * Ivals(j);
            }
          }
        }
      }
    });

  // NOTE: No copy out or "set" of data is needed here, since we're working directly with Kokkos::Views
}

/*********************************************************************************************************/
template<class Scalar,
         class LocalOrdinal,
         class GlobalOrdinal,
         class LocalOrdinalViewType>
void jacobi_A_B_newmatrix_LowThreadGustavsonKernel(Scalar omega,
                                                   const Vector<Scalar,LocalOrdinal,GlobalOrdinal, Kokkos::Compat::KokkosOpenMPWrapperNode> & Dinv,
                                                   CrsMatrixStruct<Scalar, LocalOrdinal, GlobalOrdinal, Kokkos::Compat::KokkosOpenMPWrapperNode>& Aview,
                                                   CrsMatrixStruct<Scalar, LocalOrdinal, GlobalOrdinal, Kokkos::Compat::KokkosOpenMPWrapperNode>& Bview,
                                                   const LocalOrdinalViewType & targetMapToOrigRow,
                                                   const LocalOrdinalViewType & targetMapToImportRow,
                                                   const LocalOrdinalViewType & Bcol2Ccol,
                                                   const LocalOrdinalViewType & Icol2Ccol,
                                                   CrsMatrix<Scalar, LocalOrdinal, GlobalOrdinal, Kokkos::Compat::KokkosOpenMPWrapperNode>& C,
                                                   Teuchos::RCP<const Import<LocalOrdinal,GlobalOrdinal,Kokkos::Compat::KokkosOpenMPWrapperNode> > Cimport,
                                                   const std::string& label,
                                                   const Teuchos::RCP<Teuchos::ParameterList>& params) {
#ifdef HAVE_TPETRA_MMM_TIMINGS
  std::string prefix_mmm = std::string("TpetraExt ") + label + std::string(": ");
  using Teuchos::TimeMonitor;
  Teuchos::RCP<Teuchos::TimeMonitor> MM = rcp(new TimeMonitor(*TimeMonitor::getNewTimer(prefix_mmm + std::string("Jacobi Newmatrix LTGCore"))));
#endif

  using Teuchos::Array;
  using Teuchos::ArrayRCP;
  using Teuchos::ArrayView;
  using Teuchos::RCP;
  using Teuchos::rcp;

  // Lots and lots of typedefs
  typedef typename Kokkos::Compat::KokkosOpenMPWrapperNode Node;
  typedef typename Tpetra::CrsMatrix<Scalar,LocalOrdinal,GlobalOrdinal,Node>::local_matrix_type KCRS;
  //  typedef typename KCRS::device_type device_t;
  typedef typename KCRS::StaticCrsGraphType graph_t;
  typedef typename graph_t::row_map_type::non_const_type lno_view_t;
  typedef typename graph_t::row_map_type::const_type c_lno_view_t;
  typedef typename graph_t::entries_type::non_const_type lno_nnz_view_t;
  typedef typename KCRS::values_type::non_const_type scalar_view_t;

  // Unmanaged versions of the above
  typedef UnmanagedView<lno_view_t> u_lno_view_t;
  typedef UnmanagedView<lno_nnz_view_t> u_lno_nnz_view_t;
  typedef UnmanagedView<scalar_view_t> u_scalar_view_t;

  // Jacobi-specific
  typedef typename scalar_view_t::memory_space scalar_memory_space;

  typedef Scalar            SC;
  typedef LocalOrdinal      LO;
  typedef GlobalOrdinal     GO;
  typedef Node              NO;
  typedef Map<LO,GO,NO>                     map_type;

  // NOTE (mfh 15 Sep 2017) This is specifically only for
  // execution_space = Kokkos::OpenMP, so we neither need nor want
  // KOKKOS_LAMBDA (with its mandatory __device__ marking).
  typedef NO::execution_space execution_space;
  typedef Kokkos::RangePolicy<execution_space, size_t> range_type;

  // All of the invalid guys
  const LO LO_INVALID = Teuchos::OrdinalTraits<LO>::invalid();
  const SC SC_ZERO = Teuchos::ScalarTraits<Scalar>::zero();
  const size_t INVALID = Teuchos::OrdinalTraits<size_t>::invalid();

  // Grab the  Kokkos::SparseCrsMatrices & inner stuff
  const KCRS & Amat = Aview.origMatrix->getLocalMatrix();
  const KCRS & Bmat = Bview.origMatrix->getLocalMatrix();

  c_lno_view_t Arowptr = Amat.graph.row_map, Browptr = Bmat.graph.row_map;
  const lno_nnz_view_t Acolind = Amat.graph.entries, Bcolind = Bmat.graph.entries;
  const scalar_view_t Avals = Amat.values, Bvals = Bmat.values;
  size_t b_max_nnz_per_row = Bview.origMatrix->getNodeMaxNumRowEntries();

  c_lno_view_t  Irowptr;
  lno_nnz_view_t  Icolind;
  scalar_view_t  Ivals;
  if(!Bview.importMatrix.is_null()) {
    Irowptr = Bview.importMatrix->getLocalMatrix().graph.row_map;
    Icolind = Bview.importMatrix->getLocalMatrix().graph.entries;
    Ivals   = Bview.importMatrix->getLocalMatrix().values;
    b_max_nnz_per_row = std::max(b_max_nnz_per_row,Bview.importMatrix->getNodeMaxNumRowEntries());
  }

  // Jacobi-specific inner stuff
  auto Dvals = Dinv.template getLocalView<scalar_memory_space>();

  // Sizes
  RCP<const map_type> Ccolmap = C.getColMap();
  size_t m = Aview.origMatrix->getNodeNumRows();
  size_t n = Ccolmap->getNodeNumElements();
  size_t Cest_nnz_per_row = 2*C_estimate_nnz_per_row(*Aview.origMatrix,*Bview.origMatrix);

  // Get my node / thread info (right from openmp)
  size_t thread_max =  Kokkos::Compat::KokkosOpenMPWrapperNode::execution_space::concurrency();
  if(!params.is_null()) {
    if(params->isParameter("openmp: ltg thread max"))
      thread_max = std::max((size_t)1,std::min(thread_max,params->get("openmp: ltg thread max",thread_max)));
  }

  // Thread-local memory
  Kokkos::View<u_lno_view_t*> tl_rowptr("top_rowptr",thread_max);
  Kokkos::View<u_lno_nnz_view_t*> tl_colind("top_colind",thread_max);
  Kokkos::View<u_scalar_view_t*> tl_values("top_values",thread_max);

  double thread_chunk = (double)(m) / thread_max;

  // Run chunks of the matrix independently
  Kokkos::parallel_for("Jacobi::LTG::NewMatrix::ThreadLocal",range_type(0, thread_max).set_chunk_size(1),[=](const size_t tid)
    {
      // Thread coordination stuff
      size_t my_thread_start =  tid * thread_chunk;
      size_t my_thread_stop  = tid == thread_max-1 ? m : (tid+1)*thread_chunk;
      size_t my_thread_m     = my_thread_stop - my_thread_start;

      // Size estimate
      size_t CSR_alloc = (size_t) (my_thread_m*Cest_nnz_per_row*0.75 + 100);

      // Allocations
      std::vector<size_t> c_status(n,INVALID);

      u_lno_view_t Crowptr((typename u_lno_view_t::data_type)malloc(u_lno_view_t::shmem_size(my_thread_m+1)),my_thread_m+1);
      u_lno_nnz_view_t Ccolind((typename u_lno_nnz_view_t::data_type)malloc(u_lno_nnz_view_t::shmem_size(CSR_alloc)),CSR_alloc);
      u_scalar_view_t Cvals((typename u_scalar_view_t::data_type)malloc(u_scalar_view_t::shmem_size(CSR_alloc)),CSR_alloc);

      // For each row of A/C
      size_t CSR_ip = 0, OLD_ip = 0;
      for (size_t i = my_thread_start; i < my_thread_stop; i++) {
        //        printf("CMS: row %d CSR_alloc = %d\n",(int)i,(int)CSR_alloc);fflush(stdout);
        // mfh 27 Sep 2016: m is the number of rows in the input matrix A
        // on the calling process.
        Crowptr(i-my_thread_start) = CSR_ip;
        // NOTE: Vector::getLocalView returns a rank 2 view here
        SC minusOmegaDval = -omega*Dvals(i,0);

        // Entries of B
        for (size_t j = Browptr(i); j < Browptr(i+1); j++) {
          const SC Bval = Bvals(j);
          if (Bval == SC_ZERO)
            continue;
          LO Bij = Bcolind(j);
          LO Cij = Bcol2Ccol(Bij);

          // Assume no repeated entries in B
          c_status[Cij]   = CSR_ip;
          Ccolind(CSR_ip) = Cij;
          Cvals(CSR_ip)   = Bvals[j];
          CSR_ip++;
        }

        // Entries of -omega * Dinv * A * B
        // mfh 27 Sep 2016: For each entry of A in the current row of A
        for (size_t k = Arowptr(i); k < Arowptr(i+1); k++) {
          LO Aik  = Acolind(k); // local column index of current entry of A
          const SC Aval = Avals(k);   // value of current entry of A
          if (Aval == SC_ZERO)
            continue; // skip explicitly stored zero values in A

          if (targetMapToOrigRow(Aik) != LO_INVALID) {
            // mfh 27 Sep 2016: If the entry of targetMapToOrigRow
            // corresponding to the current entry of A is populated, then
            // the corresponding row of B is in B_local (i.e., it lives on
            // the calling process).

            // Local matrix
            size_t Bk = Teuchos::as<size_t>(targetMapToOrigRow(Aik));

            // mfh 27 Sep 2016: Go through all entries in that row of B_local.
            for (size_t j = Browptr(Bk); j < Browptr(Bk+1); ++j) {
              LO Bkj = Bcolind(j);
              LO Cij = Bcol2Ccol(Bkj);

              if (c_status[Cij] == INVALID || c_status[Cij] < OLD_ip) {
                // New entry
                c_status[Cij]   = CSR_ip;
                Ccolind(CSR_ip) = Cij;
                Cvals(CSR_ip)   = minusOmegaDval*Aval*Bvals(j);
                CSR_ip++;

              } else {
                Cvals(c_status[Cij]) += minusOmegaDval*Aval*Bvals(j);
              }
            }

          } else {
            // mfh 27 Sep 2016: If the entry of targetMapToOrigRow
            // corresponding to the current entry of A NOT populated (has
            // a flag "invalid" value), then the corresponding row of B is
            // in B_local (i.e., it lives on the calling process).

            // Remote matrix
            size_t Ik = Teuchos::as<size_t>(targetMapToImportRow(Aik));
            for (size_t j = Irowptr(Ik); j < Irowptr(Ik+1); ++j) {
              LO Ikj = Icolind(j);
              LO Cij = Icol2Ccol(Ikj);

              if (c_status[Cij] == INVALID || c_status[Cij] < OLD_ip){
                // New entry
                c_status[Cij]   = CSR_ip;
                Ccolind(CSR_ip) = Cij;
                Cvals(CSR_ip)   = minusOmegaDval*Aval*Ivals(j);
                CSR_ip++;

              } else {
                Cvals(c_status[Cij]) += minusOmegaDval*Aval*Ivals(j);
              }
            }
          }
        }

        // Resize for next pass if needed
        if (i+1 < my_thread_stop && CSR_ip + std::min(n,(Arowptr(i+2)-Arowptr(i+1)+1)*b_max_nnz_per_row) > CSR_alloc) {
          CSR_alloc *= 2;
          Ccolind = u_lno_nnz_view_t((typename u_lno_nnz_view_t::data_type)realloc(Ccolind.data(),u_lno_nnz_view_t::shmem_size(CSR_alloc)),CSR_alloc);
          Cvals = u_scalar_view_t((typename u_scalar_view_t::data_type)realloc(Cvals.data(),u_scalar_view_t::shmem_size(CSR_alloc)),CSR_alloc);
        }
        OLD_ip = CSR_ip;
      }

      tl_rowptr(tid) = Crowptr;
      tl_colind(tid) = Ccolind;
      tl_values(tid) = Cvals;
      Crowptr(my_thread_m) = CSR_ip;
  });



  // Do the copy out
  lno_view_t row_mapC("non_const_lnow_row", m + 1);
  lno_nnz_view_t  entriesC;
  scalar_view_t   valuesC;
  copy_out_from_thread_memory(tl_rowptr,tl_colind,tl_values,m,thread_chunk,row_mapC,entriesC,valuesC);

  //Free the unamanged views
  for(size_t i=0; i<thread_max; i++) {
    if(tl_rowptr(i).data()) free(tl_rowptr(i).data());
    if(tl_colind(i).data()) free(tl_colind(i).data());
    if(tl_values(i).data()) free(tl_values(i).data());
  }

#ifdef HAVE_TPETRA_MMM_TIMINGS
    MM = rcp(new TimeMonitor (*TimeMonitor::getNewTimer(prefix_mmm + std::string("Jacobi Newmatrix OpenMPSort"))));
#endif
    // Sort & set values
    if (params.is_null() || params->get("sort entries",true))
      Import_Util::sortCrsEntries(row_mapC, entriesC, valuesC);
    C.setAllValues(row_mapC,entriesC,valuesC);

}



/*********************************************************************************************************/
template<class Scalar,
         class LocalOrdinal,
         class GlobalOrdinal,
         class LocalOrdinalViewType>
void jacobi_A_B_reuse_LowThreadGustavsonKernel(Scalar omega,
                                                   const Vector<Scalar,LocalOrdinal,GlobalOrdinal, Kokkos::Compat::KokkosOpenMPWrapperNode> & Dinv,
                                                   CrsMatrixStruct<Scalar, LocalOrdinal, GlobalOrdinal, Kokkos::Compat::KokkosOpenMPWrapperNode>& Aview,
                                                   CrsMatrixStruct<Scalar, LocalOrdinal, GlobalOrdinal, Kokkos::Compat::KokkosOpenMPWrapperNode>& Bview,
                                                   const LocalOrdinalViewType & targetMapToOrigRow,
                                                   const LocalOrdinalViewType & targetMapToImportRow,
                                                   const LocalOrdinalViewType & Bcol2Ccol,
                                                   const LocalOrdinalViewType & Icol2Ccol,
                                                   CrsMatrix<Scalar, LocalOrdinal, GlobalOrdinal, Kokkos::Compat::KokkosOpenMPWrapperNode>& C,
                                                   Teuchos::RCP<const Import<LocalOrdinal,GlobalOrdinal,Kokkos::Compat::KokkosOpenMPWrapperNode> > Cimport,
                                                   const std::string& label,
                                                   const Teuchos::RCP<Teuchos::ParameterList>& params) {
#ifdef HAVE_TPETRA_MMM_TIMINGS
  std::string prefix_mmm = std::string("TpetraExt ") + label + std::string(": ");
  using Teuchos::TimeMonitor;
  Teuchos::RCP<Teuchos::TimeMonitor> MM = rcp(new TimeMonitor(*TimeMonitor::getNewTimer(prefix_mmm + std::string("Jacobi Reuse LTGCore"))));
#endif
  using Teuchos::Array;
  using Teuchos::ArrayRCP;
  using Teuchos::ArrayView;
  using Teuchos::RCP;
  using Teuchos::rcp;

  // Lots and lots of typedefs
  typedef typename Kokkos::Compat::KokkosOpenMPWrapperNode Node;
  typedef typename Tpetra::CrsMatrix<Scalar,LocalOrdinal,GlobalOrdinal,Node>::local_matrix_type KCRS;
  //  typedef typename KCRS::device_type device_t;
  typedef typename KCRS::StaticCrsGraphType graph_t;
  typedef typename graph_t::row_map_type::const_type c_lno_view_t;
  typedef typename graph_t::entries_type::const_type c_lno_nnz_view_t;
  typedef typename KCRS::values_type::non_const_type scalar_view_t;

  // Jacobi-specific
  typedef typename scalar_view_t::memory_space scalar_memory_space;

  typedef Scalar            SC;
  typedef LocalOrdinal      LO;
  typedef GlobalOrdinal     GO;
  typedef Node              NO;
  typedef Map<LO,GO,NO>                     map_type;

  // NOTE (mfh 15 Sep 2017) This is specifically only for
  // execution_space = Kokkos::OpenMP, so we neither need nor want
  // KOKKOS_LAMBDA (with its mandatory __device__ marking).
  typedef NO::execution_space execution_space;
  typedef Kokkos::RangePolicy<execution_space, size_t> range_type;

  // All of the invalid guys
  const LO LO_INVALID = Teuchos::OrdinalTraits<LO>::invalid();
  const SC SC_ZERO = Teuchos::ScalarTraits<Scalar>::zero();
  const size_t INVALID = Teuchos::OrdinalTraits<size_t>::invalid();

  // Grab the  Kokkos::SparseCrsMatrices & inner stuff
  const KCRS & Amat = Aview.origMatrix->getLocalMatrix();
  const KCRS & Bmat = Bview.origMatrix->getLocalMatrix();
  const KCRS & Cmat = C.getLocalMatrix();

  c_lno_view_t Arowptr = Amat.graph.row_map, Browptr = Bmat.graph.row_map, Crowptr = Cmat.graph.row_map;
  const c_lno_nnz_view_t Acolind = Amat.graph.entries, Bcolind = Bmat.graph.entries, Ccolind = Cmat.graph.entries;
  const scalar_view_t Avals = Amat.values, Bvals = Bmat.values;
  scalar_view_t Cvals = Cmat.values;

  c_lno_view_t  Irowptr;
  c_lno_nnz_view_t  Icolind;
  scalar_view_t  Ivals;
  if(!Bview.importMatrix.is_null()) {
    Irowptr = Bview.importMatrix->getLocalMatrix().graph.row_map;
    Icolind = Bview.importMatrix->getLocalMatrix().graph.entries;
    Ivals   = Bview.importMatrix->getLocalMatrix().values;
  }

  // Jacobi-specific inner stuff
  auto Dvals = Dinv.template getLocalView<scalar_memory_space>();

  // Sizes
  RCP<const map_type> Ccolmap = C.getColMap();
  size_t m = Aview.origMatrix->getNodeNumRows();
  size_t n = Ccolmap->getNodeNumElements();

  // Get my node / thread info (right from openmp or parameter list)
  size_t thread_max =  Kokkos::Compat::KokkosOpenMPWrapperNode::execution_space::concurrency();
  if(!params.is_null()) {
    if(params->isParameter("openmp: ltg thread max"))
      thread_max = std::max((size_t)1,std::min(thread_max,params->get("openmp: ltg thread max",thread_max)));
  }

  double thread_chunk = (double)(m) / thread_max;

  // Run chunks of the matrix independently
  Kokkos::parallel_for("Jacobi::LTG::Reuse::ThreadLocal",range_type(0, thread_max).set_chunk_size(1),[=](const size_t tid)
    {
      // Thread coordination stuff
      size_t my_thread_start =  tid * thread_chunk;
      size_t my_thread_stop  = tid == thread_max-1 ? m : (tid+1)*thread_chunk;

      // Allocations
      std::vector<size_t> c_status(n,INVALID);

      // For each row of A/C
      size_t CSR_ip = 0, OLD_ip = 0;
      for (size_t i = my_thread_start; i < my_thread_stop; i++) {
        // First fill the c_status array w/ locations where we're allowed to
        // generate nonzeros for this row
        OLD_ip = Crowptr(i);
        CSR_ip = Crowptr(i+1);
        // NOTE: Vector::getLocalView returns a rank 2 view here
        SC minusOmegaDval = -omega*Dvals(i,0);

        for (size_t k = OLD_ip; k < CSR_ip; k++) {
          c_status[Ccolind(k)] = k;
          // Reset values in the row of C
          Cvals(k) = SC_ZERO;
        }

        // Entries of B
        for (size_t j = Browptr(i); j < Browptr(i+1); j++) {
          const SC Bval = Bvals(j);
          if (Bval == SC_ZERO)
            continue;
          LO Bij = Bcolind(j);
          LO Cij = Bcol2Ccol(Bij);

          // Assume no repeated entries in B
          Cvals(c_status[Cij]) += Bvals(j);
          CSR_ip++;
        }


        for (size_t k = Arowptr(i); k < Arowptr(i+1); k++) {
          LO Aik  = Acolind(k);
          const SC Aval = Avals(k);
          if (Aval == SC_ZERO)
            continue;

          if (targetMapToOrigRow(Aik) != LO_INVALID) {
            // Local matrix
            size_t Bk = Teuchos::as<size_t>(targetMapToOrigRow(Aik));

            for (size_t j = Browptr(Bk); j < Browptr(Bk+1); ++j) {
              LO Bkj = Bcolind(j);
              LO Cij = Bcol2Ccol(Bkj);

              TEUCHOS_TEST_FOR_EXCEPTION(c_status[Cij] < OLD_ip || c_status[Cij] >= CSR_ip,
                                         std::runtime_error, "Trying to insert a new entry (" << i << "," << Cij << ") into a static graph " <<
                                         "(c_status = " << c_status[Cij] << " of [" << OLD_ip << "," << CSR_ip << "))");

              Cvals(c_status[Cij]) += minusOmegaDval * Aval * Bvals(j);
            }
          } else {
            // Remote matrix
            size_t Ik = Teuchos::as<size_t>(targetMapToImportRow(Aik));
            for (size_t j = Irowptr(Ik); j < Irowptr(Ik+1); ++j) {
              LO Ikj = Icolind(j);
              LO Cij = Icol2Ccol(Ikj);

              TEUCHOS_TEST_FOR_EXCEPTION(c_status[Cij] < OLD_ip || c_status[Cij] >= CSR_ip,
                                         std::runtime_error, "Trying to insert a new entry (" << i << "," << Cij << ") into a static graph " <<
                                         "(c_status = " << c_status[Cij] << " of [" << OLD_ip << "," << CSR_ip << "))");

              Cvals(c_status[Cij]) += minusOmegaDval * Aval * Ivals(j);
            }
          }
        }
      }
    });

  // NOTE: No copy out or "set" of data is needed here, since we're working directly with Kokkos::Views
}


/*********************************************************************************************************/
template<class InRowptrArrayType, class InColindArrayType, class InValsArrayType,
         class OutRowptrType, class OutColindType, class OutValsType>
void copy_out_from_thread_memory(const InRowptrArrayType & Inrowptr, const InColindArrayType &Incolind, const InValsArrayType & Invalues,
                                   size_t m, double thread_chunk,
                                   OutRowptrType & row_mapC, OutColindType &entriesC, OutValsType & valuesC ) {
  typedef OutRowptrType lno_view_t;
  typedef OutColindType lno_nnz_view_t;
  typedef OutValsType scalar_view_t;
  typedef typename lno_view_t::execution_space execution_space;
  typedef Kokkos::RangePolicy<execution_space, size_t> range_type;

  // Generate the starting nnz number per thread
  size_t thread_max =  Inrowptr.size();
  size_t c_nnz_size=0;
  lno_view_t thread_start_nnz("thread_nnz",thread_max+1);
  Kokkos::parallel_scan("LTG::Scan",range_type(0,thread_max).set_chunk_size(1), [=] (const size_t i, size_t& update, const bool final) {
      size_t mynnz = Inrowptr(i)(Inrowptr(i).extent(0)-1);
      if(final) thread_start_nnz(i) = update;
      update+=mynnz;
      if(final && i+1==thread_max) thread_start_nnz(i+1)=update;
    });
  c_nnz_size = thread_start_nnz(thread_max);

  // Allocate output
  lno_nnz_view_t  entriesC_(Kokkos::ViewAllocateWithoutInitializing("entriesC"), c_nnz_size); entriesC = entriesC_;
  scalar_view_t   valuesC_(Kokkos::ViewAllocateWithoutInitializing("valuesC"), c_nnz_size);  valuesC = valuesC_;

  // Copy out
  Kokkos::parallel_for("LTG::CopyOut", range_type(0, thread_max).set_chunk_size(1),[=](const size_t tid) {
      size_t my_thread_start =  tid * thread_chunk;
      size_t my_thread_stop  = tid == thread_max-1 ? m : (tid+1)*thread_chunk;
      size_t nnz_thread_start = thread_start_nnz(tid);

      for (size_t i = my_thread_start; i < my_thread_stop; i++) {
        size_t ii = i - my_thread_start;
        // Rowptr
        row_mapC(i) = nnz_thread_start + Inrowptr(tid)(ii);
        if (i==m-1) {
          row_mapC(m) = nnz_thread_start + Inrowptr(tid)(ii+1);
        }

        // Colind / Values
        for(size_t j = Inrowptr(tid)(ii); j<Inrowptr(tid)(ii+1); j++) {
          entriesC(nnz_thread_start + j) = Incolind(tid)(j);
          valuesC(nnz_thread_start + j)  = Invalues(tid)(j);
        }
      }
    });
}//end copy_out

#endif // OpenMP


/*********************************************************************************************************/
template<class Scalar, class LocalOrdinal, class GlobalOrdinal, class Node, class LocalOrdinalViewType>
void jacobi_A_B_newmatrix_MultiplyScaleAddKernel(Scalar omega,
                                                  const Vector<Scalar,LocalOrdinal,GlobalOrdinal, Node> & Dinv,
                                                  CrsMatrixStruct<Scalar, LocalOrdinal, GlobalOrdinal, Node>& Aview,
                                                  CrsMatrixStruct<Scalar, LocalOrdinal, GlobalOrdinal, Node>& Bview,
                                                  const LocalOrdinalViewType & Acol2Brow,
                                                  const LocalOrdinalViewType & Acol2Irow,
                                                  const LocalOrdinalViewType & Bcol2Ccol,
                                                  const LocalOrdinalViewType & Icol2Ccol,
                                                  CrsMatrix<Scalar, LocalOrdinal, GlobalOrdinal, Node>& C,
                                                  Teuchos::RCP<const Import<LocalOrdinal,GlobalOrdinal,Node> > Cimport,
                                                  const std::string& label,
                                                  const Teuchos::RCP<Teuchos::ParameterList>& params) {
#ifdef HAVE_TPETRA_MMM_TIMINGS
  std::string prefix_mmm = std::string("TpetraExt ") + label + std::string(": ");
  using Teuchos::TimeMonitor;
  Teuchos::RCP<Teuchos::TimeMonitor> MM = rcp(new TimeMonitor(*TimeMonitor::getNewTimer(prefix_mmm + std::string("Jacobi Newmatrix MSAK"))));
  Teuchos::RCP<Teuchos::TimeMonitor> MM2 = rcp(new TimeMonitor(*TimeMonitor::getNewTimer(prefix_mmm + std::string("Jacobi Newmatrix MSAK Multiply"))));
#endif
  typedef  CrsMatrix<Scalar, LocalOrdinal, GlobalOrdinal, Node> Matrix_t;

  // This kernel computes (I-omega Dinv A) B the slow way (for generality's sake, you must understand)

  // 1) Multiply A*B
  Teuchos::RCP<Matrix_t> AB = Teuchos::rcp(new Matrix_t(C.getRowMap(),0));
  Tpetra::MMdetails::mult_A_B_newmatrix(Aview,Bview,*AB,label+std::string(" MSAK"),params);

#ifdef HAVE_TPETRA_MMM_TIMINGS
MM2 = rcp(new TimeMonitor(*TimeMonitor::getNewTimer(prefix_mmm + std::string("Jacobi Newmatrix MSAK Scale"))));
#endif

  // 2) Scale A by Dinv
  AB->leftScale(Dinv);

#ifdef HAVE_TPETRA_MMM_TIMINGS
MM2 = rcp(new TimeMonitor(*TimeMonitor::getNewTimer(prefix_mmm + std::string("Jacobi Newmatrix MSAK Add"))));
#endif

  // 3) Add [-omega Dinv A] + B
 Teuchos::ParameterList jparams;
  if(!params.is_null()) {
    jparams = *params;
    jparams.set("label",label+std::string(" MSAK Add"));
  }
  Scalar one = Teuchos::ScalarTraits<Scalar>::one();
  Tpetra::MatrixMatrix::add(one,false,*Bview.origMatrix,Scalar(-omega),false,*AB,C,AB->getDomainMap(),AB->getRangeMap(),Teuchos::rcp(&jparams,false));

 }// jacobi_A_B_newmatrix_MultiplyScaleAddKernel



}//ExtraKernels
}//MatrixMatrix
}//Tpetra


#endif<|MERGE_RESOLUTION|>--- conflicted
+++ resolved
@@ -315,10 +315,6 @@
   using Teuchos::rcp;
 
   // Lots and lots of typedefs
-<<<<<<< HEAD
-  typedef typename Kokkos::Compat::KokkosOpenMPWrapperNode Node;
-=======
->>>>>>> d94c7600
   typedef typename Tpetra::CrsMatrix<Scalar,LocalOrdinal,GlobalOrdinal,Kokkos::Compat::KokkosOpenMPWrapperNode>::local_matrix_type KCRS;
   //  typedef typename KCRS::device_type device_t;
   typedef typename KCRS::StaticCrsGraphType graph_t;
