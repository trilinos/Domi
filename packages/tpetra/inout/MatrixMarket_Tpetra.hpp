// @HEADER
// ***********************************************************************
//
//          Tpetra: Templated Linear Algebra Services Package
//                 Copyright (2008) Sandia Corporation
//
// Under the terms of Contract DE-AC04-94AL85000 with Sandia Corporation,
// the U.S. Government retains certain rights in this software.
//
// Redistribution and use in source and binary forms, with or without
// modification, are permitted provided that the following conditions are
// met:
//
// 1. Redistributions of source code must retain the above copyright
// notice, this list of conditions and the following disclaimer.
//
// 2. Redistributions in binary form must reproduce the above copyright
// notice, this list of conditions and the following disclaimer in the
// documentation and/or other materials provided with the distribution.
//
// 3. Neither the name of the Corporation nor the names of the
// contributors may be used to endorse or promote products derived from
// this software without specific prior written permission.
//
// THIS SOFTWARE IS PROVIDED BY SANDIA CORPORATION "AS IS" AND ANY
// EXPRESS OR IMPLIED WARRANTIES, INCLUDING, BUT NOT LIMITED TO, THE
// IMPLIED WARRANTIES OF MERCHANTABILITY AND FITNESS FOR A PARTICULAR
// PURPOSE ARE DISCLAIMED. IN NO EVENT SHALL SANDIA CORPORATION OR THE
// CONTRIBUTORS BE LIABLE FOR ANY DIRECT, INDIRECT, INCIDENTAL, SPECIAL,
// EXEMPLARY, OR CONSEQUENTIAL DAMAGES (INCLUDING, BUT NOT LIMITED TO,
// PROCUREMENT OF SUBSTITUTE GOODS OR SERVICES; LOSS OF USE, DATA, OR
// PROFITS; OR BUSINESS INTERRUPTION) HOWEVER CAUSED AND ON ANY THEORY OF
// LIABILITY, WHETHER IN CONTRACT, STRICT LIABILITY, OR TORT (INCLUDING
// NEGLIGENCE OR OTHERWISE) ARISING IN ANY WAY OUT OF THE USE OF THIS
// SOFTWARE, EVEN IF ADVISED OF THE POSSIBILITY OF SUCH DAMAGE.
//
// Questions? Contact Michael A. Heroux (maherou@sandia.gov)
//
// ************************************************************************
// @HEADER

#ifndef __MatrixMarket_Tpetra_hpp
#define __MatrixMarket_Tpetra_hpp

/// \file MatrixMarket_Tpetra.hpp
/// \brief Matrix Market file readers and writers for Tpetra objects.
/// \author Mark Hoemmen
///
/// This header file implements Matrix Market file readers and writers
/// for both sparse and dense matrices (as \c Tpetra::CrsMatrix
/// resp. \c Tpetra::MultiVector).  The Matrix Market (see their <a
/// href="http://math.nist.gov/MatrixMarket"> web site </a> for
/// details) defines a human-readable ASCII text file format ("Matrix
/// Market format") for interchange of sparse and dense matrices.
///
#include "Tpetra_CrsMatrix.hpp"
#include "Teuchos_MatrixMarket_Raw_Adder.hpp"
#include "Teuchos_MatrixMarket_SymmetrizingAdder.hpp"
#include "Teuchos_MatrixMarket_assignScalar.hpp"
#include "Teuchos_MatrixMarket_Banner.hpp"
#include "Teuchos_MatrixMarket_CoordDataReader.hpp"
#include "Teuchos_MatrixMarket_SetScientific.hpp"

#include <algorithm>
#include <fstream>
#include <iostream>
#include <iterator>
#include <vector>
#include <stdexcept>

namespace Tpetra {
  ///
  /// \namespace MatrixMarket
  /// \brief Matrix Market file readers and writers for sparse and
  ///   dense matrices (as \c CrsMatrix resp. \c MultiVector).
  /// \author Mark Hoemmen
  ///
  /// The Matrix Market (see their <a
  /// href="http://math.nist.gov/MatrixMarket"> web site </a> for
  /// details) defines a human-readable ASCII text file format
  /// ("Matrix Market format") for interchange of sparse and dense
  /// matrices.  This namespace defines classes for reading and
  /// writing sparse or dense matrices from a Matrix Market file or
  /// input stream.
  ///
  /// Matrix Market files are designed for easy reading and writing of
  /// test matrices by both humans and computers.  They are not
  /// intended for high-performance or parallel file input and output.
  /// You should use a true parallel file format if you want to do
  /// parallel input and output of sparse or dense matrices.  Since
  /// the Matrix Market format is not optimized for performance or
  /// parallelism, our readers and writers assume that the entire
  /// matrix can fit in a single MPI process.  We do all the file
  /// input or output on MPI Rank 0.  Distributed input matrices are
  /// gathered from all MPI processes in the participating
  /// communicator, and distributed output matrices are broadcast from
  /// Rank 0 to all MPI processes in the participating communicator.
  ///
  namespace MatrixMarket {

    /// \class Reader
    /// \brief Matrix Market file reader for CrsMatrix and MultiVector.
    /// \author Mark Hoemmen
    ///
    /// The Matrix Market (see their <a
    /// href="http://math.nist.gov/MatrixMarket"> web site </a> for
    /// details) defines a human-readable ASCII text file format for
    /// interchange of sparse and dense matrices.  This class defines
    /// methods for reading sparse and dense matrices from a Matrix
    /// Market file or input stream.
    ///
    /// All methods of this class assume that the file is only
    /// openable resp. the input stream is only readable, on the MPI
    /// process with Rank 0 (with respect to the MPI communicator over
    /// which the given CrsMatrix or MultiVector is to be
    /// distributed).
    ///
    /// We define the MultiVector type returned by \c readDense() and
    /// \c readDenseFile() using the scalar_type, local_ordinal_type,
    /// global_ordinal_type, and node_type typedefs in
    /// SparseMatrixType.  This ensures that the multivectors returned
    /// by those methods have a type compatible with the CrsMatrix
    /// sparse matrices returned by \c readSparse() and \c
    /// readSparseFile().  We do this because the typical use case of
    /// Matrix Market files in Trilinos is to test sparse matrix
    /// methods, which usually involves reading a sparse matrix A and
    /// perhaps also a dense right-hand side b.  Also, this lets you
    /// use CrsMatrix objects with non-default LocalMatOps template
    /// parameters.  (If we templated on Scalar, LocalOrdinal,
    /// GlobalOrdinal, and Node, we would also have to template on
    /// LocalMatOps in order to deal with CrsMatrix types with
    /// nondefault LocalMatOps.  That would tie Reader to CrsMatrix
    /// anyway, since MultiVector is not templated on LocalMatOps.  As
    /// a result, we might as well just template on the CrsMatrix
    /// type, in order to use arbitrary LocalMatOps types without
    /// additional code.)
    ///
    /// \tparam SparseMatrixType A specialization of \c Tpetra::CrsMatrix.
    ///
    /// Templating on the specialization of CrsMatrix means that the
    /// Reader expects matrix data of a type compatible with the
    /// CrsMatrix's scalar_type.  In general, Matrix Market files may
    /// contain data of integer, real, or complex type.  However, the
    /// reader methods have to return a CrsMatrix of a specific type,
    /// so we require that you declare a Reader with the CrsMatrix
    /// type that you want and that you expect the file(s) to contain.
    ///
    /// We didn't find any of the alternatives to this approach
    /// acceptable.  One possibility would have been to have the
    /// reader methods return a "container that can hold anything,"
    /// like a boost::any.  However, then you would have to know all
    /// five template arguments of the CrsMatrix in order to get the
    /// actual CrsMatrix object out.  C++ doesn't have algebraic data
    /// types (see the Wikipedia entry for a good definition) that are
    /// disjoint unions of different types.  Thus, we couldn't have
    /// had the readers return a CrsMatrix with scalar_type = "int or
    /// double or complex<double>."  While you can implement such a
    /// type in C++ (see e.g., boost::variant), it would not be
    /// interchangeable for its component types.  This is because it
    /// may not have the same memory layout (e.g., copying an array of
    /// boost::variant<int, double, complex<double> > bitwise into an
    /// array of int may not work).
    ///
    template<class SparseMatrixType>
    class Reader {
    public:
      /// \typedef sparse_matrix_type
      /// \brief This class' template parameter; a specialization of CrsMatrix.
      typedef SparseMatrixType sparse_matrix_type;
      typedef RCP<sparse_matrix_type> sparse_matrix_ptr;

      /// \typedef scalar_type
      /// \brief Type of the entries of the sparse matrix.
      typedef typename SparseMatrixType::scalar_type scalar_type;
      /// \typedef local_ordinal_type
      /// \brief Only used to define map_type.
      typedef typename SparseMatrixType::local_ordinal_type local_ordinal_type;
      /// \typedef global_ordinal_type
      /// \brief Type of indices as read from the Matrix Market file.
      ///
      /// Indices of the sparse matrix are read in as global ordinals,
      /// since Matrix Market files represent the whole matrix and
      /// don't have a notion of distribution.
      typedef typename SparseMatrixType::global_ordinal_type
        global_ordinal_type;

      /// \typedef node_type
      /// \brief The Kokkos Node type.
      typedef typename SparseMatrixType::node_type node_type;

      /// \typedef multivector_type
      /// \brief The MultiVector type associated with SparseMatrixType.
      typedef MultiVector<scalar_type,
                          local_ordinal_type,
                          global_ordinal_type,
                          node_type> multivector_type;

      typedef RCP<node_type> node_ptr;
      typedef Comm<int> comm_type;
      typedef RCP<const comm_type> comm_ptr;
      typedef Map<local_ordinal_type, global_ordinal_type, node_type> map_type;
      typedef RCP<const map_type> map_ptr;

    private:

      /// \typedef size_type
      /// \brief Handy typedef for entries of arrays such as rowPtr.
      typedef typename ArrayRCP<global_ordinal_type>::size_type size_type;

      /// \brief Compute initial range map.
      ///
      /// Range maps must always be one-to-one.  We will use this map
      /// when we call fillComplete() on the CrsMatrix that the reader
      /// constructs.
      ///
      /// \param pComm [in] Global communicator.
      /// \param pNode [in] Kokkos Node object.
      /// \param numRows [in] Global number of rows in the matrix.
      ///
      /// \return Range map to be used for constructing a CrsMatrix.
      ///
      static RCP<const map_type>
      makeRangeMap (const RCP<const comm_type>& pComm,
                    const RCP<node_type>& pNode,
                    const global_ordinal_type numRows)
      {
        // A conventional, uniformly partitioned, contiguous map.
        return rcp (new map_type (static_cast<global_size_t> (numRows),
                                  static_cast<global_ordinal_type> (0),
                                  pComm, GloballyDistributed, pNode));
      }

      /// \brief Compute initial row map, or verify an existing one.
      ///
      /// The typical case when reading a sparse matrix from a file is
      /// for the reader itself to create a new row map, in particular
      /// a standard uniform contiguous one-to-one row map.  However,
      /// we also give the option to use an existing row map, if you
      /// are already using a particular distribution for (say) vector
      /// data and don't want to stop using it.  In the latter case
      /// (pRowMap is not null), we validate the communicator and node
      /// of the existing row map that you pass in.  In either case,
      /// you need to know the (global) number of rows in the matrix.
      ///
      /// \param pRowMap [in] If non-null, test pRowMap for validity,
      ///   and return it if valid.  Otherwise, if pRowMap is null,
      ///   initialize and return a (uniform contiguous one-to-one)
      ///   row map.  "Validity" here means that the map's
      ///   communicator and node are the same objects (pointerwise)
      ///   as the corresponding arguments.  (Note that the global
      ///   number of elements may not be the same as the number of
      ///   rows; a row map is not required to be one-to-one.)  The
      ///   typical case is to pass in null here, which is why we call
      ///   this routine "makeRowMap".
      ///
      /// \param pComm [in] Global communicator.
      ///
      /// \param pNode [in] Kokkos Node object.
      ///
      /// \param numRows [in] Global number of rows in the matrix.  If
      ///   pRowMap is nonnull, used only for error checking.
      ///
      /// \return If pRowMap is null, a new row map, otherwise pRowMap.
      ///
      static RCP<const map_type>
      makeRowMap (const RCP<const map_type>& pRowMap,
                  const RCP<const comm_type>& pComm,
                  const RCP<node_type>& pNode,
                  const global_ordinal_type numRows)
      {
        // If the caller didn't provide a map, return a conventional,
        // uniformly partitioned, contiguous map.
        if (pRowMap.is_null()) {
          return rcp (new map_type (static_cast<global_size_t> (numRows),
                                    static_cast<global_ordinal_type> (0),
                                    pComm, GloballyDistributed, pNode));
        } else {
          TEUCHOS_TEST_FOR_EXCEPTION(! pRowMap->isDistributed() && pComm->getSize() > 1,
                             std::invalid_argument,
                             "The specified row map is not distributed, but "
                             "the given communicator includes more than one "
                             "rank (in fact, there are " << pComm->getSize()
                             << " ranks).");
          TEUCHOS_TEST_FOR_EXCEPTION(pRowMap->getComm() != pComm,
                             std::invalid_argument,
                             "The specified row map's communicator (pRowMap->"
                             "getComm()) is different than the given separately "
                             "supplied communicator pComm.");
          TEUCHOS_TEST_FOR_EXCEPTION(pRowMap->getNode() != pNode,
                             std::invalid_argument,
                             "The specified row map's node (pRowMap->getNode()) "
                             "is different than the given separately supplied "
                             "node pNode.");
          return pRowMap;
        }
      }

      /// \brief Compute domain map.
      ///
      /// Domain maps must always be one-to-one.  We will use this map
      /// when we call fillComplete() on the CrsMatrix that the reader
      /// constructs.
      ///
      /// \param pRangeMap [in] Valid range map of the matrix,
      ///   as returned by \c makeRangeMap().
      /// \param numRows [in] Global number of rows in the matrix.
      /// \param numCols [in] Global number of columns in the matrix.
      ///
      /// \return The domain map.  If numRows == numCols, this is
      ///   identical to the range map, otherwise we make a new map
      ///   for the domain.
      static map_ptr
      makeDomainMap (const map_ptr& pRangeMap,
                     const global_ordinal_type numRows,
                     const global_ordinal_type numCols)
      {
        // Abbreviations so that the map creation call isn't too long.
        typedef local_ordinal_type LO;
        typedef global_ordinal_type GO;
        typedef node_type Node;

        if (numRows == numCols) {
          return pRangeMap;
        } else {
          comm_ptr pComm = pRangeMap->getComm();
          node_ptr pNode = pRangeMap->getNode();
          return createUniformContigMapWithNode<LO,GO,Node> (numCols,
                                                             pComm,
                                                             pNode);
        }
      }

      /// \brief Distribute the sparse matrix entries.
      ///
      /// This is one of those routines that just has to be messy.  We try
      /// to comment everything so you can see what's going on.  All of the
      /// matrix data starts out on Rank 0, stored in CSR format (rowPtr,
      /// colInd, values).  numEntriesPerRow applies to this data; it can be
      /// computed from rowPtr, and has one less entry than rowPtr.  Rank 0
      /// then engages in a dialog with Ranks 1 .. numProcs-1 to determine
      /// which part of the matrix data is theirs, and to send them their
      /// data.
      ///
      /// \param myNumEntriesPerRow [out] For my row indices, the number of
      ///   entries per row.  This array has
      ///   pRowMap->getNodeElementList().size() entries, and is indexed in
      ///   the same way, so that myNumEntriesPerRow[k] is the number of
      ///   entries in row pRowMap->getNodeElementList()[k].
      ///
      /// \param myRowPtr [out] The row pointer array for the rows
      ///   that belong to me.  This array has one more entry than
      ///   myNumEntriesPerRow, and is the prefix sum (with
      ///   myRowPtr[0] = 0) of myNumEntriesPerRow.
      ///
      /// \param myColInd [out] My rows' column indices.  If myRows =
      ///   pRowMap->getNodeElementList(), start = sum(myNumEntriesPerRow[0
      ///   .. k-1]), and end = start + myNumEntriesPerRow[k], then
      ///   myColInd[start .. end-1] are the column indices for myRows[k].
      ///
      /// \param myValues [out] My rows' stored matrix values.  If myRows =
      ///   pRowMap->getNodeElementList(), start = sum(myNumEntriesPerRow[0
      ///   .. k-1]), and end = start + myNumEntriesPerRow[k], then
      ///   myValues[start .. end-1] are the column indices for myRows[k].
      ///
      /// \param pRowMap [in] Map describing the distribution of rows among
      ///   processors.
      ///
      /// \param numEntriesPerRow [in/out] For all row indices, the number
      ///   of entries per row.  You can construct this from the usual CSR
      ///   matrix "rowPtr" array by differences: numEntriesPerRow[k] =
      ///   rowPtr[k+1] - rowPtr[k].  As a result, numEntriesPerRow has one
      ///   less entry than rowPtr.  On output, the reference is invalidated
      ///   to save space.
      ///
      /// \param rowPtr [in/out] On input: the usual CSR matrix row pointer
      ///   array for the whole matrix.  On output, the reference is
      ///   invalidated to save space.
      ///
      /// \param colInd [in/out] On input: all rows' column indices.  If
      ///   start = sum(numEntriesPerRow[0 .. k-1]), and end = start +
      ///   numEntriesPerRow[k], then colInd[start .. end-1] are the column
      ///   indices for row k.  On output, the reference is invalidated to
      ///   save space.
      ///
      /// \param values [in/out] On input: all rows' stored matrix values.
      ///   If start = sum(numEntriesPerRow[0 .. k-1]), and end = start +
      ///   numEntriesPerRow[k], then values[start .. end-1] are the values
      ///   for row k.  On output, the reference is invalidated to save
      ///   space.
      ///
      /// \param debug [in] If true, print copious debugging output to
      ///   stderr on Rank 0.  This option is unlikely to be useful to
      ///   anyone but a Tpetra developer debugging this code.
      ///
      /// \note It was only after I wrote this routine that I learned
      ///   it was completely unnecessary.  All the data
      ///   redistribution can be done in about 10 lines of code by
      ///   using Tpetra::Map objects, and either Import or Export.
      ///   (For example, you could read the file into the sparse
      ///   matrix entirely owned by Proc 0, then export it using a
      ///   distributed Map.)  However, this routine works and I
      ///   haven't had time to rewrite it yet.  Just expect that the
      ///   implementation of \c readSparse() may become a lot shorter
      ///   in the future.
      static void
      distribute (ArrayRCP<local_ordinal_type>& myNumEntriesPerRow,
                  ArrayRCP<size_type>& myRowPtr,
                  ArrayRCP<global_ordinal_type>& myColInd,
                  ArrayRCP<scalar_type>& myValues,
                  const RCP<const map_type>& pRowMap,
                  ArrayRCP<local_ordinal_type>& numEntriesPerRow,
                  ArrayRCP<size_type>& rowPtr,
                  ArrayRCP<global_ordinal_type>& colInd,
                  ArrayRCP<scalar_type>& values,
                  const bool debug=false)
      {
         using Teuchos::CommRequest;
         using Teuchos::receive;
         using Teuchos::send;
         using std::cerr;
         using std::endl;

         const bool extraDebug = false;
         comm_ptr pComm = pRowMap->getComm();
         const int numProcs = Teuchos::size (*pComm);
         const int myRank = Teuchos::rank (*pComm);
         const int rootRank = 0;

         // Type abbreviations to make the code more concise.
         typedef global_ordinal_type GO;
         typedef local_ordinal_type LO;

         // List of the global indices of my rows.  They may or may
         // not be contiguous, and the row map need not be one-to-one.
         ArrayView<const GO> myRows = pRowMap->getNodeElementList();
         const size_type myNumRows = myRows.size();
         TEUCHOS_TEST_FOR_EXCEPTION(static_cast<size_t>(myNumRows) !=
                            pRowMap->getNodeNumElements(),
                            std::logic_error,
                            "pRowMap->getNodeElementList().size() = "
                            << myNumRows
                            << " != pRowMap->getNodeNumElements() = "
                            << pRowMap->getNodeNumElements() << ".  "
                            "Please report this bug to the Tpetra developers.");
         TEUCHOS_TEST_FOR_EXCEPTION(myRank == 0 && numEntriesPerRow.size() < myNumRows,
                            std::logic_error,
                            "On Proc 0: numEntriesPerRow.size() = "
                            << numEntriesPerRow.size()
                            << " != pRowMap->getNodeElementList().size() = "
                            << myNumRows << ".  Please report this bug to the "
                            "Tpetra developers.");

         // Space for my proc's number of entries per row.
         // Will be filled in below.
         myNumEntriesPerRow = arcp<local_ordinal_type> (myNumRows);

         // Teuchos::receive() returns an int; here is space for it.
         int recvResult = 0;

         if (myRank != rootRank)
           {
             // Tell the root how many rows we have.  If we're sending
             // none, then we don't have anything else to send, nor
             // does the root have to receive anything else.
             send (*pComm, myNumRows, rootRank);
             if (myNumRows != 0)
               {
                 // Now send my rows' global indices.  Hopefully the
                 // cast to int doesn't overflow.  This is unlikely,
                 // since it should fit in a LO, even
                 // though it is a GO.
                 send (*pComm, static_cast<int> (myNumRows),
                       myRows.getRawPtr(), rootRank);

                 // I (this proc) don't care if my global row indices
                 // are contiguous, though the root proc does (since
                 // otherwise it needs to pack noncontiguous data into
                 // contiguous storage before sending).  That's why we
                 // don't check for contiguousness here.

                 // Ask the root processor for my part of the array of the
                 // number of entries per row.
                 recvResult = receive (*pComm, rootRank,
                                       static_cast<int> (myNumRows),
                                       myNumEntriesPerRow.getRawPtr());

                 // Use the resulting array to figure out how many column
                 // indices and values for which I should ask from the root
                 // processor.
                 const local_ordinal_type myNumEntries =
                   std::accumulate (myNumEntriesPerRow.begin(),
                                    myNumEntriesPerRow.end(),
                                    0);

                 // Make space for my entries of the sparse matrix.
                 // Note that they don't have to be sorted by row
                 // index.  Iterating through all my rows requires
                 // computing a running sum over myNumEntriesPerRow.
                 myColInd = arcp<GO> (myNumEntries);
                 myValues = arcp<scalar_type> (myNumEntries);
                 if (myNumEntries > 0)
                   { // Ask for that many column indices and values,
                     // if there are any.
                     recvResult = receive (*pComm, rootRank,
                                           static_cast<int> (myNumEntries),
                                           myColInd.getRawPtr());
                     recvResult = receive (*pComm, rootRank,
                                           static_cast<int> (myNumEntries),
                                           myValues.getRawPtr());
                   }
               } // If I own at least one row
           } // If I am not the root processor
         else // I _am_ the root processor
           {
             if (debug)
               cerr << "-- Proc 0: Copying my data from global arrays" << endl;

             // Proc 0 (the root processor) still needs to (allocate,
             // if not done already) and fill its part of the matrix
             // (my*).
             for (size_type k = 0; k < myNumRows; ++k)
               {
                 const GO myCurRow = myRows[k];
                 const local_ordinal_type numEntriesInThisRow = numEntriesPerRow[myCurRow];
                 //myNumEntriesPerRow[k] = numEntriesPerRow[myCurRow];
                 myNumEntriesPerRow[k] = numEntriesInThisRow;
               }
             if (extraDebug && debug)
               {
                 cerr << "Proc " << Teuchos::rank (*(pRowMap->getComm()))
                      << ": myNumEntriesPerRow[0.." << (myNumRows-1) << "] = [";
                 for (size_type k = 0; k < myNumRows; ++k)
                   {
                     cerr << myNumEntriesPerRow[k];
                     if (k < myNumRows-1)
                       cerr << " ";
                   }
                 cerr << "]" << endl;
               }
             // The total number of matrix entries that my proc owns.
             const local_ordinal_type myNumEntries =
               std::accumulate (myNumEntriesPerRow.begin(),
                                myNumEntriesPerRow.end(),
                                0);
             if (debug)
               cerr << "-- Proc 0: I own " << myNumRows << " rows and "
                    << myNumEntries << " entries" << endl;

             myColInd = arcp<GO> (myNumEntries);
             myValues = arcp<scalar_type> (myNumEntries);

             // Copy Proc 0's part of the matrix into the my* arrays.
             // It's important that myCurPos be updated _before_ k,
             // otherwise myCurPos will get the wrong number of entries
             // per row (it should be for the row in the just-completed
             // iteration, not for the next iteration's row).
             size_t myCurPos = 0;
             for (size_type k = 0; k < myNumRows;
                  myCurPos += myNumEntriesPerRow[k], ++k)
               {
                 const local_ordinal_type curNumEntries = myNumEntriesPerRow[k];
                 const GO myRow = myRows[k];
                 const local_ordinal_type curPos = rowPtr[myRow];
                 if (extraDebug && debug)
                   {
                     cerr << "k = " << k << ", myRow = " << myRow << ": colInd("
                          << curPos << "," << curNumEntries << "), myColInd("
                          << myCurPos << "," << curNumEntries << ")" << endl;
                   }
                 // Only copy if there are entries to copy, in order
                 // not to construct empty ranges for the ArrayRCP
                 // views.
                 if (curNumEntries > 0)
                   {
                     ArrayView<GO> colIndView = colInd(curPos, curNumEntries);
                     ArrayView<GO> myColIndView =
                       myColInd(myCurPos, curNumEntries);
                     std::copy (colIndView.begin(), colIndView.end(),
                                myColIndView.begin());

                     ArrayView<scalar_type> valuesView =
                       values(curPos, curNumEntries);
                     ArrayView<scalar_type> myValuesView =
                       myValues(myCurPos, curNumEntries);
                     std::copy (valuesView.begin(), valuesView.end(),
                                myValuesView.begin());
                   }
               }

             // Proc 0 processes each other proc p in turn.
             for (int p = 1; p < numProcs; ++p)
               {
                 if (debug)
                   cerr << "-- Proc 0: Processing proc " << p << endl;

                 size_type theirNumRows = 0;
                 // Ask Proc p how many rows it has.  If it doesn't
                 // have any, we can move on to the next proc.  This
                 // has to be a standard receive so that we can avoid
                 // the degenerate case of sending zero data.
                 recvResult = receive (*pComm, p, &theirNumRows);
                 if (debug)
                   cerr << "-- Proc 0: Proc " << p << " owns "
                        << theirNumRows << " rows" << endl;
                 if (theirNumRows != 0)
                   { // Ask Proc p which rows it owns.  The resulting
                     // global row indices are not guaranteed to be
                     // contiguous or sorted.  Global row indices are
                     // themselves indices into the numEntriesPerRow
                     // array.
                     ArrayRCP<GO> theirRows = arcp<GO> (theirNumRows);
                     recvResult = receive (*pComm, p,
                                           static_cast<int> (theirNumRows),
                                           theirRows.getRawPtr());
                     // Extra test to make sure that the rows we
                     // received are all sensible.  This is a good
                     // idea since we are going to use the global row
                     // indices we've received to index into the
                     // numEntriesPerRow array.  Better to catch any
                     // bugs here and print a sensible error message,
                     // rather than segfault and print a cryptic error
                     // message.
                     {
                       const global_size_t numRows =
                         pRowMap->getGlobalNumElements();
                       bool theirRowsValid = true;
                       for (size_type k = 0; k < theirNumRows; ++k)
                         {
                           // global_ordinal_t is generally a signed type.
                           if (theirRows[k] < 0)
                             theirRowsValid = false;
                           // Signed to unsigned cast should not
                           // overflow.  We cast in order to avoid
                           // compiler warnings about comparing signed
                           // and unsigned types, in case
                           // global_size_t is unsigned.
                           else if (static_cast<global_size_t> (theirRows[k]) >= numRows)
                             theirRowsValid = false;
                         }
                       if (! theirRowsValid)
                         {
                           std::ostringstream os;
                           std::copy (theirRows.begin(), theirRows.end(),
                                      std::ostream_iterator<GO>(os, " "));
                           TEUCHOS_TEST_FOR_EXCEPTION(! theirRowsValid,
                                              std::logic_error,
                                              "Proc " << p << " has at least "
                                              "one invalid row index.  Here are"
                                              " all of them: [ " << os.str()
                                              << "]");
                         }
                     }

                     // Perhaps we could save a little work if we
                     // check whether Proc p's row indices are
                     // contiguous.  That would make lookups in the
                     // global data arrays faster.  For now, we just
                     // implement the general case and don't
                     // prematurely optimize.  (Remember that you're
                     // making Proc 0 read the whole file, so you've
                     // already lost scalability.)

                     // Compute the number of entries in each of Proc
                     // p's rows.  (Proc p will compute its row
                     // pointer array on its own, after it gets the
                     // data from Proc 0.)
                     ArrayRCP<local_ordinal_type> theirNumEntriesPerRow;
                     theirNumEntriesPerRow = arcp<local_ordinal_type> (theirNumRows);
                     for (size_type k = 0; k < theirNumRows; ++k)
                       theirNumEntriesPerRow[k] =
                         numEntriesPerRow[theirRows[k]];

                     // Tell Proc p the number of entries in each of
                     // its rows.  Hopefully the cast to int doesn't
                     // overflow.  This is unlikely, since it should
                     // fit in a LO, even though it is
                     // a GO.
                     send (*pComm, static_cast<int> (theirNumRows),
                           theirNumEntriesPerRow.getRawPtr(), p);

                     // Figure out how many entries Proc p owns.
                     const local_ordinal_type theirNumEntries =
                       std::accumulate (theirNumEntriesPerRow.begin(),
                                        theirNumEntriesPerRow.end(),
                                        0);

                     if (debug)
                       cerr << "-- Proc 0: Proc " << p << " owns "
                            << theirNumEntries << " entries" << endl;

                     // If there are no entries to send, then we're
                     // done with Proc p.
                     if (theirNumEntries == 0)
                       continue;

                     // Construct (views of) proc p's column indices
                     // and values.  Later, we might like to optimize
                     // for the (common) contiguous case, for which we
                     // don't need to copy data into separate "their*"
                     // arrays (we can just use contiguous views of
                     // the global arrays).
                     ArrayRCP<GO> theirColInd = arcp<GO> (theirNumEntries);
                     ArrayRCP<scalar_type> theirValues =
                       arcp<scalar_type> (theirNumEntries);
                     // Copy Proc p's part of the matrix into the
                     // their* arrays.  It's important that
                     // theirCurPos be updated _before_ k, otherwise
                     // theirCurPos will get the wrong number of
                     // entries per row (it should be for the row in
                     // the just-completed iteration, not for the next
                     // iteration's row).
                     size_t theirCurPos = 0;
                     for (size_type k = 0; k < theirNumRows;
                          theirCurPos += theirNumEntriesPerRow[k], k++)
                       {
                         const local_ordinal_type curNumEntries = theirNumEntriesPerRow[k];
                         const GO theirRow = theirRows[k];
                         const local_ordinal_type curPos = rowPtr[theirRow];

                         // Only copy if there are entries to copy, in
                         // order not to construct empty ranges for
                         // the ArrayRCP views.
                         if (curNumEntries > 0)
                           {
                             ArrayView<GO> colIndView =
                               colInd(curPos, curNumEntries);
                             ArrayView<GO> theirColIndView =
                               theirColInd(theirCurPos, curNumEntries);
                             std::copy (colIndView.begin(), colIndView.end(),
                                        theirColIndView.begin());

                             ArrayView<scalar_type> valuesView =
                               values(curPos, curNumEntries);
                             ArrayView<scalar_type> theirValuesView =
                               theirValues(theirCurPos, curNumEntries);
                             std::copy (valuesView.begin(), valuesView.end(),
                                        theirValuesView.begin());
                           }
                       }
                     // Send Proc p its column indices and values.
                     // Hopefully the cast to int doesn't overflow.
                     // This is unlikely, since it should fit in a LO,
                     // even though it is a GO.
                     send (*pComm, static_cast<int> (theirNumEntries),
                           theirColInd.getRawPtr(), p);
                     send (*pComm, static_cast<int> (theirNumEntries),
                           theirValues.getRawPtr(), p);

                     if (debug)
                       cerr << "-- Proc 0: Finished with proc " << p << endl;
                   } // If proc p owns at least one row
               } // For each proc p not the root proc 0
           } // If I'm (not) the root proc 0

         // Invalidate the input data to save space, since we don't
         // need it anymore.
         numEntriesPerRow = null;
         rowPtr = null;
         colInd = null;
         values = null;

         if (debug && myRank == 0)
           cerr << "-- Proc 0: About to fill in myRowPtr" << endl;

         // Allocate and fill in myRowPtr (the row pointer array for
         // my rank's rows).  We delay this until the end because we
         // don't need it to compute anything else in distribute().
         // Each proc can do this work for itself, since it only needs
         // myNumEntriesPerRow to do so.
         myRowPtr = arcp<size_type> (myNumRows+1);
         myRowPtr[0] = 0;
         for (size_type k = 1; k < myNumRows+1; ++k)
           myRowPtr[k] = myRowPtr[k-1] + myNumEntriesPerRow[k-1];
         if (extraDebug && debug)
           {
             cerr << "Proc " << Teuchos::rank (*(pRowMap->getComm()))
                  << ": myRowPtr[0.." << myNumRows << "] = [";
             for (size_type k = 0; k < myNumRows+1; ++k)
               {
                 cerr << myRowPtr[k];
                 if (k < myNumRows)
                   cerr << " ";
               }
             cerr << "]" << endl << endl;
           }

         if (debug && myRank == 0)
           cerr << "-- Proc 0: Done with distribute" << endl;
      }

      /// \brief Given my proc's data, return the completed sparse matrix.
      ///
      /// Each proc inserts its data into the sparse matrix, and then,
      /// if callFillComplete is true, all procs call fillComplete().
      /// (For whatever reason, you might not be done with the matrix
      /// yet, so you might want to call fillComplete() yourself.
      /// CrsMatrix::fillResume() doesn't currently work as you might
      /// expect when storage optimization is enabled; it fixes the
      /// graph of the matrix, so that you can't add new entries.)
      ///
      static sparse_matrix_ptr
      makeMatrix (ArrayRCP<local_ordinal_type>& myNumEntriesPerRow,
                  ArrayRCP<size_type>& myRowPtr,
                  ArrayRCP<global_ordinal_type>& myColInd,
                  ArrayRCP<scalar_type>& myValues,
                  const map_ptr& pRowMap,
                  const map_ptr& pRangeMap,
                  const map_ptr& pDomainMap,
                  const bool callFillComplete = true)
      {
        using std::cerr;
        using std::endl;
        // Typedef to make certain type declarations shorter.
        typedef global_ordinal_type GO;

        const bool extraDebug = false;
        const bool debug = false;

        // The row pointer array always has at least one entry, even
        // if the matrix has zero rows.  myNumEntriesPerRow, myColInd,
        // and myValues would all be empty arrays in that degenerate
        // case, but the row and domain maps would still be nonnull
        // (though they would be trivial maps).
        TEUCHOS_TEST_FOR_EXCEPTION(myRowPtr.is_null(), std::logic_error,
                           "makeMatrix: myRowPtr array is null.  "
                           "Please report this bug to the Tpetra developers.");
        TEUCHOS_TEST_FOR_EXCEPTION(pDomainMap.is_null(), std::logic_error,
                           "makeMatrix: domain map is null.  "
                           "Please report this bug to the Tpetra developers.");
        TEUCHOS_TEST_FOR_EXCEPTION(pRangeMap.is_null(), std::logic_error,
                           "makeMatrix: range map is null.  "
                           "Please report this bug to the Tpetra developers.");
        TEUCHOS_TEST_FOR_EXCEPTION(pRowMap.is_null(), std::logic_error,
                           "makeMatrix: row map is null.  "
                           "Please report this bug to the Tpetra developers.");

        // Handy for debugging output; not needed otherwise.
        const int myRank = Teuchos::rank (*(pRangeMap->getComm()));

        if (extraDebug && debug)
          {
            cerr << "Proc " << myRank << ":" << endl
                 << "-- myRowPtr = [ ";
            std::copy (myRowPtr.begin(), myRowPtr.end(),
                       std::ostream_iterator<size_type>(cerr, " "));
            cerr << "]" << endl << "-- myColInd = [ ";
            std::copy (myColInd.begin(), myColInd.end(),
                       std::ostream_iterator<size_type>(cerr, " "));
            cerr << "]" << endl << endl;
          }

        // Go through all of my columns, and see if any are not in the
        // domain map.  This is possible if numProcs > 1, otherwise
        // not.
        if (extraDebug && debug)
          {
            size_type numRemote = 0;
            std::vector<GO> remoteGIDs;

            typedef typename ArrayRCP<GO>::const_iterator iter_type;
            for (iter_type it = myColInd.begin(); it != myColInd.end(); ++it)
              {
                if (! pDomainMap->isNodeGlobalElement (*it))
                  {
                    numRemote++;
                    remoteGIDs.push_back (*it);
                  }
              }
            if (numRemote > 0)
              {
                cerr << "Proc " << myRank << ": " << numRemote
                     << " remote GIDs = [ " << endl;
                std::copy (remoteGIDs.begin(), remoteGIDs.end(),
                           std::ostream_iterator<GO>(cerr, " "));
                cerr << "]" << endl;
              }
          }

        // Construct the CrsMatrix, using the row map, with the
        // constructor specifying the number of nonzeros for each row.
        // Create with DynamicProfile, so that the fillComplete() can
        // do first-touch reallocation (a NUMA (Non-Uniform Memory
        // Access) optimization on multicore CPUs).
        sparse_matrix_ptr A =
          rcp (new sparse_matrix_type (pRowMap, myNumEntriesPerRow,
                                       DynamicProfile));
        TEUCHOS_TEST_FOR_EXCEPTION(A.is_null(), std::logic_error,
                           "makeMatrix: Initial allocation of CrsMatrix failed"
                           ".  Please report this bug to the Tpetra developers"
                           ".");
        // List of the global indices of my rows.
        // They may or may not be contiguous.
        ArrayView<const GO> myRows = pRowMap->getNodeElementList();
        const size_type myNumRows = myRows.size();

        // Add this processor's matrix entries to the CrsMatrix.
        for (size_type k = 0; k < myNumRows; ++k)
          {
            const size_type myCurPos = myRowPtr[k];
            const local_ordinal_type curNumEntries = myNumEntriesPerRow[k];

            if (extraDebug && debug)
              {
                cerr << "Proc " << myRank << ": k = " << k
                     << ", myCurPos = " << myCurPos
                     << ", curNumEntries = " << curNumEntries
                     << endl;
              }
            // Avoid constructing empty views of ArrayRCP objects.
            if (curNumEntries > 0)
              A->insertGlobalValues (myRows[k],
                                     myColInd(myCurPos, curNumEntries),
                                     myValues(myCurPos, curNumEntries));
          }
        // We've entered in all our matrix entries, so we can delete
        // the original data.  This will save memory when we call
        // fillComplete(), so that we never keep more than two copies
        // of the matrix's data in memory at once.
        myNumEntriesPerRow = null;
        myRowPtr = null;
        myColInd = null;
        myValues = null;

        if (callFillComplete)
          A->fillComplete (pDomainMap, pRangeMap);
        return A;
      }

    private:

      /// \brief Read in the Banner line from the given input stream.
      ///
      /// Only call this method on one (MPI communicator) process.
      ///
      /// \param in [in/out] Input stream from which to read the
      ///   Banner line.
      /// \param lineNumber [in/out] On input: Current line number of
      ///   the input stream.  On output: if any line(s) were
      ///   successfully read from the input stream, this is
      ///   incremented by the number of line(s) read.  (This includes
      ///   comment lines.)
      /// \param tolerant [in] Whether to parse tolerantly.
      /// \param debug [in] Whether to write debugging output to
      ///   stderr.
      ///
      /// \return Banner [non-null]
      static RCP<const Teuchos::MatrixMarket::Banner>
      readBanner (std::istream& in,
                  size_t& lineNumber,
                  const bool tolerant=false,
                  const bool debug=false)
      {
        using Teuchos::MatrixMarket::Banner;
        using std::cerr;
        using std::endl;
        typedef Teuchos::ScalarTraits<scalar_type> STS;

        RCP<Banner> pBanner; // On output, if successful: the read-in Banner.
        std::string line; // If read from stream successful: the Banner line

        // Try to read a line from the input stream.
        const bool readFailed = ! getline(in, line);
        TEUCHOS_TEST_FOR_EXCEPTION(readFailed, std::invalid_argument,
          "Failed to get Matrix Market banner line from input.");

        // We read a line from the input stream.
        lineNumber++;

        // Assume that the line we found is the Banner line.
        try {
          pBanner = rcp (new Banner (line, tolerant));
        } catch (std::exception& e) {
          TEUCHOS_TEST_FOR_EXCEPTION(true, std::invalid_argument,
            "Matrix Market banner line contains syntax error(s): "
            << e.what());
        }
        TEUCHOS_TEST_FOR_EXCEPTION(pBanner->objectType() != "matrix",
          std::invalid_argument, "The Matrix Market file does not contain "
          "matrix data.  Its Banner (first) line says that its object type is \""
          << pBanner->matrixType() << "\", rather than the required \"matrix\".");

        // Validate the data type of the matrix, with respect to the
        // Scalar type of the CrsMatrix entries.
        TEUCHOS_TEST_FOR_EXCEPTION(
          ! STS::isComplex && pBanner->dataType() == "complex",
          std::invalid_argument,
          "The Matrix Market file contains complex-valued data, but you are "
          "trying to read it into a matrix containing entries of the real-"
          "valued Scalar type \""
          << Teuchos::TypeNameTraits<scalar_type>::name() << "\".");
        TEUCHOS_TEST_FOR_EXCEPTION(
          pBanner->dataType() != "real" &&
          pBanner->dataType() != "complex" &&
          pBanner->dataType() != "integer",
          std::invalid_argument,
          "When reading Matrix Market data into a Tpetra::CrsMatrix, the "
          "Matrix Market file may not contain a \"pattern\" matrix.  A "
          "pattern matrix is really just a graph with no weights.  It "
          "should be stored in a CrsGraph, not a CrsMatrix.");

        return pBanner;
      }

      /// \brief Read sparse matrix dimensions on Rank 0, and broadcast.
      ///
      /// Call on all MPI ranks.  MPI Rank 0 attempts to read in the
      /// coordinate dimensions from the input stream.  If it
      /// succeeds, it broadcasts them to all the other MPI ranks.
      /// (All ranks need to know the matrix dimensions in order to
      /// create domain, range, and column Maps.)
      ///
      /// \param in [in/out, valid only on Rank 0] Input stream from
      ///   which to read the sparse matrix dimensions.
      /// \param lineNumber [in/out, valid only on Rank 0] On input:
      ///   Current line number of the input stream.  On output: if
      ///   any line(s) were successfully read from the input stream,
      ///   this is incremented by the number of line(s) read.  (This
      ///   includes comment lines.)
      /// \param pComm [in, global] Communicator over which the matrix
      ///   will (eventually -- not here) be distributed.
      /// \param tolerant [in] Whether to parse tolerantly.
      /// \param debug [in] Whether to write debugging output to
      ///   stderr on MPI Proc 0.
      ///
      /// \return (numRows, numCols, numNonzeros)
      static Tuple<global_ordinal_type, 3>
      readCoordDims (std::istream& in,
                     size_t& lineNumber,
                     const RCP<const Teuchos::MatrixMarket::Banner>& pBanner,
                     const comm_ptr& pComm,
                     const bool tolerant = false,
                     const bool debug = false)
      {
        using Teuchos::MatrixMarket::readCoordinateDimensions;

        // Packed coordinate matrix dimensions (numRows, numCols,
        // numNonzeros); computed on Rank 0 and broadcasted to all MPI
        // ranks.
        Tuple<global_ordinal_type, 3> dims;

        // Read in the coordinate matrix dimensions from the input
        // stream.  "success" tells us whether reading in the
        // coordinate matrix dimensions succeeded ("Guilty unless
        // proven innocent").
        bool success = false;
        if (pComm->getRank() == 0) {
          TEUCHOS_TEST_FOR_EXCEPTION(pBanner->matrixType() != "coordinate",
            std::invalid_argument, "The Tpetra::CrsMatrix Matrix Market reader "
            "only accepts \"coordinate\" (sparse) matrix data.");
          // Unpacked coordinate matrix dimensions
          global_ordinal_type numRows, numCols, numNonzeros;
          // Only MPI Rank 0 reads from the input stream
          success = readCoordinateDimensions (in, numRows, numCols,
                                              numNonzeros, lineNumber,
                                              tolerant);
          // Pack up the data into a Tuple so we can send them with
          // one broadcast instead of three.
          dims[0] = numRows;
          dims[1] = numCols;
          dims[2] = numNonzeros;
        }
        // Only Rank 0 did the reading, so it decides success.
        //
        // FIXME (mfh 02 Feb 2011) Teuchos::broadcast doesn't know how
        // to send bools.  For now, we convert to/from int instead,
        // using the usual "true is 1, false is 0" encoding.
        {
          int the_success = success ? 1 : 0; // only matters on MPI Rank 0
          Teuchos::broadcast (*pComm, 0, &the_success);
          success = (the_success == 1);
        }
        if (success) {
          // Broadcast (numRows, numCols, numNonzeros) from Rank 0
          // to all the other MPI ranks.
          Teuchos::broadcast (*pComm, 0, dims);
        }
        else {
          // Perhaps in tolerant mode, we could set all the
          // dimensions to zero for now, and deduce correct
          // dimensions by reading all of the file's entries and
          // computing the max(row index) and max(column index).
          // However, for now we just error out in that case.
          TEUCHOS_TEST_FOR_EXCEPTION(true, std::invalid_argument,
            "Error reading Matrix Market sparse matrix: failed to read "
            "coordinate matrix dimensions.");
        }
        return dims;
      }

      /// \typedef adder_type
      /// \brief Type of object that "adds" entries to the sparse matrix.
      ///
      /// "Adds" here means that it collects and makes note of matrix
      /// entries read in from the input stream.  This object doesn't
      /// call insertGlobalEntries() or fillComplete() on the
      /// CrsMatrix.  Depending on the Matrix Market banner line
      /// information, it may "symmetrize" the matrix by adding entry
      /// A(j,i) (with the appropriate value depending on the symmetry
      /// type) if entry A(i,j) is seen.
      typedef Teuchos::MatrixMarket::SymmetrizingAdder<Teuchos::MatrixMarket::Raw::Adder<scalar_type, global_ordinal_type> > adder_type;

      /// \brief Make an "adder" object for processing matrix data.
      ///
      /// \param pComm [in] Communicator (across whose MPI ranks
      ///   the sparse matrix will be distributed)
      ///
      /// \param banner [in, nonnull and valid on Rank 0 only]
      ///   Object describing the type and symmetry of matrix data.
      ///
      /// \param dims [in] (numRows, numCols, numEntries).  These are
      ///   the "expected" values as read from the top of the Matrix
      ///   Market input stream.  Whether they are the final values
      ///   depends on the "tolerant" parameter and the actual matrix
      ///   data read from the input stream.
      ///
      /// \param tolerant [in] Whether the adder should be "tolerant"
      ///   of syntax errors and missing/incorrect metadata.  (In
      ///   particular, this refers to the number of rows, columns,
      ///   and entries in the matrix.)
      /// \param debug [in] Whether to print verbose debug output
      ///   to stderr on Rank 0.
      ///
      /// \return An adder_type object [nonnull and valid on Rank 0
      ///   only] that optionally symmetrizes the entries of the
      ///   sparse matrix.
      ///
      static RCP<adder_type>
      makeAdder (const RCP<const Comm<int> >& pComm,
                 RCP<const Teuchos::MatrixMarket::Banner>& pBanner,
                 const Tuple<global_ordinal_type, 3>& dims,
                 const bool tolerant=false,
                 const bool debug=false)
      {
        if (pComm->getRank() == 0) {
          typedef Teuchos::MatrixMarket::Raw::Adder<scalar_type, global_ordinal_type> raw_adder_type;
          RCP<raw_adder_type> pRaw =
            rcp (new raw_adder_type (dims[0], dims[1], dims[2], tolerant, debug));
          return rcp (new adder_type (pRaw, pBanner->symmType()));
        }
        else {
          return null;
        }
      }

    public:

      /// \brief Read sparse matrix from the given Matrix Market file.
      ///
      /// Open the given file on MPI Rank 0 (with respect to the given
      /// communicator).  The file should contain Matrix Market
      /// "coordinate" format sparse matrix data.  Read that data on
      /// Rank 0, and distribute it to all processors.  Return the
      /// resulting distributed CrsMatrix.
      ///
      /// \note This is a collective operation.  Only Rank 0 opens the
      ///   file and reads data from it, but all ranks participate and
      ///   wait for the final result.
      ///
      /// \param filename [in] Name of the Matrix Market file.
      /// \param pComm [in] Communicator containing all processor(s)
      ///   over which the sparse matrix will be distributed.
      /// \param pNode [in] Kokkos Node object.
      /// \param callFillComplete [in] Whether to call fillComplete()
      ///   on the Tpetra::CrsMatrix, after adding all the entries
      ///   read in from the input stream.
      /// \param tolerant [in] Whether to read the data tolerantly
      ///   from the file.
      /// \param debug [in] Whether to produce copious status output
      ///   useful for Tpetra developers, but probably not useful for
      ///   anyone else.
      static sparse_matrix_ptr
      readSparseFile (const std::string& filename,
                      const RCP<const Comm<int> >& pComm,
                      const RCP<node_type>& pNode,
                      const bool callFillComplete=true,
                      const bool tolerant=false,
                      const bool debug=false)
      {
        const int myRank = Teuchos::rank (*pComm);
        std::ifstream in;

        // Only open the file on Rank 0.
        if (myRank == 0)
          in.open (filename.c_str());
        return readSparse (in, pComm, pNode, callFillComplete, tolerant, debug);
        // We can rely on the destructor of the input stream to close
        // the file on scope exit, even if readSparse() throws an
        // exception.
      }

      /// \brief Read sparse matrix from the given Matrix Market input stream.
      ///
      /// The given input stream need only be readable by MPI Rank 0
      /// (with respect to the given communicator).  The input stream
      /// should contain Matrix Market "coordinate" format sparse
      /// matrix data.  Read that data on Rank 0, and distribute it to
      /// all processors.  Return the resulting distributed CrsMatrix.
      ///
      /// \note This is a collective operation.  Only Rank 0 reads
      ///   data from the input stream, but all ranks participate and
      ///   wait for the final result.
      ///
      /// \param in [in] The input stream from which to read.
      /// \param pComm [in] Communicator containing all processor(s)
      ///   over which the sparse matrix will be distributed.
      /// \param pNode [in] Kokkos Node object.
      /// \param callFillComplete [in] Whether to call fillComplete()
      ///   on the Tpetra::CrsMatrix, after adding all the entries
      ///   read in from the input stream.  (Not calling
      ///   fillComplete() may be useful if you want to change the
      ///   matrix after reading it from a file.)
      /// \param tolerant [in] Whether to read the data tolerantly
      ///   from the file.
      /// \param debug [in] Whether to produce copious status output
      ///   useful for Tpetra developers, but probably not useful for
      ///   anyone else.
      static sparse_matrix_ptr
      readSparse (std::istream& in,
                  const RCP<const Comm<int> >& pComm,
                  const RCP<node_type>& pNode,
                  const bool callFillComplete=true,
                  const bool tolerant=false,
                  const bool debug=false)
      {
        using Teuchos::MatrixMarket::Banner;
        using Teuchos::broadcast;
        using Teuchos::ptr;
        using Teuchos::reduceAll;
        using std::cerr;
        using std::endl;
        typedef Teuchos::ScalarTraits<scalar_type> STS;

        const bool extraDebug = false;
        const int myRank = pComm->getRank ();
        const int rootRank = 0;

        // Current line number in the input stream.  Various calls
        // will modify this depending on the number of lines that are
        // read from the input stream.  Only Rank 0 modifies this.
        size_t lineNumber = 1;

        if (debug && myRank == rootRank) {
          cerr << "Matrix Market reader: readSparse:" << endl
               << "-- Reading banner line" << endl;
        }

        // The "Banner" tells you whether the input stream represents
        // a sparse matrix, the symmetry type of the matrix, and the
        // type of the data it contains.
        //
        // pBanner will only be nonnull on MPI Rank 0.  It will be
        // null on all other MPI processes.
        RCP<const Banner> pBanner;
        {
          // We read and validate the Banner on Proc 0, but broadcast
          // the validation result to all processes.
          // Teuchos::broadcast doesn't currently work with bool, so
          // we use int (true -> 1, false -> 0).
          int bannerIsCorrect = 1;
          std::ostringstream errMsg;

          if (myRank == rootRank) {
            // Read the Banner line from the input stream.
            try {
              pBanner = readBanner (in, lineNumber, tolerant, debug);
            }
            catch (std::exception& e) {
              errMsg << "Attempt to read the Matrix Market file's Banner line "
                "threw an exception: " << e.what();
              bannerIsCorrect = 0;
            }

            if (bannerIsCorrect) {
              // Validate the Banner for the case of a sparse matrix.
              // We validate on Proc 0, since it reads the Banner.

              // In intolerant mode, the matrix type must be "coordinate".
              if (! tolerant && pBanner->matrixType() != "coordinate") {
                bannerIsCorrect = 0;
                errMsg << "The Matrix Market input file must contain a "
                  "\"coordinate\"-format sparse matrix in order to create a "
                  "Tpetra::CrsMatrix object from it, but the file's matrix "
                  "type is \"" << pBanner->matrixType() << "\" instead.";
              }
              // In tolerant mode, we allow the matrix type to be
              // anything other than "array" (which would mean that
              // the file contains a dense matrix).
              if (tolerant && pBanner->matrixType() == "array") {
                bannerIsCorrect = 0;
                errMsg << "Matrix Market file must contain a \"coordinate\"-"
                  "format sparse matrix in order to create a Tpetra::CrsMatrix "
                  "object from it, but the file's matrix type is \"array\" "
                  "instead.  That probably means the file contains dense matrix "
                  "data.";
              }
            }
          } // Proc 0: Done reading the Banner, hopefully successfully.

          // Broadcast from Proc 0 whether the Banner was read correctly.
          broadcast (*pComm, rootRank, ptr (&bannerIsCorrect));

          // If the Banner is invalid, all processes throw an
          // exception.  Only Proc 0 gets the exception message, but
          // that's OK, since the main point is to "stop the world"
          // (rather than throw an exception on one process and leave
          // the others hanging).
          TEUCHOS_TEST_FOR_EXCEPTION(bannerIsCorrect == 0,
            std::invalid_argument, errMsg.str ());
        } // Done reading the Banner line and broadcasting success.
        if (debug && myRank == rootRank) {
          cerr << "-- Reading dimensions line" << endl;
        }

        // Read the matrix dimensions from the Matrix Market metadata.
        // dims = (numRows, numCols, numEntries).  Proc 0 does the
        // reading, but it broadcasts the results to all MPI
        // processes.  Thus, readCoordDims() is a collective
        // operation.  It does a collective check for correctness too.
        Tuple<global_ordinal_type, 3> dims =
          readCoordDims (in, lineNumber, pBanner, pComm, tolerant, debug);

        if (debug && myRank == rootRank) {
          cerr << "-- Making Adder for collecting matrix data" << endl;
        }

        // "Adder" object for collecting all the sparse matrix entries
        // from the input stream.  This is only nonnull on Proc 0.
        RCP<adder_type> pAdder =
          makeAdder (pComm, pBanner, dims, tolerant, debug);

        if (debug && myRank == rootRank) {
          cerr << "-- Reading matrix data" << endl;
        }
        //
        // Read the matrix entries from the input stream on Proc 0.
        //
        {
          // We use readSuccess to broadcast the results of the read
          // (succeeded or not) to all MPI processes.  Since
          // Teuchos::broadcast doesn't currently know how to send
          // bools, we convert to int (true -> 1, false -> 0).
          int readSuccess = 1;
          std::ostringstream errMsg; // Exception message (only valid on Proc 0)
          if (myRank == rootRank) {
            try {
              // Reader for "coordinate" format sparse matrix data.
              typedef Teuchos::MatrixMarket::CoordDataReader<adder_type,
                global_ordinal_type, scalar_type, STS::isComplex> reader_type;
              reader_type reader (pAdder);

              // Read the sparse matrix entries.
              std::pair<bool, std::vector<size_t> > results =
                reader.read (in, lineNumber, tolerant, debug);
              readSuccess = results.first ? 1 : 0;
            }
            catch (std::exception& e) {
              readSuccess = 0;
              errMsg << e.what();
            }
          }
          broadcast (*pComm, rootRank, ptr (&readSuccess));

          // It would be nice to add a "verbose" flag, so that in
          // tolerant mode, we could log any bad line number(s) on
          // Proc 0.  For now, we just throw if the read fails to
          // succeed.
          //
          // Question: If we're in tolerant mode, and if the read did
          // not succeed, should we attempt to call fillComplete()?
          TEUCHOS_TEST_FOR_EXCEPTION(readSuccess == 0, std::runtime_error,
            "Failed to read the Matrix Market sparse matrix file: "
            << errMsg.str());
        } // Done reading the matrix entries (stored on Proc 0 for now)

        if (debug && myRank == rootRank) {
          cerr << "-- Successfully read the Matrix Market data" << endl;
        }

        // In tolerant mode, we need to rebroadcast the matrix
        // dimensions, since they may be different after reading the
        // actual matrix data.  We only need to broadcast the number
        // of rows and columns.  Only Rank 0 needs to know the actual
        // global number of entries, since (a) we need to merge
        // duplicates on Rank 0 first anyway, and (b) when we
        // distribute the entries, each rank other than Rank 0 will
        // only need to know how many entries it owns, not the total
        // number of entries.
        if (tolerant) {
          if (debug && myRank == rootRank) {
            cerr << "-- Tolerant mode: rebroadcasting matrix dimensions"
                 << endl
                 << "----- Dimensions before: "
                 << dims[0] << " x " << dims[1]
                 << endl;
          }
          // Packed coordinate matrix dimensions (numRows, numCols).
          Tuple<global_ordinal_type, 2> updatedDims;
          if (myRank == rootRank) {
            // If one or more bottom rows of the matrix contain no
            // entries, then the Adder will report that the number
            // of rows is less than that specified in the
            // metadata.  We allow this case, and favor the
            // metadata so that the zero row(s) will be included.
            updatedDims[0] =
              std::max (dims[0], pAdder->getAdder()->numRows());
            updatedDims[1] = pAdder->getAdder()->numCols();
          }
          broadcast (*pComm, rootRank, updatedDims);
          dims[0] = updatedDims[0];
          dims[1] = updatedDims[1];
          if (debug && myRank == rootRank) {
            cerr << "----- Dimensions after: " << dims[0] << " x "
                 << dims[1] << endl;
          }
        }
        else {
          // In strict mode, we require that the matrix's metadata and
          // its actual data agree, at least somewhat.  In particular,
          // the number of rows must agree, since otherwise we cannot
          // distribute the matrix correctly.

          // Teuchos::broadcast() doesn't know how to broadcast bools,
          // so we use an int with the standard 1 == true, 0 == false
          // encoding.
          int dimsMatch = 1;
          if (myRank == rootRank) {
            // If one or more bottom rows of the matrix contain no
            // entries, then the Adder will report that the number of
            // rows is less than that specified in the metadata.  We
            // allow this case, and favor the metadata, but do not
            // allow the Adder to think there are more rows in the
            // matrix than the metadata says.
            if (dims[0] < pAdder->getAdder ()->numRows ()) {
              dimsMatch = 0;
            }
          }
          broadcast (*pComm, 0, ptr (&dimsMatch));
          if (dimsMatch == 0) {
            // We're in an error state anyway, so we might as well
            // work a little harder to print an informative error
            // message.
            //
            // Broadcast the Adder's idea of the matrix dimensions
            // from Proc 0 to all processes.
            Tuple<global_ordinal_type, 2> addersDims;
            if (myRank == rootRank) {
              addersDims[0] = pAdder->getAdder()->numRows();
              addersDims[1] = pAdder->getAdder()->numCols();
            }
            broadcast (*pComm, 0, addersDims);
            TEUCHOS_TEST_FOR_EXCEPTION(
              dimsMatch == 0, std::runtime_error,
              "The matrix metadata says that the matrix is " << dims[0] << " x "
              << dims[1] << ", but the actual data says that the matrix is "
              << addersDims[0] << " x " << addersDims[1] << ".  That means the "
              "data includes more rows than reported in the metadata.  This "
              "is not allowed when parsing in strict mode.  Parse the matrix in "
              "tolerant mode to ignore the metadata when it disagrees with the "
              "data.");
          }
        } // Matrix dimensions (# rows, # cols, # entries) agree.

        if (debug && myRank == rootRank) {
          cerr << "-- Converting matrix data into CSR format on Proc 0" << endl;
        }

        // Now that we've read in all the matrix entries from the
        // input stream into the adder on Proc 0, post-process them
        // into CSR format (still on Proc 0).  This will facilitate
        // distributing them to all the processors.
        //
        // These arrays represent the global matrix data as a CSR
        // matrix (with numEntriesPerRow as redundant but convenient
        // metadata, since it's computable from rowPtr and vice
<<<<<<< HEAD
        // versa).  They are valid only on Rank 0.
        ArrayRCP<local_ordinal_type> numEntriesPerRow;
=======
        // versa).  They are valid only on Proc 0.
        ArrayRCP<size_t> numEntriesPerRow;
>>>>>>> db28810f
        ArrayRCP<size_type> rowPtr;
        ArrayRCP<global_ordinal_type> colInd;
        ArrayRCP<scalar_type> values;

        // Proc 0 first merges duplicate entries, and then converts
        // the coordinate-format matrix data to CSR.
<<<<<<< HEAD
        if (myRank == 0)
          {
            typedef Teuchos::MatrixMarket::Raw::Element<scalar_type, global_ordinal_type> element_type;
            typedef typename std::vector<element_type>::const_iterator iter_type;

            // Additively merge duplicate matrix entries.
            pAdder->getAdder()->merge ();

            // Get a temporary const view of the merged matrix entries.
            const std::vector<element_type>& entries =
              pAdder->getAdder()->getEntries();

            // Number of rows in the matrix.  If we are in tolerant
            // mode, we've already synchronized dims with the actual
            // matrix data.  If in strict mode, we should use dims (as
            // read from the file's metadata) rather than the matrix
            // data to determine the dimensions.  (The matrix data
            // will claim fewer rows than the metadata, if one or more
            // rows have no entries stored in the file.)
            const size_type numRows = dims[0];

            // Number of matrix entries (after merging).
            const size_type numEntries = entries.size();

            if (debug)
              cerr << "----- Proc 0: Matrix has numRows=" << numRows
                   << " rows and numEntries=" << numEntries
                   << " entries." << endl;

            // Make space for the CSR matrix data.  The conversion to
            // CSR algorithm is easier if we fill numEntriesPerRow
            // with zeros at first.
            numEntriesPerRow = arcp<local_ordinal_type> (numRows);
            std::fill (numEntriesPerRow.begin(), numEntriesPerRow.end(), 0);
            rowPtr = arcp<size_type> (numRows+1);
            std::fill (rowPtr.begin(), rowPtr.end(), 0);
            colInd = arcp<global_ordinal_type> (numEntries);
            values = arcp<scalar_type> (numEntries);

            // Convert from array-of-structs coordinate format to CSR
            // (compressed sparse row) format.
            {
=======
        {
          int mergeAndConvertSucceeded = 1;
          std::ostringstream errMsg;

          if (myRank == rootRank) {
            try {
              typedef Teuchos::MatrixMarket::Raw::Element<scalar_type,
                global_ordinal_type> element_type;
              typedef typename std::vector<element_type>::const_iterator iter_type;

              // Number of rows in the matrix.  If we are in tolerant
              // mode, we've already synchronized dims with the actual
              // matrix data.  If in strict mode, we should use dims
              // (as read from the file's metadata) rather than the
              // matrix data to determine the dimensions.  (The matrix
              // data will claim fewer rows than the metadata, if one
              // or more rows have no entries stored in the file.)
              const size_type numRows = dims[0];

              // Additively merge duplicate matrix entries.
              pAdder->getAdder()->merge ();

              // Get a temporary const view of the merged matrix entries.
              const std::vector<element_type>& entries =
                pAdder->getAdder()->getEntries();

              // Number of matrix entries (after merging).
              const size_type numEntries = entries.size();

              if (debug) {
                cerr << "----- Proc 0: Matrix has numRows=" << numRows
                     << " rows and numEntries=" << numEntries
                     << " entries." << endl;
              }

              // Make space for the CSR matrix data.  Converting to
              // CSR is easier if we fill numEntriesPerRow with zeros
              // at first.
              numEntriesPerRow = arcp<size_t> (numRows);
              std::fill (numEntriesPerRow.begin(), numEntriesPerRow.end(),
                         static_cast<size_t>(0));
              rowPtr = arcp<size_type> (numRows+1);
              std::fill (rowPtr.begin(), rowPtr.end(),
                         static_cast<size_type>(0));
              colInd = arcp<global_ordinal_type> (numEntries);
              values = arcp<scalar_type> (numEntries);

              // Convert from array-of-structs coordinate format to CSR
              // (compressed sparse row) format.
>>>>>>> db28810f
              global_ordinal_type prvRow = 0;
              size_type curPos = 0;
              rowPtr[0] = 0;
              for (curPos = 0; curPos < numEntries; ++curPos) {
                const element_type& curEntry = entries[curPos];
                const global_ordinal_type curRow = curEntry.rowIndex();
                TEUCHOS_TEST_FOR_EXCEPTION(
                  curRow < prvRow, std::logic_error,
                  "Row indices are out of order, even though they are supposed "
                  "to be sorted.  curRow = " << curRow << ", prvRow = "
                  << prvRow << ", at curPos = " << curPos << ".  Please report "
                  "this bug to the Tpetra developers.");
                if (curRow > prvRow) {
                  for (size_type r = prvRow+1; r <= curRow; ++r) {
                    rowPtr[r] = curPos;
                  }
                  prvRow = curRow;
                }
                numEntriesPerRow[curRow]++;
                colInd[curPos] = curEntry.colIndex();
                values[curPos] = curEntry.value();
              }
              // rowPtr has one more entry than numEntriesPerRow.  The
              // last entry of rowPtr is the number of entries in
              // colInd and values.
              rowPtr[numRows] = numEntries;
            } // Finished conversion to CSR format
            catch (std::exception& e) {
              mergeAndConvertSucceeded = 0;
              errMsg << "Failed to merge sparse matrix entries and convert to "
                "CSR format: " << e.what();
            }

            if (debug && mergeAndConvertSucceeded) {
              // Number of rows in the matrix.
              const size_type numRows = dims[0];
              const size_type maxToDisplay = 100;

              cerr << "----- Proc 0: numEntriesPerRow[0.."
                   << (numEntriesPerRow.size()-1) << "] ";
              if (numRows > maxToDisplay) {
                cerr << "(only showing first and last few entries) ";
              }
              cerr << "= [";
              if (numRows > 0) {
                if (numRows > maxToDisplay) {
                  for (size_type k = 0; k < 2; ++k) {
                    cerr << numEntriesPerRow[k] << " ";
                  }
                  cerr << "... ";
                  for (size_type k = numRows-2; k < numRows-1; ++k) {
                    cerr << numEntriesPerRow[k] << " ";
                  }
                }
                else {
                  for (size_type k = 0; k < numRows-1; ++k) {
                    cerr << numEntriesPerRow[k] << " ";
                  }
                }
                cerr << numEntriesPerRow[numRows-1];
              } // numRows > 0
              cerr << "]" << endl;

              cerr << "----- Proc 0: rowPtr ";
              if (numRows > maxToDisplay) {
                cerr << "(only showing first and last few entries) ";
              }
              cerr << "= [";
              if (numRows > maxToDisplay) {
                for (size_type k = 0; k < 2; ++k) {
                  cerr << rowPtr[k] << " ";
                }
                cerr << "... ";
                for (size_type k = numRows-2; k < numRows; ++k) {
                  cerr << rowPtr[k] << " ";
                }
              }
              else {
                for (size_type k = 0; k < numRows; ++k) {
                  cerr << rowPtr[k] << " ";
                }
              }
              cerr << rowPtr[numRows] << "]" << endl;
            }
          } // if myRank == rootRank
        } // Done converting sparse matrix data to CSR format

        // Now we're done with the Adder, so we can release the
        // reference ("free" it) to save space.  This only actually
        // does anything on Rank 0, since pAdder is null on all the
        // other MPI processes.
        pAdder = null;

        if (debug && myRank == rootRank) {
          cerr << "-- Making range, domain, and row maps" << endl;
        }

        // Make the maps that describe the matrix's range and domain,
        // and the distribution of its rows.  Creating a Map is a
        // collective operation, so we don't have to do a broadcast of
        // a success Boolean.
        map_ptr pRangeMap = makeRangeMap (pComm, pNode, dims[0]);
        map_ptr pDomainMap = makeDomainMap (pRangeMap, dims[0], dims[1]);
        map_ptr pRowMap = makeRowMap (null, pComm, pNode, dims[0]);

        if (debug && myRank == rootRank) {
          cerr << "-- Distributing the matrix data" << endl;
        }

        // Distribute the matrix data.  Each processor has to add the
        // rows that it owns.  If you try to make Proc 0 call
        // insertGlobalValues() for _all_ the rows, not just those it
        // owns, then fillComplete() will compute the number of
        // columns incorrectly.  That's why Proc 0 has to distribute
        // the matrix data and why we make all the processors (not
        // just Proc 0) call insertGlobalValues() on their own data.
        //
        // These arrays represent each processor's part of the matrix
        // data, in "CSR" format (sort of, since the row indices might
        // not be contiguous).
        ArrayRCP<local_ordinal_type> myNumEntriesPerRow;
        ArrayRCP<size_type> myRowPtr;
        ArrayRCP<global_ordinal_type> myColInd;
        ArrayRCP<scalar_type> myValues;
        // Distribute the matrix data.  This is a collective operation.
        distribute (myNumEntriesPerRow, myRowPtr, myColInd, myValues, pRowMap,
                    numEntriesPerRow, rowPtr, colInd, values, debug);

        if (debug && myRank == rootRank) {
          cerr << "-- Inserting matrix entries on each processor";
          if (callFillComplete) {
            cerr << " and calling fillComplete()";
          }
          cerr << endl;
        }
        // Each processor inserts its part of the matrix data, and
        // then they all call fillComplete().  This method invalidates
        // the my* distributed matrix data before calling
        // fillComplete(), in order to save space.  In general, we
        // never store more than two copies of the matrix's entries in
        // memory at once, which is no worse than what Tpetra
        // promises.
        sparse_matrix_ptr pMatrix =
          makeMatrix (myNumEntriesPerRow, myRowPtr, myColInd, myValues,
                      pRowMap, pRangeMap, pDomainMap, callFillComplete);
        // Only use a reduce-all in debug mode to check if pMatrix is
        // null.  Otherwise, just throw an exception.  We never expect
        // a null pointer here, so we can save a communication.
        if (debug) {
          int localIsNull = pMatrix.is_null () ? 1 : 0;
          int globalIsNull = 0;
          reduceAll (*pComm, Teuchos::REDUCE_MAX, localIsNull, ptr (&globalIsNull));
          TEUCHOS_TEST_FOR_EXCEPTION(globalIsNull != 0, std::logic_error,
            "Reader::makeMatrix() returned a null pointer on at least one "
            "process.  Please report this bug to the Tpetra developers.");
        }
        else {
          TEUCHOS_TEST_FOR_EXCEPTION(pMatrix.is_null(), std::logic_error,
            "Reader::makeMatrix() returned a null pointer.  "
            "Please report this bug to the Tpetra developers.");
        }

        // We can't get the dimensions of the matrix until after
        // fillComplete() is called.  Thus, we can't do the sanity
        // check (dimensions read from the Matrix Market data,
        // vs. dimensions reported by the CrsMatrix) unless the user
        // asked makeMatrix() to call fillComplete().
        //
        // Note that pMatrix->getGlobalNum{Rows,Cols}() does _not_ do
        // what one might think it does, so you have to ask the range
        // resp. domain map for the number of rows resp. columns.
        if (callFillComplete) {
          const int numProcs = pComm->getSize ();

          if (extraDebug && debug) {
            const global_size_t globalNumRows =
              pRangeMap->getGlobalNumElements();
            const global_size_t globalNumCols =
              pDomainMap->getGlobalNumElements();
            if (myRank == rootRank) {
              cerr << "-- Matrix is "
                   << globalNumRows << " x " << globalNumCols
                   << " with " << pMatrix->getGlobalNumEntries()
                   << " entries, and index base "
                   << pMatrix->getIndexBase() << "." << endl;
            }
            pComm->barrier ();
            for (int p = 0; p < numProcs; ++p) {
              if (myRank == p) {
                cerr << "-- Proc " << p << " owns "
                     << pMatrix->getNodeNumCols() << " columns, and "
                     << pMatrix->getNodeNumEntries() << " entries." << endl;
              }
              pComm->barrier ();
            }
          } // if (extraDebug && debug)
        } // if (callFillComplete)

        if (debug && myRank == rootRank) {
          cerr << "-- Done creating the CrsMatrix from the Matrix Market data"
               << endl;
        }
        return pMatrix;
      }

      /// \brief Read dense matrix (as a MultiVector) from the given
      ///   Matrix Market file.
      ///
      /// Open the given file on MPI Rank 0 (with respect to the given
      /// communicator).  The file should contain Matrix Market
      /// "array" format dense matrix data.  Read that data on Rank 0,
      /// and distribute it to all processors.  Return the resulting
      /// distributed MultiVector.
      ///
      /// See documentation of \c readDense() for details.
      ///
      /// \param filename [in] Name of the Matrix Market file from
      ///   which to read.  Both the filename and the file itself are
      ///   only accessed on Rank 0 of the given communicator.
      /// \param pComm [in] Communicator containing all process(es)
      ///   over which the dense matrix will be distributed.
      /// \param pNode [in] Kokkos Node object.
      /// \param pMap [in/out] On input: if nonnull, the map
      ///   describing how to distribute the vector (not modified).
      ///   In this case, the map's communicator and node must equal
      ///   pComm resp. pNode.  If null on input, then on output, a
      ///   sensible (contiguous and uniformly distributed over the
      ///   given communicator) map describing the distribution of the
      ///   output multivector.
      /// \param tolerant [in] Whether to read the data tolerantly
      ///   from the file.
      /// \param debug [in] Whether to produce copious status output
      ///   useful for Tpetra developers, but probably not useful for
      ///   anyone else.
      static RCP<multivector_type>
      readDenseFile (const std::string& filename,
                     const RCP<const comm_type>& pComm,
                     const RCP<node_type>& pNode,
                     RCP<const map_type>& pMap,
                     const bool tolerant=false,
                     const bool debug=false)
      {
        const int myRank = Teuchos::rank (*pComm);
        std::ifstream in;

        // Only open the file on Rank 0.
        if (myRank == 0)
          in.open (filename.c_str());
        return readDense (in, pComm, pNode, pMap, tolerant, debug);
        // We can rely on the destructor of the input stream to close
        // the file on scope exit, even if readSparse() throws an
        // exception.
      }

      /// \brief Read dense matrix (as a MultiVector) from the given
      ///   Matrix Market input stream.
      ///
      /// The given input stream need only be readable by MPI Rank 0
      /// (with respect to the given communicator).  The input stream
      /// should contain Matrix Market "array" format dense matrix
      /// data.  Read that data on Rank 0, and distribute it to all
      /// processors.  Return the resulting distributed MultiVector.
      ///
      /// Unlike \c readSparse(), this method allows callers to supply
      /// a Map over which to distribute the resulting MultiVector.
      /// The Map argument is optional; if null, we construct our own
      /// reasonable Map.  We let users supply their own Map, because
      /// a common case in Tpetra is to read in or construct a sparse
      /// matrix first, and then create dense (multi)vectors
      /// distributed with the sparse matrix's domain or range Map.
      ///
      /// \note This is a collective operation.  Only Rank 0 opens the
      ///   file and reads data from it, but all ranks participate and
      ///   wait for the final result.
      ///
      /// \note "Tolerant" parsing mode means something different for
      ///   dense matrices than it does for sparse matrices.  Since
      ///   Matrix Market dense matrix files don't store indices with
      ///   each value, unlike sparse matrices, we can't determine the
      ///   matrix dimensions from the data alone.  Thus, we require
      ///   the metadata to include a valid number of rows and
      ///   columns.  "Tolerant" in the dense case refers to the data;
      ///   in tolerant mode, the number of stored matrix entries may
      ///   be more or less than the number reported by the metadata
      ///   (number of rows times number of columns).  If more, the
      ///   extra data are ignored; if less, the remainder is filled
      ///   in with zeros.
      ///
      /// \note On Map compatibility: Suppose that you write a
      ///   multivector X to a file.  Then, you read it back in as a
      ///   different multivector Y distributed over the same
      ///   communicator, but with a Map constructed by the input
      ///   routine (i.e., a null Map on input to \c readDenseFile()
      ///   or \c readDense()).  In that case, the only properties
      ///   shared by the maps of X and Y are that they have the same
      ///   communicator and the same number of GIDs.  The Maps need
      ///   not necessarily be compatible (in the sense of \c
      ///   isCompatible()), and they certainly need not necessarily
      ///   be the same Map (in the sense of \c isSameAs()).
      ///
      /// \param in [in] The input stream from which to read.  The
      ///   stream is only accessed on Rank 0 of the given
      ///   communicator.
      /// \param pComm [in] Communicator containing all process(es)
      ///   over which the dense matrix will be distributed.
      /// \param pNode [in] Kokkos Node object.
      /// \param pMap [in/out] On input: if nonnull, the map
      ///   describing how to distribute the vector (not modified).
      ///   In this case, the map's communicator and node must equal
      ///   pComm resp. pNode.  If null on input, then on output, a
      ///   sensible (contiguous and uniformly distributed over the
      ///   given communicator) map describing the distribution of the
      ///   output multivector.
      /// \param tolerant [in] Whether to read the data tolerantly
      ///   from the stream.
      /// \param debug [in] Whether to produce copious status output
      ///   useful for Tpetra developers, but probably not useful for
      ///   anyone else.
      static RCP<multivector_type>
      readDense (std::istream& in,
                 const RCP<const comm_type>& pComm,
                 const RCP<node_type>& pNode,
                 RCP<const map_type>& pMap,
                 const bool tolerant=false,
                 const bool debug=false)
      {
        using Teuchos::MatrixMarket::Banner;
        using Teuchos::MatrixMarket::checkCommentLine;
        using std::cerr;
        using std::endl;

        // Abbreviations for typedefs, to make the code more concise.
        typedef scalar_type S;
        typedef local_ordinal_type LO;
        typedef global_ordinal_type GO;
        typedef node_type Node;
        typedef Teuchos::ScalarTraits<S> STS;
        typedef typename STS::magnitudeType M;
        typedef Teuchos::ScalarTraits<M> STM;

        // Rank 0 is the only (MPI) process allowed to read from the
        // input stream.
        const int myRank = pComm->getRank ();

        if (debug && myRank == 0) {
          cerr << "Matrix Market reader: readDense:" << endl;
        }

        // If pMap is nonnull, check the precondition that its
        // communicator resp. node equal pComm resp. pNode.  Checking
        // now avoids doing a lot of file reading before we detect the
        // violated precondition.
        TEUCHOS_TEST_FOR_EXCEPTION(! pMap.is_null() &&
                                   (pMap->getComm() != pComm ||
                                    pMap->getNode() != pNode),
          std::invalid_argument, "If you supply a nonnull Map, the Map's "
          "communicator and node must equal the supplied communicator resp. "
          "node.");

        // Rank 0 will read in the matrix dimensions from the file,
        // and broadcast them to all ranks in the given communicator.
        // There are only 2 dimensions in the matrix, but we use the
        // third element of the Tuple to encode the banner's reported
        // data type: "real" == 0, "complex" == 1, and "integer" == 0
        // (same as "real").  We don't allow pattern matrices (i.e.,
        // graphs) since they only make sense for sparse data.
        Tuple<GO, 3> dims;
        dims[0] = 0;
        dims[1] = 0;

        // Current line number in the input stream.  Only valid on
        // Rank 0.  Various calls will modify this depending on the
        // number of lines that are read from the input stream.
        size_t lineNumber = 1;

        // Only Rank 0 gets to read matrix data from the input stream.
        if (myRank == 0) {
          if (debug && myRank == 0) {
            cerr << "-- Reading banner line (dense)" << endl;
          }

          // The "Banner" tells you whether the input stream
          // represents a dense matrix, the symmetry type of the
          // matrix, and the type of the data it contains.
          RCP<const Banner> pBanner =
            readBanner (in, lineNumber, tolerant, debug);
          TEUCHOS_TEST_FOR_EXCEPTION(pBanner->matrixType() != "array",
            std::invalid_argument, "The Matrix Market file does not contain "
            "dense matrix data.  Its banner (first) line says that its matrix "
            "type is \"" << pBanner->matrixType() << "\", rather than the "
            "required \"array\".");
          TEUCHOS_TEST_FOR_EXCEPTION(pBanner->dataType() == "pattern",
            std::invalid_argument, "The Matrix Market file's banner (first) "
            "line claims that the matrix's data type is \"pattern\".  This does "
            "not make sense for a dense matrix, yet the file reports the matrix "
            "as dense.  The only valid data types for a dense matrix are "
            "\"real\", \"complex\", and \"integer\".");
          // Encode the data type reported by the Banner as the third
          // element of the dimensions Tuple.
          dims[2] = encodeDataType (pBanner->dataType());

          if (debug && myRank == 0) {
            cerr << "-- Reading dimensions line (dense)" << endl;
          }
          // Keep reading lines from the input stream until we find a
          // non-comment line, or until we run out of lines.  The
          // latter is an error, since every "array" format Matrix
          // Market file must have a dimensions line after the banner
          // (even if the matrix has zero rows or columns, or zero
          // entries).
          std::string line;
          bool commentLine = true;
          while (commentLine) {
            // Test whether it is even valid to read from the
            // input stream wrapping the line.
            TEUCHOS_TEST_FOR_EXCEPTION(in.eof() || in.fail(), std::runtime_error,
              "Unable to get array dimensions line (at all) from line "
              << lineNumber << " of input stream.  The input stream claims that "
              "it is " << (in.eof() ? "at end-of-file." : "in a failed state."));
            // Try to get the next line from the input stream.
            if (getline(in, line)) {
              ++lineNumber; // We did actually read a line.
            }
            // Is the current line a comment line?  Ignore start and
            // size; they are only useful for reading the actual
            // matrix entries.  (We could use them here as an
            // optimization, but we've chosen not to.)
            size_t start = 0, size = 0;
            commentLine = checkCommentLine (line, start, size, lineNumber, tolerant);
          }
          //
          // Read in <numRows> <numCols> from input line.
          //
          std::istringstream istr (line);

          // Test whether it is even valid to read from the input
          // stream wrapping the line.
          TEUCHOS_TEST_FOR_EXCEPTION(istr.eof() || istr.fail(), std::runtime_error,
                                     "Unable to read any data from line " << lineNumber
                                     << " of input; the line should contain the matrix "
                                     << "dimensions \"<numRows> <numCols>\".");
          // Read in <numRows>.
          {
            GO theNumRows = 0;
            istr >> theNumRows;
            TEUCHOS_TEST_FOR_EXCEPTION(istr.fail(), std::runtime_error,
                                       "Failed to get number of rows from line "
                                       << lineNumber << " of input; the line should "
                                       "contain the matrix dimensions \"<numRows> "
                                       "<numCols>\".");
            // Capture the validly read result before checking for eof.
            dims[0] = theNumRows;
          }
          // There should be one more thing to read.
          TEUCHOS_TEST_FOR_EXCEPTION(istr.eof(), std::runtime_error,
                                     "No more data after number of rows on line "
                                     << lineNumber << " of input; the line should "
                                     "contain the matrix dimensions \"<numRows> "
                                     "<numCols>\".");
          // Read in <numCols>
          {
            GO theNumCols = 0;
            istr >> theNumCols;
            TEUCHOS_TEST_FOR_EXCEPTION(istr.fail(), std::runtime_error,
                                       "Failed to get number of columns from line "
                                       << lineNumber << " of input; the line should "
                                       "contain the matrix dimensions \"<numRows> "
                                       "<numCols>\".");
            // Capture the validly read result.
            dims[1] = theNumCols;
          }
        } // if (myRank == 0)

        // Broadcast matrix dimensions and the encoded data type from
        // MPI Rank 0 to all the MPI processes.
        Teuchos::broadcast (*pComm, 0, dims);

        // Tpetra objects want the matrix dimensions in these types.
        const global_size_t numRows = static_cast<global_size_t> (dims[0]);
        const size_t numCols = static_cast<size_t> (dims[1]);

        // Make an "everything on Rank 0" map pRank0Map.  We'll use
        // this to construct a "distributed" vector X owned entirely
        // by Rank 0.  Rank 0 will then read all the matrix entries
        // and put them in X.
        RCP<const map_type> pRank0Map =
          createContigMapWithNode<LO, GO, Node> (numRows,
                                                 (myRank == 0 ? numRows : 0),
                                                 pComm, pNode);

        // Make a multivector X owned entirely by Rank 0.
        RCP<multivector_type> X =
          createMultiVector<S, LO, GO, Node> (pRank0Map, numCols);

        //
        // On Rank 0, read the Matrix Market data from the input
        // stream into the multivector X.
        //
        if (myRank == 0) {
          if (debug && myRank == 0) {
            cerr << "-- Reading matrix data (dense)" << endl;
          }

          // Make sure that we can get a 1-D view of X.
          TEUCHOS_TEST_FOR_EXCEPTION(! X->isConstantStride (), std::logic_error,
                                     "Can't get a 1-D view of the entries of the "
                                     "MultiVector X on Rank 0, because the stride "
                                     "between the columns of X is not constant.  "
                                     "This shouldn't happen because we just created "
                                     "X and haven't filled it in yet.  Please report "
                                     "this bug to the Tpetra developers.");

          // Get a writeable 1-D view of the entries of X.  Rank 0
          // owns all of them.  The view will expire at the end of
          // scope, so (if necessary) it will be written back to X
          // at this time.
          ArrayRCP<S> X_view = X->get1dViewNonConst ();
          TEUCHOS_TEST_FOR_EXCEPTION(
            static_cast<global_size_t> (X_view.size()) < numRows * numCols,
            std::logic_error,
            "The view of X has size " << X_view << " which is not enough to "
            "accommodate the expected number of entries numRows*numCols = "
            << numRows << "*" << numCols << " = " << numRows*numCols << ".  "
            "Please report this bug to the Tpetra developers.");
          const size_t stride = X->getStride ();

          // The third element of the dimensions Tuple encodes the data
          // type reported by the Banner: "real" == 0, "complex" == 1,
          // "integer" == 0 (same as "real"), "pattern" == 2.  We do not
          // allow dense matrices to be pattern matrices, so dims[2] ==
          // 0 or 1.  We've already checked for this above.
          const bool isComplex = (dims[2] == 1);
          typename ArrayRCP<S>::size_type count = 0, curRow = 0, curCol = 0;

          std::string line;
          while (getline (in, line)) {
            ++lineNumber;
            // Is the current line a comment line?  If it's not,
            // line.substr(start,size) contains the data.
            size_t start = 0, size = 0;
            const bool commentLine =
              checkCommentLine (line, start, size, lineNumber, tolerant);
            if (! commentLine) {
              // Make sure we have room in which to put the new matrix
              // entry.  We check this only after checking for a
              // comment line, because there may be one or more
              // comment lines at the end of the file.  In tolerant
              // mode, we simply ignore any extra data.
              if (count >= X_view.size()) {
                if (tolerant) {
                  break;
                }
                else {
                  TEUCHOS_TEST_FOR_EXCEPTION(
                     count >= X_view.size(),
                     std::runtime_error,
                     "The Matrix Market input stream has more data in it than "
                     "its metadata reported.  Current line number is "
                     << lineNumber << ".");
                }
              }
              std::istringstream istr (line.substr (start, size));
              // Does the line contain anything at all?  Can we
              // safely read from the input stream wrapping the
              // line?
              if (istr.eof() || istr.fail()) {
                // In tolerant mode, simply ignore the line.
                if (tolerant) {
                  break;
                }
                // We repeat the full test here so the exception
                // message is more informative.
                TEUCHOS_TEST_FOR_EXCEPTION(! tolerant && (istr.eof() || istr.fail()),
                  std::runtime_error, "Line " << lineNumber << " of the Matrix "
                  "Market file is empty, or we cannot read from it for some "
                  "other reason.");
              }
              // Current matrix entry to read in.
              S val = STS::zero();
              // Real and imaginary parts of the current matrix entry.
              // The imaginary part is zero if the matrix is
              // real-valued.
              M real = STM::zero(), imag = STM::zero();

              // isComplex refers to the input stream's data, not to
              // the scalar type S.  It's OK to read real-valued data
              // into a matrix storing complex-valued data; in that
              // case, all entries' imaginary parts are zero.
              if (isComplex) {
                // STS::real() and STS::imag() return a copy of their
                // respective components, not a writeable reference.
                // Otherwise we could just assign to them using the
                // istream extraction operator (>>).  That's why we
                // have separate magnitude type "real" and "imag"
                // variables.

                // Attempt to read the real part of the current matrix
                // entry.
                istr >> real;
                if (istr.fail()) {
                  TEUCHOS_TEST_FOR_EXCEPTION(! tolerant && istr.fail(),
                                             std::runtime_error,
                                             "Failed to get real part of a "
                                             "complex-valued matrix entry "
                                             "from line " << lineNumber
                                             << " of Matrix Market file.");
                  // In tolerant mode, just skip bad lines.
                  if (tolerant) {
                    break;
                  }
                }
                else if (istr.eof()) {
                  TEUCHOS_TEST_FOR_EXCEPTION(! tolerant && istr.eof(),
                                             std::runtime_error,
                                             "Missing imaginary part of a "
                                             "complex-valued matrix entry "
                                             "on line " << lineNumber
                                             << " of Matrix Market file.");
                  // In tolerant mode, let any missing imaginary part
                  // be 0.
                }
                else {
                  // Attempt to read the imaginary part of the current
                  // matrix entry.
                  istr >> imag;
                  TEUCHOS_TEST_FOR_EXCEPTION(! tolerant && istr.fail(),
                                             std::runtime_error,
                                             "Failed to get imaginary part "
                                             "of a complex-valued matrix "
                                             "entry from line " << lineNumber
                                             << " of Matrix Market file.");
                  // In tolerant mode, let any missing
                  // or corrupted imaginary part be 0.
                }
              }
              else { // Matrix Market file contains real-valued data.
                // Attempt to read the current matrix entry.
                istr >> real;
                TEUCHOS_TEST_FOR_EXCEPTION(! tolerant && istr.fail(),
                                           std::runtime_error,
                                           "Failed to get a real-valued matrix "
                                           "entry from line " << lineNumber
                                           << " of Matrix Market file.");
                // In tolerant mode, simply ignore the line if
                // we failed to read a matrix entry.
                if (istr.fail() && tolerant) {
                  break;
                }
              }

              // In tolerant mode, we simply let pass through whatever
              // data we got.
              TEUCHOS_TEST_FOR_EXCEPTION(! tolerant && istr.fail(),
                                         std::runtime_error,
                                         "Failed to read matrix data from line "
                                         << lineNumber << " of the Matrix Market "
                                         "file.");

              // val = S(real, imag), without potential badness
              // if S is a real type.
              Teuchos::MatrixMarket::details::assignScalar<S> (val, real, imag);

              curRow = count % numRows;
              curCol = count / numRows;
              X_view[curRow + curCol*stride] = val;
              ++count;
            } // if not a comment line
          } // while there are still lines in the file, get the next one

          TEUCHOS_TEST_FOR_EXCEPTION(! tolerant &&
                                     static_cast<global_size_t> (count) < numRows * numCols,
                                     std::runtime_error,
                                     "The Matrix Market metadata reports that the "
                                     "dense matrix is " << numRows <<  " x "
                                     << numCols << ", and thus has "
                                     << numRows*numCols << " total entries, but we "
                                     "only managed to find " << count << " entr"
                                     << (count == 1 ? "y" : "ies")
                                     << " in the file.");
        } // if (myRank == 0)

        // If there's only one MPI process and the user didn't supply
        // a Map (i.e., pMap is null), we're done.  Set pMap to the
        // Map used to distribute X, and return X.
        if (pComm->getSize() == 1 && pMap.is_null()) {
          pMap = pRank0Map;
          if (debug && myRank == 0) {
            cerr << "-- Done reading multivector" << endl;
          }
          return X;
        }

        if (debug && myRank == 0) {
          cerr << "-- Creating distributed Map and target MultiVector" << endl;
        }

        // If pMap is null, make a distributed map.  We've already
        // checked the preconditions above, in the case that pMap was
        // not null on input to this method.
        if (pMap.is_null()) {
          pMap = createUniformContigMapWithNode<LO, GO, Node> (numRows, pComm, pNode);
        }
        // Make a multivector Y with the distributed map pMap.
        RCP<multivector_type> Y = createMultiVector<S, LO, GO, Node> (pMap, numCols);

        // Make an Export object that will export X to Y.  First
        // argument is the source map, second argument is the target
        // map.
        Export<LO, GO, Node> exporter (pRank0Map, pMap);

        if (debug && myRank == 0) {
          cerr << "-- Exporting from X (owned by Rank 0) to globally owned Y"
               << endl;
        }
        // Export X into Y.
        Y->doExport (*X, exporter, INSERT);

        if (debug && myRank == 0) {
          cerr << "-- Done reading multivector" << endl;
        }

        // Y is distributed over all process(es) in the communicator.
        return Y;
      }

    private:

      /// \brief Encode the Matrix Market data type as an int.
      ///
      /// We assume that the Banner has already validated the data
      /// type string, so the string is one of four canonical values.
      /// We encode these values as follows: "real" as 0, "complex" as
      /// 1, "integer" as 0 (same as "real", since the way we
      /// implement reading integer values is the same as the way we
      /// implement reading real values), and "pattern" as 2.
      ///
      /// We use this encoding for communicating the data type.
      static int
      encodeDataType (const std::string& dataType)
      {
        if (dataType == "real" || dataType == "integer") {
          return 0;
        }
        else if (dataType == "complex") {
          return 1;
        }
        else if (dataType == "pattern") {
          return 2;
        }
        else {
          // We should never get here, since Banner validates the
          // reported data type and ensures it is one of the accepted
          // values.
          TEUCHOS_TEST_FOR_EXCEPTION(true, std::logic_error,
            "Unrecognized Matrix Market data type \"" << dataType << "\".");
        }
      }
    };

    /// \class Writer
    /// \brief Matrix Market file writer for CrsMatrix and MultiVector.
    /// \author Mark Hoemmen
    ///
    /// The Matrix Market (see their <a
    /// href="http://math.nist.gov/MatrixMarket"> web site </a> for
    /// details) defines a human-readable ASCII text file format for
    /// interchange of sparse and dense matrices.  This class defines
    /// methods for writing sparse and dense matrices to a Matrix
    /// Market file or input stream.
    ///
    /// All methods of this class assume that the file is only
    /// openable resp. the input stream is only writeable, on the MPI
    /// process with Rank 0 (with respect to the MPI communicator over
    /// which the given CrsMatrix or MultiVector is to be
    /// distributed).
    ///
    /// We define the MultiVector type accepted by \c writeDense() and
    /// \c writeDenseFile() using the scalar_type, local_ordinal_type,
    /// global_ordinal_type, and node_type typedefs in
    /// SparseMatrixType.  This ensures that the multivectors returned
    /// by those methods have a type compatible with the CrsMatrix
    /// sparse matrices accepted by \c writeSparse() and \c
    /// writeSparseFile().  We do this because the typical use case of
    /// Matrix Market files in Trilinos is to test sparse matrix
    /// methods, which usually involves reading a sparse matrix A and
    /// perhaps also a dense right-hand side b.  Also, this lets you
    /// use CrsMatrix objects with non-default LocalMatOps template
    /// parameters.  (If we templated on Scalar, LocalOrdinal,
    /// GlobalOrdinal, and Node, we would also have to template on
    /// LocalMatOps in order to deal with CrsMatrix types with
    /// nondefault LocalMatOps.  That would tie Writer to CrsMatrix
    /// anyway, since MultiVector is not templated on LocalMatOps.  As
    /// a result, we might as well just template on the CrsMatrix
    /// type, in order to use arbitrary LocalMatOps types without
    /// additional code.)
    ///
    /// \tparam SparseMatrixType A specialization of \c Tpetra::CrsMatrix.
    ///
    template<class SparseMatrixType>
    class Writer {
    public:
      typedef SparseMatrixType sparse_matrix_type;
      typedef RCP<sparse_matrix_type> sparse_matrix_ptr;

      /// \typedef scalar_type
      /// \brief Type of the entries of the sparse matrix.
      typedef typename SparseMatrixType::scalar_type scalar_type;
      /// \typedef local_ordinal_type
      /// \brief Only used to define map_type.
      typedef typename SparseMatrixType::local_ordinal_type local_ordinal_type;
      /// \typedef global_ordinal_type
      /// \brief Type of indices as read from the Matrix Market file.
      ///
      /// Indices of the sparse matrix are stored as global ordinals,
      /// since Matrix Market files represent the whole matrix and
      /// don't have a notion of distribution.
      typedef typename SparseMatrixType::global_ordinal_type global_ordinal_type;
      /// \typedef node_type
      /// \brief The Kokkos Node type.
      typedef typename SparseMatrixType::node_type node_type;

      /// \typedef multivector_type
      /// \brief The MultiVector type associated with SparseMatrixType.
      typedef MultiVector<scalar_type,
                          local_ordinal_type,
                          global_ordinal_type,
                          node_type> multivector_type;
      /// \typedef map_type
      /// \brief Tpetra::Map specialization associated with SparseMatrixType.
      typedef Map<local_ordinal_type, global_ordinal_type, node_type> map_type;

      /// \brief Print the sparse matrix in Matrix Market format, with comments.
      ///
      /// Write the given Tpetra::CrsMatrix sparse matrix to the given
      /// file, using the Matrix Market "coordinate" format.  MPI Proc
      /// 0 is the only MPI process that opens or writes to the file.
      /// Include the matrix name and description in the comments
      /// section of the file (after the initial banner line, but
      /// before the matrix metadata and data).
      ///
      /// \param filename [in] Name of the file to which to write the
      ///   given sparse matrix.  The matrix is distributed, but only
      ///   Proc 0 opens the file and writes to it.
      ///
      /// \param pMatrix [in] The sparse matrix to write to the file.
      ///
      /// \param matrixName [in] Name of the matrix, to print in the
      ///   comments section of the output file.  If empty, we don't
      ///   print anything (not even an empty line).
      ///
      /// \param matrixDescription [in] Matrix description, to print
      ///   in the comments section of the output file.  If empty, we
      ///   don't print anything (not even an empty line).
      ///
      /// \param debug [in] Whether to print possibly copious
      ///   debugging output to stderr on Proc 0.
      ///
      /// \warning The current implementation gathers the whole matrix
      ///   onto MPI Proc 0.  This will cause out-of-memory errors if
      ///   the matrix is too big to fit on one process.  This will be
      ///   fixed in the future.
      ///
      static void
      writeSparseFile (const std::string& filename,
                       const RCP<const sparse_matrix_type>& pMatrix,
                       const std::string& matrixName,
                       const std::string& matrixDescription,
                       const bool debug=false)
      {
        const int myRank = Teuchos::rank (*(pMatrix->getComm()));
        std::ofstream out;

        // Only open the file on Rank 0.
        if (myRank == 0) out.open (filename.c_str());
        writeSparse (out, pMatrix, matrixName, matrixDescription, debug);
        // We can rely on the destructor of the output stream to close
        // the file on scope exit, even if writeSparse() throws an
        // exception.
      }

      /// \brief Print the sparse matrix in Matrix Market format.
      ///
      /// Write the given Tpetra::CrsMatrix sparse matrix to the given
      /// file, using the Matrix Market "coordinate" format.  MPI Proc
      /// 0 is the only MPI process that opens or writes to the file.
      ///
      /// \param filename [in] Name of the file to which to write the
      ///   given sparse matrix.  The matrix is distributed, but only
      ///   Proc 0 opens the file and writes to it.
      ///
      /// \param pMatrix [in] The sparse matrix to write to the file.
      ///
      /// \param debug [in] Whether to print possibly copious
      ///   debugging output to stderr on Proc 0.
      ///
      /// \warning The current implementation gathers the whole matrix
      ///   onto MPI Proc 0.  This will cause out-of-memory errors if
      ///   the matrix is too big to fit on one process.  This will be
      ///   fixed in the future.
      ///
      static void
      writeSparseFile (const std::string& filename,
                       const RCP<const sparse_matrix_type>& pMatrix,
                       const bool debug=false)
      {
        writeSparseFile (filename, pMatrix, "", "", debug);
      }

    public:

      /// \brief Print the sparse matrix in Matrix Market format, with comments.
      ///
      /// Write the given Tpetra::CrsMatrix sparse matrix to an output
      /// stream, using the Matrix Market "coordinate" format.  MPI
      /// Proc 0 is the only MPI process that writes to the output
      /// stream.
      ///
      /// \param out [out] Name of the output stream to which to write
      ///   the given sparse matrix.  The matrix is distributed, but
      ///   only Proc 0 writes to the output stream.
      ///
      /// \param pMatrix [in] The sparse matrix to write to the given
      ///   output stream.
      ///
      /// \param matrixName [in] Name of the matrix, to print in the
      ///   comments section of the output stream.  If empty, we don't
      ///   print anything (not even an empty line).
      ///
      /// \param matrixDescription [in] Matrix description, to print
      ///   in the comments section of the output stream.  If empty,
      ///   we don't print anything (not even an empty line).
      ///
      /// \param debug [in] Whether to print possibly copious
      ///   debugging output to stderr on Proc 0.
      ///
      /// \warning The current implementation gathers the whole matrix
      ///   onto MPI Proc 0.  This will cause out-of-memory errors if
      ///   the matrix is too big to fit on one process.  This will be
      ///   fixed in the future.
      ///
      static void
      writeSparse (std::ostream& out,
                   const RCP<const sparse_matrix_type>& pMatrix,
                   const std::string& matrixName,
                   const std::string& matrixDescription,
                   const bool debug=false)
      {
        using std::cerr;
        using std::endl;
        typedef typename Teuchos::ScalarTraits<scalar_type> STS;
        typedef typename STS::magnitudeType magnitude_type;
        typedef typename Teuchos::ScalarTraits<magnitude_type> STM;
        typedef typename ArrayView<scalar_type>::size_type size_type;

        // Convenient abbreviations.
        typedef local_ordinal_type LO;
        typedef global_ordinal_type GO;

        // Make the output stream write floating-point numbers in
        // scientific notation.  It will politely put the output
        // stream back to its state on input, when this scope
        // terminates.
        Teuchos::MatrixMarket::details::SetScientific<scalar_type> sci (out);

        RCP<const Comm<int> > pComm = pMatrix->getComm();
        const int myRank = Teuchos::rank (*pComm);
        // Whether to print debugging output to stderr.
        const bool debugPrint = debug && myRank == 0;

        const global_size_t numRows =
          pMatrix->getRangeMap()->getGlobalNumElements();
        const global_size_t numCols =
          pMatrix->getDomainMap()->getGlobalNumElements();
        if (debugPrint) {
          cerr << "writeSparse:" << endl
               << "-- Input sparse matrix is:"
               << "---- " << numRows << " x " << numCols << " with "
               << pMatrix->getGlobalNumEntries() << " entries;" << endl
               << "---- "
               << (pMatrix->isGloballyIndexed() ? "Globally" : "Locally")
               << " indexed." << endl;
        }
        RCP<const map_type> pRowMap = pMatrix->getRowMap();
        if (debugPrint) {
          RCP<const map_type> pColMap = pMatrix->getColMap();
          cerr << "---- Its row map has " << pRowMap->getGlobalNumElements()
               << " elements." << endl
               << "---- Its col map has " << pColMap->getGlobalNumElements()
               << " elements." << endl;
        }
        // Make the "gather" row map, where Proc 0 owns all rows and
        // the other procs own no rows.
        const size_t localNumRows = (myRank == 0) ? numRows : 0;
        RCP<node_type> pNode = pRowMap->getNode();
        RCP<const map_type> pGatherRowMap =
          createContigMapWithNode<LO, GO, node_type> (numRows, localNumRows,
                                                      pComm, pNode);
        // Since the matrix may in general be non-square, we need to
        // make a column map as well.  In this case, the column map
        // contains all the columns of the original matrix, because we
        // are gathering the whole matrix onto Proc 0.
        const size_t localNumCols = (myRank == 0) ? numCols : 0;
        RCP<const map_type> pGatherColMap =
          createContigMapWithNode<LO, GO, node_type> (numCols, localNumCols,
                                                      pComm, pNode);

        // Current map is the source map, gather map is the target map.
        typedef Import<LO, GO, node_type> import_type;
        import_type importer (pRowMap, pGatherRowMap);

        // Create a new CrsMatrix to hold the result of the import.
        // The constructor needs a column map as well as a row map,
        // for the case that the matrix is not square.
        RCP<sparse_matrix_type> newMatrix =
          rcp (new sparse_matrix_type (pGatherRowMap,
                                       pGatherColMap,
                                       size_t(0)));
        // Import the sparse matrix onto Proc 0.
        newMatrix->doImport (*pMatrix, importer, INSERT);

        // fillComplete() needs the domain and range maps for the case
        // that the matrix is not square.
        {
          RCP<const map_type> pGatherDomainMap =
            createContigMapWithNode<LO, GO, node_type> (numCols, localNumCols,
                                                        pComm, pNode);
          RCP<const map_type> pGatherRangeMap =
            createContigMapWithNode<LO, GO, node_type> (numRows, localNumRows,
                                                        pComm, pNode);
          newMatrix->fillComplete (pGatherDomainMap, pGatherRangeMap);
        }

        if (debugPrint) {
          cerr << "-- Output sparse matrix is:"
               << "---- " << newMatrix->getRangeMap()->getGlobalNumElements()
               << " x "
               << newMatrix->getDomainMap()->getGlobalNumElements()
               << " with "
               << newMatrix->getGlobalNumEntries() << " entries;" << endl
               << "---- "
               << (newMatrix->isGloballyIndexed() ? "Globally" : "Locally")
               << " indexed." << endl
               << "---- Its row map has "
               << newMatrix->getRowMap()->getGlobalNumElements()
               << " elements." << endl
               << "---- Its col map has "
               << newMatrix->getColMap()->getGlobalNumElements()
               << " elements (may be different than the input matrix's column"
               << " map, if some columns of the matrix contain no entries)."
               << endl;
        }

        //
        // Print the metadata and the matrix entries on Rank 0.
        //
        if (myRank == 0) {
          // Print the Matrix Market banner line.  CrsMatrix stores
          // data nonsymmetrically ("general").  This implies that
          // readSparse() on a symmetrically stored input file,
          // followed by writeSparse() on the resulting sparse matrix,
          // will result in an output file with a different banner
          // line than the original input file.
          out << "%%MatrixMarket matrix coordinate "
              << (STS::isComplex ? "complex" : "real")
              << " general" << endl;

          // Print comments (the matrix name and / or description).
          if (matrixName != "")
            printAsComment (out, matrixName);
          if (matrixDescription != "")
            printAsComment (out, matrixDescription);

          // Print the Matrix Market header (# rows, # columns, #
          // nonzeros).  Use the range resp. domain map for the
          // number of rows resp. columns, since Tpetra::CrsMatrix
          // uses the column map for the number of columns.  That
          // only corresponds to the "linear-algebraic" number of
          // columns when the column map is 1-1, which only happens
          // if the matrix is (block) diagonal.
          out << newMatrix->getRangeMap()->getGlobalNumElements()
              << " "
              << newMatrix->getDomainMap()->getGlobalNumElements()
              << " "
              << newMatrix->getGlobalNumEntries()
              << endl;

          // Index base (0-based or 1-based) for the row map.
          const GO rowIndexBase = pGatherRowMap->getIndexBase();
          // Index base (0-based or 1-based) for the column map.
          const GO colIndexBase = newMatrix->getColMap()->getIndexBase();

          //
          // Print the entries of the matrix.
          //
          // newMatrix can never be globally indexed, since we
          // called fillComplete() on it.  We include code for both
          // cases (globally or locally indexed) just in case that
          // ever changes.
          if (newMatrix->isGloballyIndexed()) {
            for (GO globalRowIndex = pGatherRowMap->getMinAllGlobalIndex();
                 globalRowIndex <= pGatherRowMap->getMaxAllGlobalIndex();
                 ++globalRowIndex)
              {
                ArrayView<const GO> ind;
                ArrayView<const scalar_type> val;

                newMatrix->getGlobalRowView (globalRowIndex, ind, val);
                typename ArrayView<const GO>::const_iterator indIter =
                  ind.begin();
                typename ArrayView<const scalar_type>::const_iterator valIter =
                  val.begin();
                for (; indIter != ind.end() && valIter != val.end();
                     ++indIter, ++valIter)
                  {
                    const GO globalColIndex = *indIter;

                    // Matrix Market files use 1-based indices.
                    out << (globalRowIndex + 1 - rowIndexBase) << " "
                        << (globalColIndex + 1 - colIndexBase) << " ";
                    if (STS::isComplex)
                      out << STS::real(*valIter) << " " << STS::imag(*valIter);
                    else
                      out << *valIter;
                    out << endl;
                  }
              }
          }
          else // newMatrix is locally indexed
            {
              typedef OrdinalTraits<GO> OTG;
              RCP<const map_type> pColMap = newMatrix->getColMap ();

              for (LO localRowIndex = pGatherRowMap->getMinLocalIndex();
                   localRowIndex <= pGatherRowMap->getMaxLocalIndex();
                   ++localRowIndex)
                {
                  // Convert from local to global row index.
                  const GO globalRowIndex =
                    pGatherRowMap->getGlobalElement (localRowIndex);
                  TEUCHOS_TEST_FOR_EXCEPTION(globalRowIndex == OTG::invalid(),
                                     std::logic_error,
                                     "Failed to convert \"local\" row index "
                                     << localRowIndex << " into a global row "
                                     "index.  Please report this bug to the "
                                     "Tpetra developers.");
                  ArrayView<const LO> ind;
                  ArrayView<const scalar_type> val;

                  newMatrix->getLocalRowView (localRowIndex, ind, val);
                  typename ArrayView<const LO>::const_iterator indIter =
                    ind.begin();
                  typename ArrayView<const scalar_type>::const_iterator
                    valIter = val.begin();
                  for (; indIter != ind.end() && valIter != val.end();
                       ++indIter, ++valIter)
                    {
                      // Convert from local to global index.
                      const GO globalColIndex =
                        pColMap->getGlobalElement (*indIter);
                      TEUCHOS_TEST_FOR_EXCEPTION(globalColIndex == OTG::invalid(),
                                         std::logic_error,
                                         "Failed to convert \"local\" column "
                                         "index " << *indIter << " into a "
                                         "global column index.  Please report "
                                         "this bug to the Tpetra developers.");
                      // Matrix Market files use 1-based indices.
                      out << (globalRowIndex + 1 - rowIndexBase) << " "
                          << (globalColIndex + 1 - colIndexBase) << " ";
                      if (STS::isComplex)
                        out << STS::real(*valIter) << " "
                            << STS::imag(*valIter);
                      else
                        out << *valIter;
                      out << endl;
                    }
                }
            }
        }
      }

      /// \brief Print the sparse matrix in Matrix Market format.
      ///
      /// Write the given Tpetra::CrsMatrix sparse matrix to an output
      /// stream, using the Matrix Market "coordinate" format.  MPI
      /// Proc 0 is the only MPI process that writes to the output
      /// stream.
      ///
      /// \param out [out] Name of the output stream to which to write
      ///   the given sparse matrix.  The matrix is distributed, but
      ///   only Proc 0 writes to the output stream.
      ///
      /// \param pMatrix [in] The sparse matrix to write to the given
      ///   output stream.
      ///
      /// \param debug [in] Whether to print possibly copious
      ///   debugging output to stderr on Proc 0.
      ///
      /// \warning The current implementation gathers the whole matrix
      ///   onto MPI Proc 0.  This will cause out-of-memory errors if
      ///   the matrix is too big to fit on one process.  This will be
      ///   fixed in the future.
      ///
      static void
      writeSparse (std::ostream& out,
                   const RCP<const sparse_matrix_type>& pMatrix,
                   const bool debug=false)
      {
        writeSparse (out, pMatrix, "", "", debug);
      }

      /// \brief Print the multivector in Matrix Market format, with comments.
      ///
      /// Write the given Tpetra::MultiVector matrix to the given
      /// file, using the Matrix Market "array" format for dense
      /// matrices.  MPI Proc 0 is the only MPI process that opens or
      /// writes to the file.
      ///
      /// \param filename [in] Name of the output file to create (on
      ///   MPI Proc 0 only).
      ///
      /// \param X [in] The dense matrix (stored as a multivector) to
      ///   write to the output file.
      ///
      /// \param matrixName [in] Name of the matrix, to print in the
      ///   comments section of the output file.  If empty, we don't
      ///   print anything (not even an empty line).
      ///
      /// \param matrixDescription [in] Matrix description, to print
      ///   in the comments section of the output file.  If empty, we
      ///   don't print anything (not even an empty line).
      ///
      /// \warning The current implementation gathers the whole matrix
      ///   onto MPI Proc 0.  This will cause out-of-memory errors if
      ///   the matrix is too big to fit on one process.  This will be
      ///   fixed in the future.
      ///
      static void
      writeDenseFile (const std::string& filename,
                      const RCP<const multivector_type>& X,
                      const std::string& matrixName,
                      const std::string& matrixDescription)
      {
        const int myRank = Teuchos::rank (*(X->getMap()->getComm()));
        std::ofstream out;

        if (myRank == 0) // Only open the file on Rank 0.
          out.open (filename.c_str());

        writeDense (out, X, matrixName, matrixDescription);
        // We can rely on the destructor of the output stream to close
        // the file on scope exit, even if writeDense() throws an
        // exception.
      }

      /// \brief Print the multivector in Matrix Market format.
      ///
      /// Write the given Tpetra::MultiVector matrix to the given
      /// file, using the Matrix Market "array" format for dense
      /// matrices.  MPI Proc 0 is the only MPI process that opens or
      /// writes to the file.
      ///
      /// \param filename [in] Name of the output file to create (on
      ///   MPI Proc 0 only).
      ///
      /// \param X [in] The dense matrix (stored as a multivector) to
      ///   write to the output file.
      ///
      /// \warning The current implementation gathers the whole matrix
      ///   onto MPI Proc 0.  This will cause out-of-memory errors if
      ///   the matrix is too big to fit on one process.  This will be
      ///   fixed in the future.
      ///
      static void
      writeDenseFile (const std::string& filename,
                      const RCP<const multivector_type>& X)
      {
        writeDenseFile (filename, X, "", "");
      }

      /// \brief Print the multivector in Matrix Market format.
      ///
      /// Write the given Tpetra::MultiVector matrix to an output
      /// stream, using the Matrix Market "array" format for dense
      /// matrices.  MPI Proc 0 is the only MPI process that writes to
      /// the output stream.
      ///
      /// \param out [out] The output stream to which to write (on MPI
      ///   Proc 0 only).
      ///
      /// \param X [in] The dense matrix (stored as a multivector) to
      ///   write to the output stream.
      ///
      /// \param matrixName [in] Name of the matrix, to print in the
      ///   comments section of the output stream.  If empty, we don't
      ///   print anything (not even an empty line).
      ///
      /// \param matrixDescription [in] Matrix description, to print
      ///   in the comments section of the output stream.  If empty,
      ///   we don't print anything (not even an empty line).
      ///
      /// \warning The current implementation gathers the whole matrix
      ///   onto MPI Proc 0.  This will cause out-of-memory errors if
      ///   the matrix is too big to fit on one process.  This will be
      ///   fixed in the future.
      ///
      static void
      writeDense (std::ostream& out,
                  const RCP<const multivector_type>& X,
                  const std::string& matrixName,
                  const std::string& matrixDescription)
      {
        using Teuchos::rcp;
        using Teuchos::rcp_const_cast;
        using std::endl;

        typedef typename Teuchos::ScalarTraits<scalar_type> STS;
        typedef typename STS::magnitudeType magnitude_type;
        typedef typename Teuchos::ScalarTraits<magnitude_type> STM;
        typedef typename ArrayView<scalar_type>::size_type size_type;

        // Convenient abbreviations.
        typedef local_ordinal_type LO;
        typedef global_ordinal_type GO;
        typedef node_type NT;

        // If true, when making the "gather" Map, use the same index
        // base as X's Map.  Otherwise, just use the default index
        // base for the gather Map.
        const bool keepTheSameIndexBase = false;

        // Make the output stream write floating-point numbers in
        // scientific notation.  It will politely put the output
        // stream back to its state on input, when this scope
        // terminates.
        Teuchos::MatrixMarket::details::SetScientific<scalar_type> sci (out);

        RCP<const Comm<int> > comm = X->getMap()->getComm();
        const int myRank = comm->getRank ();
        RCP<const map_type> map = X->getMap();
        const global_size_t numRows = map->getGlobalNumElements();
        // Promote to global_size_t.
        const global_size_t numCols = X->getNumVectors();

        // Make the "gather" map, where Proc 0 owns all rows of X, and
        // the other procs own no rows.
        const size_t localNumRows = (myRank == 0) ? numRows : 0;
        RCP<NT> node = map->getNode();
        RCP<const map_type> gatherMap = keepTheSameIndexBase ?
          rcp_const_cast<const map_type> (rcp (new map_type (numRows, localNumRows, map->getIndexBase(), comm, node))) :
          createContigMapWithNode<LO, GO, NT> (numRows, localNumRows, comm, node);

        // Create an Import object to import X's data into a
        // multivector Y owned entirely by Proc 0.  In the Import
        // constructor, X's map is the source map, and the "gather
        // map" is the target map.
        Import<LO, GO, NT> importer (map, gatherMap);

        // Create a new multivector Y to hold the result of the import.
        RCP<multivector_type> Y =
          createMultiVector<scalar_type, LO, GO, NT> (gatherMap, numCols);

        // Import the multivector onto Proc 0.
        Y->doImport (*X, importer, INSERT);

        //
        // Print the matrix in Matrix Market format on Rank 0.
        //
        if (myRank == 0) {
          // Print the Matrix Market banner line.  MultiVector
          // stores data nonsymmetrically, hence "general".
          out << "%%MatrixMarket matrix array "
              << (STS::isComplex ? "complex" : "real")
              << " general" << endl;

          // Print comments (the matrix name and / or description).
          if (matrixName != "") {
            printAsComment (out, matrixName);
          }
          if (matrixDescription != "") {
            printAsComment (out, matrixDescription);
          }
          // Print the Matrix Market dimensions header for dense matrices.
          out << numRows << " " << numCols << endl;
          //
          // Get a read-only view of the entries of Y.
          // Rank 0 owns all of the entries of Y.
          //
          // Y must have constant stride, since multivectors have
          // constant stride if created with a map and number of
          // vectors.  This should be the case even if X does not
          // have constant stride.  However, we check Y, just to
          // make sure.
          TEUCHOS_TEST_FOR_EXCEPTION(! Y->isConstantStride (), std::logic_error,
            "The multivector Y imported onto Rank 0 does not have constant "
            "stride.  Please report this bug to the Tpetra developers.");
          ArrayRCP<const scalar_type> Y_view = Y->get1dView();
          //
          // Print the entries of the matrix, in column-major order.
          //
          const global_size_t stride = Y->getStride ();
          for (global_size_t j = 0; j < numCols; ++j) {
            for (global_size_t i = 0; i < numRows; ++i) {
              const scalar_type Y_ij = Y_view[i + j*stride];
              if (STS::isComplex) {
                out << STS::real(Y_ij) << " " << STS::imag(Y_ij) << endl;
              }
              else {
                out << Y_ij << endl;
              }
            }
          }
        } // if (myRank == 0)
      }

      /// \brief Print the multivector in Matrix Market format.
      ///
      /// Write the given Tpetra::MultiVector matrix to an output
      /// stream, using the Matrix Market "array" format for dense
      /// matrices.  MPI Proc 0 is the only MPI process that writes to
      /// the output stream.
      ///
      /// \param out [out] The output stream to which to write (on MPI
      ///   Proc 0 only).
      ///
      /// \param X [in] The dense matrix (stored as a multivector) to
      ///   write to the output stream.
      ///
      /// \warning The current implementation gathers the whole matrix
      ///   onto MPI Proc 0.  This will cause out-of-memory errors if
      ///   the matrix is too big to fit on one process.  This will be
      ///   fixed in the future.
      ///
      static void
      writeDense (std::ostream& out,
                  const RCP<const multivector_type>& X)
      {
        writeDense (out, X, "", "");
      }

    private:
      /// \brief Print the given possibly multiline string as a comment.
      ///
      /// If the string is empty, don't print anything (not even an
      /// empty line).  Otherwise, print each line of the string (one
      /// or more lines) as a comment in the comments section of a
      /// Matrix Market file (the part of the file after the initial
      /// banner line, but before the matrix's size metadata and
      /// data).
      ///
      /// \param out [out] The output string to which to print.  This
      ///   function is <i>not</i> a collective operation; whichever
      ///   MPI process calls it will print to the given output
      ///   stream.
      ///
      /// \param str [in] The string to print.  It consists of zero or
      ///   more lines.  If empty, nothing is printed, not even an
      ///   empty line.
      ///
      /// \note Printing comments is tricky only because the string
      ///   might contain newlines.  We have to ensure that all the
      ///   lines start with a comment character.  If they already do,
      ///   we print each line as is; otherwise, we append a comment
      ///   character and a space to each line.
      static void
      printAsComment (std::ostream& out, const std::string& str)
      {
        using std::endl;
        std::istringstream istream (str);
        std::string line;

        while (getline (istream, line)) {
          if (! line.empty()) {
            // Note that getline() doesn't store '\n', so we have to
            // append the endline ourselves.
            if (line[0] == '%') { // Line starts with a comment character.
              out << line << endl;
            }
            else { // Line doesn't start with a comment character.
              out << "%% " << line << endl;
            }
          }
        }
      }
    }; // class Writer

  } // namespace MatrixMarket
} // namespace Tpetra

#endif // __MatrixMarket_Tpetra_hpp<|MERGE_RESOLUTION|>--- conflicted
+++ resolved
@@ -554,7 +554,7 @@
              // otherwise myCurPos will get the wrong number of entries
              // per row (it should be for the row in the just-completed
              // iteration, not for the next iteration's row).
-             size_t myCurPos = 0;
+             local_ordinal_type myCurPos = 0;
              for (size_type k = 0; k < myNumRows;
                   myCurPos += myNumEntriesPerRow[k], ++k)
                {
@@ -709,7 +709,7 @@
                      // entries per row (it should be for the row in
                      // the just-completed iteration, not for the next
                      // iteration's row).
-                     size_t theirCurPos = 0;
+                     local_ordinal_type theirCurPos = 0;
                      for (size_type k = 0; k < theirNumRows;
                           theirCurPos += theirNumEntriesPerRow[k], k++)
                        {
@@ -1472,63 +1472,14 @@
         // These arrays represent the global matrix data as a CSR
         // matrix (with numEntriesPerRow as redundant but convenient
         // metadata, since it's computable from rowPtr and vice
-<<<<<<< HEAD
-        // versa).  They are valid only on Rank 0.
+        // versa).  They are valid only on Proc 0.
         ArrayRCP<local_ordinal_type> numEntriesPerRow;
-=======
-        // versa).  They are valid only on Proc 0.
-        ArrayRCP<size_t> numEntriesPerRow;
->>>>>>> db28810f
         ArrayRCP<size_type> rowPtr;
         ArrayRCP<global_ordinal_type> colInd;
         ArrayRCP<scalar_type> values;
 
         // Proc 0 first merges duplicate entries, and then converts
         // the coordinate-format matrix data to CSR.
-<<<<<<< HEAD
-        if (myRank == 0)
-          {
-            typedef Teuchos::MatrixMarket::Raw::Element<scalar_type, global_ordinal_type> element_type;
-            typedef typename std::vector<element_type>::const_iterator iter_type;
-
-            // Additively merge duplicate matrix entries.
-            pAdder->getAdder()->merge ();
-
-            // Get a temporary const view of the merged matrix entries.
-            const std::vector<element_type>& entries =
-              pAdder->getAdder()->getEntries();
-
-            // Number of rows in the matrix.  If we are in tolerant
-            // mode, we've already synchronized dims with the actual
-            // matrix data.  If in strict mode, we should use dims (as
-            // read from the file's metadata) rather than the matrix
-            // data to determine the dimensions.  (The matrix data
-            // will claim fewer rows than the metadata, if one or more
-            // rows have no entries stored in the file.)
-            const size_type numRows = dims[0];
-
-            // Number of matrix entries (after merging).
-            const size_type numEntries = entries.size();
-
-            if (debug)
-              cerr << "----- Proc 0: Matrix has numRows=" << numRows
-                   << " rows and numEntries=" << numEntries
-                   << " entries." << endl;
-
-            // Make space for the CSR matrix data.  The conversion to
-            // CSR algorithm is easier if we fill numEntriesPerRow
-            // with zeros at first.
-            numEntriesPerRow = arcp<local_ordinal_type> (numRows);
-            std::fill (numEntriesPerRow.begin(), numEntriesPerRow.end(), 0);
-            rowPtr = arcp<size_type> (numRows+1);
-            std::fill (rowPtr.begin(), rowPtr.end(), 0);
-            colInd = arcp<global_ordinal_type> (numEntries);
-            values = arcp<scalar_type> (numEntries);
-
-            // Convert from array-of-structs coordinate format to CSR
-            // (compressed sparse row) format.
-            {
-=======
         {
           int mergeAndConvertSucceeded = 1;
           std::ostringstream errMsg;
@@ -1567,9 +1518,8 @@
               // Make space for the CSR matrix data.  Converting to
               // CSR is easier if we fill numEntriesPerRow with zeros
               // at first.
-              numEntriesPerRow = arcp<size_t> (numRows);
-              std::fill (numEntriesPerRow.begin(), numEntriesPerRow.end(),
-                         static_cast<size_t>(0));
+              numEntriesPerRow = arcp<local_ordinal_type> (numRows);
+              std::fill (numEntriesPerRow.begin(), numEntriesPerRow.end(), 0);
               rowPtr = arcp<size_type> (numRows+1);
               std::fill (rowPtr.begin(), rowPtr.end(),
                          static_cast<size_type>(0));
@@ -1578,7 +1528,6 @@
 
               // Convert from array-of-structs coordinate format to CSR
               // (compressed sparse row) format.
->>>>>>> db28810f
               global_ordinal_type prvRow = 0;
               size_type curPos = 0;
               rowPtr[0] = 0;
