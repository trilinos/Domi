// @HEADER
//
// ***********************************************************************
//
//   Zoltan2: A package of combinatorial algorithms for scientific computing
//                  Copyright 2012 Sandia Corporation
//
// Under the terms of Contract DE-AC04-94AL85000 with Sandia Corporation,
// the U.S. Government retains certain rights in this software.
//
// Redistribution and use in source and binary forms, with or without
// modification, are permitted provided that the following conditions are
// met:
//
// 1. Redistributions of source code must retain the above copyright
// notice, this list of conditions and the following disclaimer.
//
// 2. Redistributions in binary form must reproduce the above copyright
// notice, this list of conditions and the following disclaimer in the
// documentation and/or other materials provided with the distribution.
//
// 3. Neither the name of the Corporation nor the names of the
// contributors may be used to endorse or promote products derived from
// this software without specific prior written permission.
//
// THIS SOFTWARE IS PROVIDED BY SANDIA CORPORATION "AS IS" AND ANY
// EXPRESS OR IMPLIED WARRANTIES, INCLUDING, BUT NOT LIMITED TO, THE
// IMPLIED WARRANTIES OF MERCHANTABILITY AND FITNESS FOR A PARTICULAR
// PURPOSE ARE DISCLAIMED. IN NO EVENT SHALL SANDIA CORPORATION OR THE
// CONTRIBUTORS BE LIABLE FOR ANY DIRECT, INDIRECT, INCIDENTAL, SPECIAL,
// EXEMPLARY, OR CONSEQUENTIAL DAMAGES (INCLUDING, BUT NOT LIMITED TO,
// PROCUREMENT OF SUBSTITUTE GOODS OR SERVICES; LOSS OF USE, DATA, OR
// PROFITS; OR BUSINESS INTERRUPTION) HOWEVER CAUSED AND ON ANY THEORY OF
// LIABILITY, WHETHER IN CONTRACT, STRICT LIABILITY, OR TORT (INCLUDING
// NEGLIGENCE OR OTHERWISE) ARISING IN ANY WAY OUT OF THE USE OF THIS
// SOFTWARE, EVEN IF ADVISED OF THE POSSIBILITY OF SUCH DAMAGE.
//
// Questions? Contact Karen Devine      (kddevin@sandia.gov)
//                    Erik Boman        (egboman@sandia.gov)
//                    Siva Rajamanickam (srajama@sandia.gov)
//
// ***********************************************************************
//
// @HEADER

/*! \file PQJagged.cpp
    \brief An example of partitioning coordinates with PQJagged.
    \todo add more cases to this test.
 */

#include <Zoltan2_TestHelpers.hpp>
#include <Zoltan2_BasicCoordinateInput.hpp>
#include <Zoltan2_XpetraMultiVectorInput.hpp>
#include <Zoltan2_PartitioningSolution.hpp>
#include <Zoltan2_PartitioningProblem.hpp>
#include <GeometricGenerator.hpp>
#include <vector>

#include <Zoltan2_PartitioningSolutionQuality.hpp>


#include <Teuchos_LAPACK.hpp>
#include <fstream>
#include <string>
using namespace std;
using Teuchos::RCP;
using Teuchos::rcp;



typedef Tpetra::MultiVector<scalar_t, lno_t, gno_t, node_t> tMVector_t;
typedef Zoltan2::BasicUserTypes<scalar_t, gno_t, lno_t, gno_t> myTypes_t;


/*! \test PQJaggedTest.cpp
    An example of the use of the PQJagged algorithm to partition coordinate data.
    \todo error handling
    \todo write some examples that don't use teuchos
    \todo check the solution, visualize it somehow
 */


const char param_comment = '#';

string trim_right_copy(
    const string& s,
    const string& delimiters = " \f\n\r\t\v" )
{
  return s.substr( 0, s.find_last_not_of( delimiters ) + 1 );
}

string trim_left_copy(
    const string& s,
    const string& delimiters = " \f\n\r\t\v" )
{
  return s.substr( s.find_first_not_of( delimiters ) );
}

string trim_copy(
    const string& s,
    const string& delimiters = " \f\n\r\t\v" )
{
  return trim_left_copy( trim_right_copy( s, delimiters ), delimiters );
}

void readGeoGenParams(string paramFileName, Teuchos::ParameterList &geoparams, const RCP<const Teuchos::Comm<int> > & comm){
  std::string input = "";
  char inp[25000];
  if(comm->getRank() == 0){
    fstream inParam(paramFileName.c_str());

    std::string tmp = "";
    getline (inParam,tmp);
    while (!inParam.eof()){
      tmp = trim_copy(tmp);
      if(tmp != ""){
        input += tmp + "\n";
      }
      getline (inParam,tmp);
    }
    inParam.close();
    for (size_t i = 0; i < input.size(); ++i){
      inp[i] = input[i];
    }
  }


  int size = input.size();

  //MPI_Bcast(&size,1,MPI_INT, 0, MPI_COMM_WORLD);
  //MPI_Bcast(inp,size,MPI_CHAR, 0, MPI_COMM_WORLD);
  //Teuchos::broadcast<int, char>(comm, 0,inp);

  comm->broadcast(0, sizeof(int), (char*) &size);
  comm->broadcast(0, size, inp);
  //Teuchos::broadcast<int,string>(comm,0, &input);
  istringstream inParam(inp);
  string str;
  getline (inParam,str);
  while (!inParam.eof()){
    if(str[0] != param_comment){
      size_t pos = str.find('=');
      if(pos == string::npos){
        throw  "Invalid Line:" + str  + " in parameter file";
      }
      string paramname = trim_copy(str.substr(0,pos));
      string paramvalue = trim_copy(str.substr(pos + 1));
      geoparams.set(paramname, paramvalue);
    }
    getline (inParam,str);
  }
}

void GeometricGen(const RCP<const Teuchos::Comm<int> > & comm, int numParts, float imbalance, std::string fname, std::string pqParts, std::string paramFile){

  Teuchos::ParameterList geoparams("geo params");

  readGeoGenParams(paramFile, geoparams, comm);
#ifdef HAVE_ZOLTAN2_OMP
  double begin = omp_get_wtime();
#endif
  GeometricGenerator<scalar_t, lno_t, gno_t, node_t> *gg = new GeometricGenerator<scalar_t, lno_t, gno_t, node_t>(geoparams,comm);
#ifdef HAVE_ZOLTAN2_OMP
  double end = omp_get_wtime();
  cout << "GeometricGen Time:" << end - begin << endl;
#endif
  int coord_dim = gg->getCoordinateDimension();
  int weight_dim = gg->getWeightDimension();
  lno_t numLocalPoints = gg->getNumLocalCoords(); gno_t numGlobalPoints = gg->getNumGlobalCoords();
  scalar_t **coords = new scalar_t * [coord_dim];
  for(int i = 0; i < coord_dim; ++i){
    coords[i] = new scalar_t[numLocalPoints];
  }
  gg->getLocalCoordinatesCopy(coords);
  scalar_t **weight= new scalar_t * [weight_dim];
  for(int i = 0; i < weight_dim; ++i){
    weight[i] = new scalar_t[numLocalPoints];
  }
  gg->getLocalWeightsCopy(weight);

  delete gg;

  RCP<Tpetra::Map<lno_t, gno_t, node_t> > mp = rcp(
      new Tpetra::Map<lno_t, gno_t, node_t> (numGlobalPoints, numLocalPoints, 0, comm));

  Teuchos::Array<Teuchos::ArrayView<const scalar_t> > coordView(coord_dim);
  for (int i=0; i < coord_dim; i++){
    if(numLocalPoints > 0){
      Teuchos::ArrayView<const scalar_t> a(coords[i], numLocalPoints);
      coordView[i] = a;
    } else{
      Teuchos::ArrayView<const scalar_t> a;
      coordView[i] = a;
    }
  }

  RCP< Tpetra::MultiVector<scalar_t, lno_t, gno_t, node_t> >tmVector = RCP< Tpetra::MultiVector<scalar_t, lno_t, gno_t, node_t> >(
      new Tpetra::MultiVector<scalar_t, lno_t, gno_t, node_t>( mp, coordView.view(0, coord_dim), coord_dim));


  RCP<const tMVector_t> coordsConst = Teuchos::rcp_const_cast<const tMVector_t>(tmVector);
  vector<const scalar_t *> weights;
  if(weight_dim){
    for (int i = 0; i < weight_dim;++i){
      weights.push_back(weight[i]);
    }
  }
  vector <int> stride;

#if 0
  typedef Zoltan2::BasicCoordinateInput<tMVector_t> inputAdapter_t;
  inputAdapter_t ia(localCount, globalIds, x, y, z, 1, 1, 1);
#else
  typedef Zoltan2::XpetraMultiVectorInput<tMVector_t> inputAdapter_t;
  //inputAdapter_t ia(coordsConst);
  inputAdapter_t ia(coordsConst,weights, stride);
#endif


  Teuchos::ParameterList params("test params");

  params.set("pqParts", pqParts);
  params.set("timer_output_stream" , "std::cout");

  Teuchos::ParameterList &parParams = params.sublist("partitioning");
  parParams.set("num_global_parts", numParts);
  parParams.set("algorithm", "PQJagged");
  parParams.set("compute_metrics", "true");
  parParams.set("imbalance_tolerance", double(imbalance));
  params.set("parallel_part_calculation_count", 10);

  Teuchos::ParameterList &geoParams = parParams.sublist("geometric");
  geoParams.set("bisection_num_test_cuts", 7);

#ifdef HAVE_ZOLTAN2_MPI


  Zoltan2::PartitioningProblem<inputAdapter_t> problem(&ia, &params,
      MPI_COMM_WORLD);


#else
  Zoltan2::PartitioningProblem<inputAdapter_t> problem(&ia, &params);
#endif

  problem.solve();

<<<<<<< HEAD
  //const Zoltan2::PartitioningSolution<inputAdapter_t> &solution =
  //    problem.getSolution();
=======
  /*const Zoltan2::PartitioningSolution<inputAdapter_t> &solution =*/
      problem.getSolution();
>>>>>>> abbc07d3


  if (comm->getRank() == 0){

    problem.printMetrics(cout);

    cout << "testFromDataFile is done " << endl;
  }
  problem.printTimers();
  if(weight_dim){
    for(int i = 0; i < weight_dim; ++i)
    delete [] weight[i];
    delete [] weight;
  }
  if(coord_dim){
    for(int i = 0; i < coord_dim; ++i)
    delete [] coords[i];
    delete [] coords;
  }
}

void testFromDataFile(const RCP<const Teuchos::Comm<int> > & comm, int numParts, float imbalance, std::string fname, std::string pqParts)
{
  //std::string fname("simple");
  cout << "running " << fname << endl;

  UserInputForTests uinput(testDataFilePath, fname, comm, true);

  RCP<tMVector_t> coords = uinput.getCoordinates();

#if 0
  size_t localCount = coords->getLocalLength();
  int dim = coords->getNumVectors();

  scalar_t *x=NULL, *y=NULL, *z=NULL;
  x = coords->getDataNonConst(0).getRawPtr();

  if (dim > 1){
    y = coords->getDataNonConst(1).getRawPtr();
    if (dim > 2)
      z = coords->getDataNonConst(2).getRawPtr();
  }

  const gno_t *globalIds = coords->getMap()->getNodeElementList().getRawPtr();

  typedef Zoltan2::BasicCoordinateInput<tMVector_t> inputAdapter_t;
  inputAdapter_t ia(localCount, globalIds, x, y, z, 1, 1, 1);
#else
  RCP<const tMVector_t> coordsConst = rcp_const_cast<const tMVector_t>(coords);

  typedef Zoltan2::XpetraMultiVectorInput<tMVector_t> inputAdapter_t;
  inputAdapter_t ia(coordsConst);
#endif


  Teuchos::ParameterList params("test params");


  params.set("pqParts", pqParts);
  params.set("timer_output_stream" , "std::cout");
  Teuchos::ParameterList &parParams = params.sublist("partitioning");
  parParams.set("num_global_parts", numParts);
  parParams.set("algorithm", "PQJagged");
  parParams.set("compute_metrics", "true");
  parParams.set("imbalance_tolerance", double(imbalance));

  Teuchos::ParameterList &geoParams = parParams.sublist("geometric");
  geoParams.set("bisection_num_test_cuts", 7);

#ifdef HAVE_ZOLTAN2_MPI
  Zoltan2::PartitioningProblem<inputAdapter_t> problem(&ia, &params,
      MPI_COMM_WORLD);
#else
  Zoltan2::PartitioningProblem<inputAdapter_t> problem(&ia, &params);
#endif

  problem.solve();

<<<<<<< HEAD
  //const Zoltan2::PartitioningSolution<inputAdapter_t> &solution =
  //    problem.getSolution();
=======
  /*const Zoltan2::PartitioningSolution<inputAdapter_t> &solution =*/
      problem.getSolution();
>>>>>>> abbc07d3

  if (comm->getRank() == 0){
    problem.printMetrics(cout);

    cout << "testFromDataFile is done " << endl;
  }

  problem.printTimers();


}

void serialTest(int numParts, int numCoords, float imbalance)
{
  //int numCoords = 1000;


  gno_t *ids = new gno_t [numCoords];
  if (!ids)
    throw std::bad_alloc();
  for (lno_t i=0; i < numCoords; i++)
    ids[i] = i;
  ArrayRCP<gno_t> globalIds(ids, 0, numCoords, true);

  Array<ArrayRCP<scalar_t> > randomCoords(3);
  UserInputForTests::getRandomData(555, numCoords, 0, 10, 
      randomCoords.view(0,3));

  typedef Zoltan2::BasicCoordinateInput<myTypes_t> inputAdapter_t;

  inputAdapter_t ia(numCoords, ids, 
      randomCoords[0].getRawPtr(), randomCoords[1].getRawPtr(),
      randomCoords[2].getRawPtr(), 1,1,1);

  Teuchos::ParameterList params("test params");
  params.set("debug_level", "basic_status");

  Teuchos::ParameterList &parParams = params.sublist("partitioning");
  parParams.set("num_global_parts", numParts);
  parParams.set("algorithm", "PQJagged");
  parParams.set("imbalance_tolerance", double(imbalance));

  //string algorithmss("dd");
  //bool isSets;
  //getParameterValue(parParams, "partitioning", "algorithm", isSets, algorithmss);
  //cout << "algo:" << algorithmss << endl;

  Teuchos::ParameterList &geoParams = parParams.sublist("geometric");
  geoParams.set("bisection_num_test_cuts", 7);

#ifdef HAVE_ZOLTAN2_MPI                   
  Zoltan2::PartitioningProblem<inputAdapter_t> serialProblem(
      &ia, &params, MPI_COMM_SELF);
#else
  Zoltan2::PartitioningProblem<inputAdapter_t> serialProblem(&ia, &params);
#endif

  serialProblem.solve();

  /*const Zoltan2::PartitioningSolution<inputAdapter_t> &serialSolution =*/
      serialProblem.getSolution();

  serialProblem.printMetrics(cout);


}

void meshCoordinatesTest(const RCP<const Teuchos::Comm<int> > & comm)
{
  int xdim = 80;
  int ydim = 60;
  int zdim = 40;

  UserInputForTests uinput(xdim, ydim, zdim, string("Laplace3D"), comm, true);

  RCP<tMVector_t> coords = uinput.getCoordinates();

  size_t localCount = coords->getLocalLength();

  scalar_t *x=NULL, *y=NULL, *z=NULL;
  x = coords->getDataNonConst(0).getRawPtr();
  y = coords->getDataNonConst(1).getRawPtr();
  z = coords->getDataNonConst(2).getRawPtr();

  const gno_t *globalIds = coords->getMap()->getNodeElementList().getRawPtr();
  typedef Zoltan2::BasicCoordinateInput<tMVector_t> inputAdapter_t;

  inputAdapter_t ia(localCount, globalIds, x, y, z, 1, 1, 1);

  Teuchos::ParameterList params("test params");
  Teuchos::ParameterList &parParams = params.sublist("partitioning");
  parParams.set("algorithm", "PQJagged");

  //parParams.set("algorithm", "rcb");
  Teuchos::ParameterList &geoParams = parParams.sublist("geometric");
  geoParams.set("bisection_num_test_cuts", 7);
  geoParams.set("rectilinear_blocks", "no");

  parParams.set("num_global_parts", 10);

#ifdef HAVE_ZOLTAN2_MPI

  Zoltan2::PartitioningProblem<inputAdapter_t> problem(&ia, &params,
      MPI_COMM_WORLD);
#else
  Zoltan2::PartitioningProblem<inputAdapter_t> problem(&ia, &params);
#endif

  problem.solve();


<<<<<<< HEAD
  //const Zoltan2::PartitioningSolution<inputAdapter_t> &solution =
  //    problem.getSolution();
=======
  /*const Zoltan2::PartitioningSolution<inputAdapter_t> &solution =*/
      problem.getSolution();
>>>>>>> abbc07d3

  if (comm->getRank()  == 0)
    problem.printMetrics(cout);
}



void meshCoordinatesTest2(const RCP<const Teuchos::Comm<int> > & comm, string pqParts, int numCoords, float imbalance, int numParts)
{


  gno_t *ids = new gno_t [numCoords];
  if (!ids)
    throw std::bad_alloc();
  for (lno_t i=0; i < numCoords; i++)
    ids[i] = i;
  ArrayRCP<gno_t> globalIds(ids, 0, numCoords, true);

  Array<ArrayRCP<scalar_t> > randomCoords(3);

  int np = comm->getSize();
  UserInputForTests::getRandomData(555 + comm->getRank(), numCoords/np, 0, 10,
      randomCoords.view(0,3));

  typedef Zoltan2::BasicCoordinateInput<myTypes_t> inputAdapter_t;

  inputAdapter_t ia(numCoords/np, ids,
      randomCoords[0].getRawPtr(), randomCoords[1].getRawPtr(),
      randomCoords[2].getRawPtr(), 1,1,1);

  Teuchos::ParameterList params("test params");
  Teuchos::ParameterList &parParams = params.sublist("partitioning");
  parParams.set("algorithm", "PQJagged");

  params.set("pqParts", pqParts);
  parParams.set("compute_metrics", "true");
  //parParams.set("algorithm", "rcb");
  Teuchos::ParameterList &geoParams = parParams.sublist("geometric");
  geoParams.set("bisection_num_test_cuts", 7);
  geoParams.set("rectilinear_blocks", "yes");

  parParams.set("num_global_parts", numParts);
  parParams.set("imbalance_tolerance", double(imbalance));

#ifdef HAVE_ZOLTAN2_MPI
  Zoltan2::PartitioningProblem<inputAdapter_t> problem(&ia, &params,
      MPI_COMM_WORLD);
#else
  Zoltan2::PartitioningProblem<inputAdapter_t> problem(&ia, &params);
#endif

  problem.solve();


<<<<<<< HEAD
  //const Zoltan2::PartitioningSolution<inputAdapter_t> &solution =
  //    problem.getSolution();
=======
  /*const Zoltan2::PartitioningSolution<inputAdapter_t> &solution =*/
      problem.getSolution();
>>>>>>> abbc07d3

  //const RCP<inputAdapter_t> rcpIa = RCP<inputAdapter_t>(&ia);
  //const RCP <const Zoltan2::PartitioningSolution<inputAdapter_t> > rcpsolution = RCP<const Zoltan2::PartitioningSolution<inputAdapter_t> >(&solution,false);
  // Zoltan2::PartitioningSolutionQuality<inputAdapter_t> psq (problem.env_,comm, rcpIa, rcpsolution);

  //  if (comm->getRank()  == 0)
  //	  problem.printMetrics(cout);
}

string convert_to_string(char *args){
  string tmp = "";
  for(int i = 0; args[i] != 0; i++)
    tmp += args[i];
  return tmp;
}
bool getArgumentValue(string &argumentid, float &argumentValue, string argumentline){
  stringstream stream(stringstream::in | stringstream::out);
  stream << argumentline;
  getline(stream, argumentid, '=');
  if (stream.eof()){
    return false;
  }
  stream >> argumentValue;
  return true;
}

void getArgVals(int argc, char **argv,   int &numParts, float &imbalance ,
    int &numCoords, string &pqParts, int &opt,std::string &fname, std::string &paramFile){

  for(int i = 0; i < argc; ++i){
    string tmp = convert_to_string(argv[i]);
    string identifier = "";
    int value = -1; float fval = -1;
    if(!getArgumentValue(identifier, fval, tmp)) continue;
    value = int (fval);
    if(identifier == "C"){

      if(value > 0){


        numParts=value;
      } else {
        throw  "Invalid argument at " + tmp;
      }
    } else
      if(identifier == "P"){

        stringstream stream(stringstream::in | stringstream::out);

        stream << tmp;

        getline(stream, fname, '=');
        stream >> pqParts;
      } else if(identifier == "D"){
        if(value > 0){
          numCoords=value;
        } else {
          throw "Invalid argument at " + tmp;
        }
      }else if(identifier == "I"){
        if(fval > 0){
          imbalance=fval;
        } else {
          throw "Invalid argument at " + tmp;
        }
      } else if(identifier == "F"){
        stringstream stream(stringstream::in | stringstream::out);
        stream << tmp;
        getline(stream, fname, '=');

        stream >> fname;
      }

      else if(identifier == "PF"){
        stringstream stream(stringstream::in | stringstream::out);
        stream << tmp;
        getline(stream, paramFile, '=');
        stream >> paramFile;
      }
      else if(identifier == "O"){
        if(value >= 0 && value <= 3){
          opt = value;
        } else {
          throw "Invalid argument at " + tmp;
        }
      }
      else {
        throw "Invalid argument at " + tmp;
      }

  }

}

int main(int argc, char *argv[])
{
  Teuchos::GlobalMPISession session(&argc, &argv);

  RCP<const Teuchos::Comm<int> > tcomm = Teuchos::DefaultComm<int>::getComm();
  int rank = tcomm->getRank();


  int numParts = 10; float imbalance = 1.03;
  int numCoords = 1000;
  string pqParts = "";
  int opt = 3;
  std::string fname = "simple";
  std::string paramFile = "";

  try{
    getArgVals(argc, argv,   numParts, imbalance ,
        numCoords, pqParts, opt,fname, paramFile);

    switch (opt){
    case 0:
      testFromDataFile(tcomm,numParts, imbalance,fname,pqParts);
      break;
    case 1:
      meshCoordinatesTest2(tcomm,pqParts, numCoords, imbalance, numParts);
      break;
    case 2:
      serialTest(numParts, numCoords, imbalance);
      break;
    case 3:
      GeometricGen(tcomm, numParts, imbalance, fname, pqParts, paramFile);
      break;
    }

    if (rank == 0)
      std::cout << "PASS" << std::endl;
  }


  catch(std::string s){
    if (rank == 0)
    cerr << s << endl;
  }

  catch(char * s){
    if (rank == 0)
    cerr << s << endl;
  }

  catch(char const* s){
    if (rank == 0)
    cerr << s << endl;
  }
  //if (rank == 0)
  //  serialTest(numParts, numCoords, imbalance);

}<|MERGE_RESOLUTION|>--- conflicted
+++ resolved
@@ -245,13 +245,8 @@
 
   problem.solve();
 
-<<<<<<< HEAD
   //const Zoltan2::PartitioningSolution<inputAdapter_t> &solution =
   //    problem.getSolution();
-=======
-  /*const Zoltan2::PartitioningSolution<inputAdapter_t> &solution =*/
-      problem.getSolution();
->>>>>>> abbc07d3
 
 
   if (comm->getRank() == 0){
@@ -330,13 +325,8 @@
 
   problem.solve();
 
-<<<<<<< HEAD
   //const Zoltan2::PartitioningSolution<inputAdapter_t> &solution =
   //    problem.getSolution();
-=======
-  /*const Zoltan2::PartitioningSolution<inputAdapter_t> &solution =*/
-      problem.getSolution();
->>>>>>> abbc07d3
 
   if (comm->getRank() == 0){
     problem.printMetrics(cout);
@@ -396,8 +386,8 @@
 
   serialProblem.solve();
 
-  /*const Zoltan2::PartitioningSolution<inputAdapter_t> &serialSolution =*/
-      serialProblem.getSolution();
+  //const Zoltan2::PartitioningSolution<inputAdapter_t> &serialSolution =
+  //    serialProblem.getSolution();
 
   serialProblem.printMetrics(cout);
 
@@ -448,13 +438,8 @@
   problem.solve();
 
 
-<<<<<<< HEAD
   //const Zoltan2::PartitioningSolution<inputAdapter_t> &solution =
   //    problem.getSolution();
-=======
-  /*const Zoltan2::PartitioningSolution<inputAdapter_t> &solution =*/
-      problem.getSolution();
->>>>>>> abbc07d3
 
   if (comm->getRank()  == 0)
     problem.printMetrics(cout);
@@ -508,14 +493,8 @@
 
   problem.solve();
 
-
-<<<<<<< HEAD
   //const Zoltan2::PartitioningSolution<inputAdapter_t> &solution =
   //    problem.getSolution();
-=======
-  /*const Zoltan2::PartitioningSolution<inputAdapter_t> &solution =*/
-      problem.getSolution();
->>>>>>> abbc07d3
 
   //const RCP<inputAdapter_t> rcpIa = RCP<inputAdapter_t>(&ia);
   //const RCP <const Zoltan2::PartitioningSolution<inputAdapter_t> > rcpsolution = RCP<const Zoltan2::PartitioningSolution<inputAdapter_t> >(&solution,false);
