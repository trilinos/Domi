// @HEADER
// ***********************************************************************
//
//           Panzer: A partial differential equation assembly
//       engine for strongly coupled complex multiphysics systems
//                 Copyright (2011) Sandia Corporation
//
// Under the terms of Contract DE-AC04-94AL85000 with Sandia Corporation,
// the U.S. Government retains certain rights in this software.
//
// Redistribution and use in source and binary forms, with or without
// modification, are permitted provided that the following conditions are
// met:
//
// 1. Redistributions of source code must retain the above copyright
// notice, this list of conditions and the following disclaimer.
//
// 2. Redistributions in binary form must reproduce the above copyright
// notice, this list of conditions and the following disclaimer in the
// documentation and/or other materials provided with the distribution.
//
// 3. Neither the name of the Corporation nor the names of the
// contributors may be used to endorse or promote products derived from
// this software without specific prior written permission.
//
// THIS SOFTWARE IS PROVIDED BY SANDIA CORPORATION "AS IS" AND ANY
// EXPRESS OR IMPLIED WARRANTIES, INCLUDING, BUT NOT LIMITED TO, THE
// IMPLIED WARRANTIES OF MERCHANTABILITY AND FITNESS FOR A PARTICULAR
// PURPOSE ARE DISCLAIMED. IN NO EVENT SHALL SANDIA CORPORATION OR THE
// CONTRIBUTORS BE LIABLE FOR ANY DIRECT, INDIRECT, INCIDENTAL, SPECIAL,
// EXEMPLARY, OR CONSEQUENTIAL DAMAGES (INCLUDING, BUT NOT LIMITED TO,
// PROCUREMENT OF SUBSTITUTE GOODS OR SERVICES; LOSS OF USE, DATA, OR
// PROFITS; OR BUSINESS INTERRUPTION) HOWEVER CAUSED AND ON ANY THEORY OF
// LIABILITY, WHETHER IN CONTRACT, STRICT LIABILITY, OR TORT (INCLUDING
// NEGLIGENCE OR OTHERWISE) ARISING IN ANY WAY OUT OF THE USE OF THIS
// SOFTWARE, EVEN IF ADVISED OF THE POSSIBILITY OF SUCH DAMAGE.
//
// Questions? Contact Roger P. Pawlowski (rppawlo@sandia.gov) and
// Eric C. Cyr (eccyr@sandia.gov)
// ***********************************************************************
// @HEADER

#ifndef PANZER_DOF_MANAGER2_IMPL_HPP
#define PANZER_DOF_MANAGER2_IMPL_HPP

#include <map>

#include "mpi.h"

#include "Panzer_config.hpp"
#include "Panzer_FieldPattern.hpp"
#include "Panzer_FieldAggPattern.hpp"
#include "Panzer_GeometricAggFieldPattern.hpp"
#include "Panzer_ConnManager.hpp"
#include "Panzer_UniqueGlobalIndexer.hpp"
#include "Panzer_UniqueGlobalIndexer_Utilities.hpp"
#include "Panzer_DOF_Functors.hpp"
#include "Teuchos_GlobalMPISession.hpp"
#include "Panzer_NodalFieldPattern.hpp"

#include "Teuchos_RCP.hpp"
#include "Teuchos_Array.hpp"
#include "Teuchos_ArrayView.hpp"

#include "Tpetra_DefaultPlatform.hpp"
#include "Tpetra_Map.hpp"
#include "Tpetra_Export.hpp"
#include "Tpetra_Vector.hpp"
#include "Tpetra_MultiVector.hpp"

#include <boost/unordered_set.hpp> // a hash table

/*
#define HAVE_ZOLTAN2
#ifdef HAVE_ZOLTAN2
#include "Zoltan2_XpetraCrsGraphInput.hpp"
#include "Zoltan2_OrderingProblem.hpp"
#endif
*/

namespace panzer {

namespace {
template <typename LocalOrdinal,typename GlobalOrdinal>
class HashTieBreak : public Tpetra::Details::TieBreak<LocalOrdinal,GlobalOrdinal> {
  const unsigned int seed_;

public:
  HashTieBreak(const unsigned int seed = (2654435761U))
    : seed_(seed) { }

  virtual std::size_t selectedIndex(GlobalOrdinal GID,
      const std::vector<std::pair<int,LocalOrdinal> > & pid_and_lid) const
  {
    // this is Epetra's hash/Tpetra's default hash: See Tpetra HashTable
    int intkey = (int) ((GID & 0x000000007fffffffLL) +
       ((GID & 0x7fffffff80000000LL) >> 31));
    return std::size_t((seed_ ^ intkey) % pid_and_lid.size());
  }
};

}

using Teuchos::RCP;
using Teuchos::rcp;
using Teuchos::ArrayRCP;
using Teuchos::Array;
using Teuchos::ArrayView;

template <typename LO, typename GO>
DOFManager<LO,GO>::DOFManager()
  : numFields_(0),buildConnectivityRun_(false),requireOrientations_(false), useTieBreak_(false), buildGhosted_(false)
{ }

template <typename LO, typename GO>
DOFManager<LO,GO>::DOFManager(const Teuchos::RCP<ConnManager<LO,GO> > & connMngr,MPI_Comm mpiComm)
  : numFields_(0),buildConnectivityRun_(false),requireOrientations_(false), useTieBreak_(false), buildGhosted_(false)
{
  setConnManager(connMngr,mpiComm);
}

template <typename LO, typename GO>
void DOFManager<LO,GO>::setConnManager(const Teuchos::RCP<ConnManager<LO,GO> > & connMngr, MPI_Comm mpiComm)
{
  TEUCHOS_TEST_FOR_EXCEPTION(buildConnectivityRun_,std::logic_error,
                      "DOFManager::setConnManager: setConnManager cannot be called after "
                      "buildGlobalUnknowns has been called");
  connMngr_ = connMngr;
  //We acquire the block ordering from the connmanager.
  connMngr_->getElementBlockIds(blockOrder_);
  for (size_t i = 0; i < blockOrder_.size(); ++i) {
    blockNameToID_.insert(std::map<std::string,int>::value_type(blockOrder_[i],i));
    //We must also initialize vectors for FP associations.
  }
  blockToAssociatedFP_.resize(blockOrder_.size());
  communicator_ = Teuchos::rcp(new Teuchos::MpiComm<int>(Teuchos::opaqueWrapper(mpiComm)));
}


//Adds a field to be used in creating the Global Numbering
//Returns the index for the field pattern
template <typename LO, typename GO>
int DOFManager<LO,GO>::addField(const std::string & str, const Teuchos::RCP<const FieldPattern> & pattern)
{
  TEUCHOS_TEST_FOR_EXCEPTION(buildConnectivityRun_,std::logic_error,
                      "DOFManager::addField: addField cannot be called after "
                      "buildGlobalUnknowns has been called");

  fieldPatterns_.push_back(pattern);
  fieldNameToAID_.insert(std::map<std::string,int>::value_type(str, numFields_));

  //The default values for IDs are the sequential order they are added in.
  fieldStringOrder_.push_back(str);
  fieldAIDOrder_.push_back(numFields_);

  for(std::size_t i=0;i<blockOrder_.size();i++) {
    blockToAssociatedFP_[i].push_back(numFields_);
  }

  ++numFields_;
  return numFields_-1;
}

template <typename LO, typename GO>
int DOFManager<LO,GO>::addField(const std::string & blockID, const std::string & str, const Teuchos::RCP<const FieldPattern> & pattern)
{
  TEUCHOS_TEST_FOR_EXCEPTION(buildConnectivityRun_,std::logic_error,
                      "DOFManager::addField: addField cannot be called after "
                      "buildGlobalUnknowns has been called");
  TEUCHOS_TEST_FOR_EXCEPTION((connMngr_==Teuchos::null),std::logic_error,
                             "DOFManager::addField: you must add a ConnManager before"
                             "you can associate a FP with a given block.")
  bool found=false;
  size_t blocknum=0;
  while(!found && blocknum<blockOrder_.size()){
    if(blockOrder_[blocknum]==blockID){
      found=true;
      break;
    }
    blocknum++;
  }
  TEUCHOS_TEST_FOR_EXCEPTION(!found,std::logic_error, "DOFManager::addField: Invalid block name.");

  //This will be different if the FieldPattern is already present.
  //We need to check for that.
  found=false;
  std::map<std::string,int>::const_iterator fpIter = fieldNameToAID_.find(str);
  if(fpIter!=fieldNameToAID_.end())
    found=true;

  if(!found){
    fieldPatterns_.push_back(pattern);
    fieldNameToAID_.insert(std::map<std::string,int>::value_type(str, numFields_));
    //The default values for IDs are the sequential order they are added in.
    fieldStringOrder_.push_back(str);
    fieldAIDOrder_.push_back(numFields_);

    //This is going to be associated with blocknum.
    blockToAssociatedFP_[blocknum].push_back(numFields_);
    ++numFields_;
    return numFields_-1;
  }
  else{
    blockToAssociatedFP_[blocknum].push_back(fpIter->second);
    return numFields_;
  }
}



  //Returns the fieldpattern of the given name
template <typename LO, typename GO>
Teuchos::RCP<const FieldPattern> DOFManager<LO,GO>::getFieldPattern(const std::string & name) const
{
  std::map<std::string,int>::const_iterator fitr = fieldNameToAID_.find(name);
  if(fitr==fieldNameToAID_.end())
    return Teuchos::null;

  if(fitr->second<int(fieldPatterns_.size()))
    return fieldPatterns_[fitr->second];

  return Teuchos::null;
}

//Returns the fieldpattern of the given name
template <typename LO, typename GO>
Teuchos::RCP<const FieldPattern> DOFManager<LO,GO>::getFieldPattern(const std::string & blockId, const std::string & fieldName) const
{
  std::map<std::string,int>::const_iterator fitr = fieldNameToAID_.find(fieldName);
  if(fitr==fieldNameToAID_.end())
    return Teuchos::null;

  bool found=false;
  size_t blocknum=0;
  while(!found && blocknum<blockOrder_.size()){
    if(blockOrder_[blocknum]==blockId){
      found=true;
      break;
    }
    blocknum++;
  }

  if(!found)
    return Teuchos::null;

  std::vector<int>::const_iterator itr = std::find(blockToAssociatedFP_[blocknum].begin(),
                                                   blockToAssociatedFP_[blocknum].end(),fitr->second);
  if(itr!=blockToAssociatedFP_[blocknum].end()) {
    if(fitr->second<int(fieldPatterns_.size()))
      return fieldPatterns_[fitr->second];
  }

  return Teuchos::null;
}

template <typename LO, typename GO>
void DOFManager<LO,GO>::getOwnedIndices(std::vector<GO> & indicies) const
{
  indicies.resize(owned_.size());
  for (size_t i = 0; i < owned_.size(); ++i) {
    indicies[i]=owned_[i];
  }
}

template <typename LO, typename GO>
void DOFManager<LO,GO>::getOwnedAndSharedIndices(std::vector<GO> & indicies) const
{
  indicies.resize(owned_and_ghosted_.size());
  for (size_t i = 0; i < owned_and_ghosted_.size(); ++i) {
    indicies[i]=owned_and_ghosted_[i];
  }
}

  //gets the number of fields
template <typename LO, typename GO>
int DOFManager<LO,GO>::getNumFields() const
{
  return numFields_;
}

template <typename LO, typename GO>
const std::vector<int> & DOFManager<LO,GO>::getGIDFieldOffsets(const std::string & blockID, int fieldNum) const
{
  TEUCHOS_TEST_FOR_EXCEPTION(!buildConnectivityRun_,std::logic_error, "DOFManager::getGIDFieldOffsets: cannot be called before buildGlobalUnknowns has been called");
  std::map<std::string,int>::const_iterator bitr = blockNameToID_.find(blockID);
  if(bitr==blockNameToID_.end())
    TEUCHOS_TEST_FOR_EXCEPTION(true,std::logic_error,"DOFManager::fieldInBlock: invalid block name");
  int bid=bitr->second;
  if(fa_fps_[bid]!=Teuchos::null)
    return fa_fps_[bid]->localOffsets(fieldNum);

  static const std::vector<int> empty;
  return empty;
}

template <typename LO, typename GO>
void DOFManager<LO,GO>::getElementGIDs(LO localElementID, std::vector<GO> & gids, const std::string & blockIdHint) const
{
  gids = elementGIDs_[localElementID];
}

template <typename LocalOrdinalT,typename GlobalOrdinalT>
void DOFManager<LocalOrdinalT,GlobalOrdinalT>::buildGlobalUnknowns()
{
  /* STEPS.
   * 1.  Build GA_FP and all block's FA_FP's and place into respective data structures.
   */
  if(requireOrientations_){
    fieldPatterns_.push_back(Teuchos::rcp(new NodalFieldPattern(fieldPatterns_[0]->getCellTopology())));
  }
  RCP<GeometricAggFieldPattern> aggFieldPattern = Teuchos::rcp(new GeometricAggFieldPattern);;
  aggFieldPattern = Teuchos::rcp(new GeometricAggFieldPattern(fieldPatterns_));

  connMngr_->buildConnectivity(*aggFieldPattern);

  // using new geometric pattern, build global unknowns
  buildGlobalUnknowns(aggFieldPattern);
}

//builds the global unknowns array
template <typename LO, typename GO>
void DOFManager<LO,GO>::buildGlobalUnknowns(const Teuchos::RCP<const FieldPattern> & geomPattern)
{
  Teuchos::FancyOStream out(Teuchos::rcpFromRef(std::cout));
  out.setOutputToRootOnly(-1);
  out.setShowProcRank(true);

  TEUCHOS_TEST_FOR_EXCEPTION(buildConnectivityRun_,std::logic_error,
                      "DOFManager::buildGlobalUnknowns: buildGlobalUnknowns cannot be called again "
                      "after buildGlobalUnknowns has been called");
  //Some stuff for the Map.
  typedef panzer::TpetraNodeType Node;
  typedef Tpetra::Map<LO, GO, Node> Map;

  typedef Tpetra::Vector<LO,GO> Vector;
  typedef Tpetra::Export<LO,GO,Node> Export;

  //the GIDs are of type GO.
  typedef Tpetra::MultiVector<GO,LO,GO,Node> MultiVector;

  // this is a safety check to make sure that nodes are included
  // in the geometric field pattern when orientations are required
  if(getOrientationsRequired()) {
    std::size_t sz = geomPattern->getSubcellIndices(0,0).size();

    TEUCHOS_TEST_FOR_EXCEPTION(sz==0,std::logic_error,
                               "DOFManager::buildGlobalUnknowns requires a geometric pattern including "
                                 "the nodes when orientations are needed!");
  }

  RCP<const Teuchos::Comm<int> > comm = communicator_;

  /* STEPS.
   * 1.  Build all block's FA_FP's and place into respective data structures.
   */
  ga_fp_ = geomPattern;

  //We will iterate through all of the blocks, building a FieldAggPattern for
  //each of them.

  for (size_t b = 0; b < blockOrder_.size(); ++b) {
    std::vector<std::pair< int, RCP<const panzer::FieldPattern> > > faConstruct;
    //The ID is going to be the AID, and then everything will work.
    //The ID should not be the AID, it should be the ID it has in the ordering.

    for (size_t i = 0; i < fieldAIDOrder_.size(); ++i) {
      int looking = fieldAIDOrder_[i];

      //Check if in b's fp list
      std::vector<int>::const_iterator reu = std::find(blockToAssociatedFP_[b].begin(), blockToAssociatedFP_[b].end(), looking);
      if(!(reu==blockToAssociatedFP_[b].end())){
        faConstruct.push_back(std::make_pair(i, fieldPatterns_[fieldAIDOrder_[i]]));
      }

    }

    if(faConstruct.size()>0) {
      fa_fps_.push_back(rcp(new FieldAggPattern(faConstruct, ga_fp_)));

      // how many global IDs are in this element block?
      int gidsInBlock = fa_fps_[fa_fps_.size()-1]->numberIds();
      elementBlockGIDCount_.push_back(gidsInBlock);
    }
    else {
      fa_fps_.push_back(Teuchos::null);
      elementBlockGIDCount_.push_back(0);
    }
  }

  // given a set of elements over each element block build an overlap
  // map that will provide the required element entities for the
  // set of elements requested.
  ElementBlockAccess ownedAccess(true,connMngr_);

  /* Steps 2. and 3.
   */
  RCP<const Map> overlapmap       = buildOverlapMapFromElements(ownedAccess);

 /* 4.  Create an overlapped multivector from the overlap map.
   */
  Teuchos::RCP<MultiVector> overlap_mv;
  overlap_mv = Tpetra::createMultiVector<GO>(overlapmap,(size_t)numFields_);

 /* 5.  Iterate through all local elements again, checking with the FP
   *     information. Mark up the overlap map accordingly.
   */


  ArrayRCP<ArrayRCP<GO> > edittwoview = overlap_mv->get2dViewNonConst();
  for (size_t b = 0; b < blockOrder_.size(); ++b) {
    // there has to be a field pattern assocaited with the block
    if(fa_fps_[b]==Teuchos::null)
      continue;

    const std::vector<LO> & numFields= fa_fps_[b]->numFieldsPerId();
    const std::vector<LO> & fieldIds= fa_fps_[b]->fieldIds();
    const std::vector<LO> & myElements = connMngr_->getElementBlock(blockOrder_[b]);
    for (size_t l = 0; l < myElements.size(); ++l) {
      LO connSize = connMngr_->getConnectivitySize(myElements[l]);
      const GO * elmtConn = connMngr_->getConnectivity(myElements[l]);
      int offset=0;
      for (int c = 0; c < connSize; ++c) {
        size_t lid = overlapmap->getLocalElement(elmtConn[c]);
        for (int n = 0; n < numFields[c]; ++n) {
          int whichField = fieldIds[offset];
          //Row will be lid. column will be whichField.
          //Shove onto local ordering
          edittwoview[whichField][lid]=1;
          offset++;
        }
      }
    }
  }

 /* 6.  Create a OneToOne map from the overlap map.
   */

  RCP<const Map> non_overlap_map;
  if(!useTieBreak_) {
    non_overlap_map = Tpetra::createOneToOne<LO,GO,Node>(overlapmap);
  }
  else {
    // use a hash tie break to get better load balancing from create one to one
    HashTieBreak<LO,GO> tie_break;
    non_overlap_map = Tpetra::createOneToOne<LO,GO,Node>(overlapmap,tie_break);
  }

 /* 7.  Create a non-overlapped multivector from OneToOne map.
   */
  Teuchos::RCP<MultiVector> non_overlap_mv;
  non_overlap_mv = Tpetra::createMultiVector<GO>(non_overlap_map,(size_t)numFields_);

 /* 8.  Create an export between the two maps.
   */
  Export e(overlapmap,non_overlap_map);

 /* 9.  Export data using ABSMAX.
   */
  non_overlap_mv->doExport(*overlap_mv,e,Tpetra::ABSMAX);

 /* 10. Compute the local sum using Kokkos.
   */
  GO localsum=0;
  {
    typedef typename Tpetra::MultiVector<GO,Node> MV;
    typedef typename MV::dual_view_type::t_dev KV;
    typedef typename MV::dual_view_type::t_dev::memory_space DMS;
    KV values = non_overlap_mv->template getLocalView<DMS>();
    auto mv_size = values.dimension_0();
    Kokkos::parallel_reduce(mv_size,panzer::dof_functors::SumRank2<GO,KV>(values),localsum);
  }

 /* 11. Create a map using local sums to generate final GIDs.
   */
  RCP<const Map> gid_map =
    rcp (new Map (Teuchos::OrdinalTraits<Tpetra::global_size_t>::invalid (),
                  static_cast<size_t> (localsum), static_cast<GO> (0), comm));
  // mfh 28 Apr 2015: This doesn't work because createContigMap
  // assumes the default Node type, but Panzer might use a different
  // Node type.  Just call the Map constructor; don't call those
  // nonmember "constructors."
  //RCP<const Map> gid_map = Tpetra::createContigMap<LO,GO>(-1,localsum, comm);

 /* 12. Iterate through the non-overlapping MV and assign GIDs to
   *     the necessary points. (Assign a -1 elsewhere.)
   */
  ArrayView<const GO> owned_ids = gid_map->getNodeElementList();
  int which_id=0;
  ArrayRCP<ArrayRCP<GO> > editnonoverlap = non_overlap_mv->get2dViewNonConst();
  for(size_t i=0; i<non_overlap_mv->getLocalLength(); ++i){
    for(int j=0; j<numFields_; ++j){
      if(editnonoverlap[j][i]!=0){
        editnonoverlap[j][i]=owned_ids[which_id];
        which_id++;
      }
      else{
        editnonoverlap[j][i]=-1;
      }

    }
  }

 /* 13. Import data back to the overlap MV using REPLACE.
   */
  overlap_mv->doImport(*non_overlap_mv,e,Tpetra::REPLACE);

 /* 14. Cross reference local element connectivity and overlap map to
   *     create final GID vectors.
   */

  // this bit of code takes the uniquely assigned GIDs and spreads them
  // out for processing by local element ID
  fillGIDsFromOverlappedMV(ownedAccess,elementGIDs_,*overlapmap,*overlap_mv);

  // if neighbor unknowns are required, then make sure they are included
  // in the elementGIDs_
  if (buildGhosted_) { // enabling this turns on GID construction for
                       // neighbor processors
    ElementBlockAccess naborAccess(false,connMngr_);
    RCP<const Map> overlapmap_nabor = buildOverlapMapFromElements(naborAccess);

    Export e(overlapmap_nabor,non_overlap_map);

    Teuchos::RCP<MultiVector> overlap_mv_nabor
        = Tpetra::createMultiVector<GO>(overlapmap_nabor,(size_t)numFields_);

    // get all neighbor information
    overlap_mv_nabor->doImport(*non_overlap_mv,e,Tpetra::REPLACE);

    fillGIDsFromOverlappedMV(naborAccess,elementGIDs_,*overlapmap_nabor,*overlap_mv_nabor);
  }

  //////////////////////////////////////////////////////////////////
  // this is where the code is modified to artificially induce GIDs
  // over 2 Billion unknowns
  //////////////////////////////////////////////////////////////////
  #if 0
  {
    panzer::Ordinal64 offset = 0xFFFFFFFFLL;

    for (size_t b = 0; b < blockOrder_.size(); ++b) {
      const std::vector<LO> & myElements = connMngr_->getElementBlock(blockOrder_[b]);
      for (std::size_t l = 0; l < myElements.size(); ++l) {
        std::vector<GO> & localGIDs = elementGIDs_[myElements[l]];
        for(std::size_t c=0;c<localGIDs.size();c++)
          localGIDs[c] += offset;
      }
    }

    Teuchos::ArrayRCP<GO> nvals = non_overlap_mv->get1dViewNonConst();
    for (int j = 0; j < nvals.size(); ++j)
      nvals[j] += offset;
  }
  #endif

  // build owned vector
  {
    typedef boost::unordered_set<GO> HashTable;
    HashTable isOwned, remainingOwned;
    //owned_ is made up of owned_ids.
    Teuchos::ArrayRCP<const GO> nvals = non_overlap_mv->get1dView();
    for (int j = 0; j < nvals.size(); ++j) {
      if(nvals[j]!=-1) {
        isOwned.insert(nvals[j]);
        remainingOwned.insert(nvals[j]);
      }
    }

    HashTable hashTable; // use to detect if global ID has been added to owned_and_ghosted_
    for (size_t b = 0; b < blockOrder_.size(); ++b) {

      if(fa_fps_[b]==Teuchos::null)
        continue;

      const std::vector<LO> & myElements = connMngr_->getElementBlock(blockOrder_[b]);

      for (size_t l = 0; l < myElements.size(); ++l) {
        const std::vector<GO> & localOrdering = elementGIDs_[myElements[l]];

        // add "novel" global ids that are also owned to owned array
        for(std::size_t i=0;i<localOrdering.size();i++) {
          // don't try to add if ID is not owned
          if(isOwned.find(localOrdering[i])==isOwned.end())
            continue;

          // only add a global ID if it has not been added
          std::pair<typename HashTable::iterator,bool> insertResult = hashTable.insert(localOrdering[i]);
          if(insertResult.second) {
            owned_.push_back(localOrdering[i]);
            remainingOwned.erase(localOrdering[i]);
          }
        }
      }
    }

    // add any other owned GIDs that were not already included.
    // these are ones that are owned locally but not required by any
    // element owned by this processor (uggh!)
    for(typename HashTable::const_iterator itr=remainingOwned.begin();itr!=remainingOwned.end();itr++)
      owned_.push_back(*itr);

    if(owned_.size()!=isOwned.size()) {
      out << "I'm about to hang because of unknown numbering failure ... sorry! (line = " << __LINE__ << ")" << std::endl;
      TEUCHOS_TEST_FOR_EXCEPTION(owned_.size()!=isOwned.size(),std::logic_error,
                                 "DOFManager::buildGlobalUnkonwns: Failure because not all owned unknowns have been accounted for.");
    }

  }

  // build owned and ghosted array: The old simple way led to slow
  // Jacobian assembly, the new way speeds up Jacobian assembly
  {
    // loop over all elements. do greedy ordering of local values over elements for
    // building owned_and_ghosted, hopefully this gives a better layout
    // for element ordered assembly
    typedef boost::unordered_set<GO> HashTable;
    HashTable hashTable; // use to detect if global ID has been added to owned_and_ghosted_

    for(std::size_t i=0;i<owned_.size();i++) {
      hashTable.insert(owned_[i]);
      owned_and_ghosted_.push_back(owned_[i]);
    }

    // this cute trick (blah) of constructing a accessor vector is to eliminate a copy
    // of the block of code computing shared/owned DOFs
    std::vector<ElementBlockAccess> blockAccessVec;
    blockAccessVec.push_back(ElementBlockAccess(true,connMngr_));
    if(buildGhosted_)
      blockAccessVec.push_back(ElementBlockAccess(false,connMngr_));
    // all owned will be processed first followed by those that are
    // optionally ghosted

    for(std::size_t a=0;a < blockAccessVec.size(); a++) {
      // get access type (owned or neighbor)
      const ElementBlockAccess & access = blockAccessVec[a];

      for (size_t b = 0; b < blockOrder_.size(); ++b) {
        if(fa_fps_[b]==Teuchos::null)
          continue;

        const std::vector<LO> & myElements = access.getElementBlock(blockOrder_[b]);

        for (size_t l = 0; l < myElements.size(); ++l) {
          const std::vector<GO> & localOrdering = elementGIDs_[myElements[l]];

          // add "novel" global ids into owned_and_ghosted_ vector.
          for(std::size_t i=0;i<localOrdering.size();i++) {
            std::pair<typename HashTable::iterator,bool> insertResult = hashTable.insert(localOrdering[i]);

            // if insertion succeeds, then this is "novel" to owned_and_ghosted_
            // vector so include it
            if(insertResult.second)
              owned_and_ghosted_.push_back(localOrdering[i]);
          }
        }
      }
    }
  }

  buildConnectivityRun_ = true;

  // build orientations if required
  if(requireOrientations_)
    buildUnknownsOrientation();

  // allocate the local IDs
  if (buildGhosted_)
    this->buildLocalIdsFromOwnedAndSharedElements();
  else
    this->buildLocalIds();
}

template <typename LO, typename GO>
int DOFManager<LO,GO>::getFieldNum(const std::string & string) const
{
  int ind=0;
  bool found=false;
  while(!found && (size_t)ind<fieldStringOrder_.size()){
    if(fieldStringOrder_[ind]==string)
      found=true;
    else
      ind++;
  }

  if(found)
    return ind;

  // didn't find anything...return -1
  return -1;
}

template <typename LO, typename GO>
void DOFManager<LO,GO>::getFieldOrder(std::vector<std::string> & fieldOrder) const
{
  fieldOrder.resize(fieldStringOrder_.size());
  for (size_t i = 0; i < fieldStringOrder_.size(); ++i)
    fieldOrder[i]=fieldStringOrder_[i];
}

template <typename LO, typename GO>
bool DOFManager<LO,GO>::fieldInBlock(const std::string & field, const std::string & block) const
{
  std::map<std::string,int>::const_iterator fitr = fieldNameToAID_.find(field);
  if(fitr==fieldNameToAID_.end())
    TEUCHOS_TEST_FOR_EXCEPTION(true,std::logic_error,"DOFManager::fieldInBlock: invalid field name");
  std::map<std::string,int>::const_iterator bitr = blockNameToID_.find(block);
  if(bitr==blockNameToID_.end())
    TEUCHOS_TEST_FOR_EXCEPTION(true,std::logic_error,"DOFManager::fieldInBlock: invalid block name");
  int fid=fitr->second;
  int bid=bitr->second;

  bool found=false;
  for (size_t i = 0; i < blockToAssociatedFP_[bid].size(); ++i) {
    if(blockToAssociatedFP_[bid][i]==fid){
      found=true;
      break;
    }
  }

  return found;
}

template <typename LO, typename GO>
const std::vector<int> & DOFManager<LO,GO>::getBlockFieldNumbers(const std::string & blockId) const
{
  TEUCHOS_TEST_FOR_EXCEPTION(!buildConnectivityRun_,std::logic_error,"DOFManager::getBlockFieldNumbers: BuildConnectivity must be run first.");

  std::map<std::string,int>::const_iterator bitr = blockNameToID_.find(blockId);
  if(bitr==blockNameToID_.end())
    TEUCHOS_TEST_FOR_EXCEPTION(true,std::logic_error,"DOFManager::fieldInBlock: invalid block name");
  int bid=bitr->second;

  // there has to be a field pattern assocaited with the block
  if(fa_fps_[bid]!=Teuchos::null)
    return fa_fps_[bid]->fieldIds();

  // nothing to return
  static std::vector<int> empty;
  return empty;
}

template <typename LO, typename GO>
const std::pair<std::vector<int>,std::vector<int> > &
DOFManager<LO,GO>::getGIDFieldOffsets_closure(const std::string & blockId, int fieldNum, int subcellDim,int subcellId) const
{
  TEUCHOS_TEST_FOR_EXCEPTION(!buildConnectivityRun_,std::logic_error,"DOFManager::getGIDFieldOffsets_closure: BuildConnectivity must be run first.");
  std::map<std::string,int>::const_iterator bitr = blockNameToID_.find(blockId);
  if(bitr==blockNameToID_.end())
    TEUCHOS_TEST_FOR_EXCEPTION(true,std::logic_error, "DOFManager::getGIDFieldOffsets_closure: invalid block name.");

  // there has to be a field pattern assocaited with the block
  if(fa_fps_[bitr->second]!=Teuchos::null)
    return fa_fps_[bitr->second]->localOffsets_closure(fieldNum, subcellDim, subcellId);

  static std::pair<std::vector<int>,std::vector<int> > empty;
  return empty;
}

template <typename LO, typename GO>
void DOFManager<LO,GO>::ownedIndices(const std::vector<GO> & indices,std::vector<bool> & isOwned) const
{
  //Resizes the isOwned array.
  if(indices.size()!=isOwned.size())
    isOwned.resize(indices.size(),false);
  typename std::vector<GO>::const_iterator endOf = owned_.end();
  for (std::size_t i = 0; i < indices.size(); ++i) {
    isOwned[i] = ( std::find(owned_.begin(), owned_.end(), indices[i])!=endOf );
  }
}

template <typename LO, typename GO>
void DOFManager<LO,GO>::setFieldOrder(const std::vector<std::string> & fieldOrder)
{
  TEUCHOS_TEST_FOR_EXCEPTION(buildConnectivityRun_,std::logic_error,
                      "DOFManager::setFieldOrder: setFieldOrder cannot be called after "
                      "buildGlobalUnknowns has been called");
  if(validFieldOrder(fieldOrder)){
    fieldStringOrder_=fieldOrder;
    //We also need to reassign the fieldAIDOrder_.
    for (size_t i = 0; i < fieldStringOrder_.size(); ++i) {
      fieldAIDOrder_[i]=fieldNameToAID_[fieldStringOrder_[i]];
    }
  }
  else
    TEUCHOS_TEST_FOR_EXCEPTION(true,std::logic_error,"DOFManager::setFieldOrder: Invalid Field Ordering!");

}


template <typename LO, typename GO>
bool DOFManager<LO,GO>::validFieldOrder(const std::vector<std::string> & proposed_fieldOrder)
{
  if(fieldStringOrder_.size()!=proposed_fieldOrder.size())
    return false;
  //I'm using a not very efficient way of doing this, but there should never
  //be that many fields, so it isn't that big of a deal.
  for (size_t i = 0; i < fieldStringOrder_.size(); ++i) {
    bool found=false;
    for (size_t j = 0; j < proposed_fieldOrder.size(); ++j) {
      if(fieldStringOrder_[i]==proposed_fieldOrder[j])
        found=true;
    }
    if(!found)
      return false;
  }
  return true;
}

template <typename LO, typename GO>
const std::string & DOFManager<LO,GO>::getFieldString(int num) const
{
  //A reverse lookup through fieldStringOrder_.
  if(num>=(int)fieldStringOrder_.size())
    TEUCHOS_TEST_FOR_EXCEPTION(true, std::logic_error, "DOFManager::getFieldString: invalid number");
  return fieldStringOrder_[num];
}

//Everything associated with orientation is not yeat built, but this
//is the method as found in Panzer_DOFManager_impl.hpp. There are
//going to need to be some substantial changes to the code as it applies
//to this DOFManager, but the basic ideas and format should be similar.
//
template <typename LO, typename GO>
void DOFManager<LO,GO>::buildUnknownsOrientation()
{
  orientation_.clear(); // clean up previous work

  std::vector<std::string> elementBlockIds;
  connMngr_->getElementBlockIds(elementBlockIds);

  // figure out how many total elements are owned by this processor (why is this so hard!)
  std::size_t myElementCount = 0;
  for(std::vector<std::string>::const_iterator blockItr=elementBlockIds.begin(); blockItr!=elementBlockIds.end();++blockItr)
    myElementCount += connMngr_->getElementBlock(*blockItr).size();

  // allocate for each block
  orientation_.resize(myElementCount);

  // loop over all element blocks
  for(std::vector<std::string>::const_iterator blockItr=elementBlockIds.begin();
    blockItr!=elementBlockIds.end();++blockItr) {
      const std::string & blockName = *blockItr;

     // this block has no unknowns (or elements)
    std::map<std::string,int>::const_iterator fap = blockNameToID_.find(blockName);
    if(fap==blockNameToID_.end()) {
      TEUCHOS_TEST_FOR_EXCEPTION(true,std::logic_error,"DOFManager::buildUnknownsOrientation: invalid block name");
    }

    int bid=fap->second;

    if(fa_fps_[bid]==Teuchos::null)
      continue;

     // grab field patterns, will be necessary to compute orientations
    const FieldPattern & fieldPattern = *fa_fps_[bid];

    //Should be ga_fp_ (geometric aggregate field pattern)
    std::vector<std::pair<int,int> > topEdgeIndices;
    orientation_helpers::computePatternEdgeIndices(*ga_fp_,topEdgeIndices);

    // grab face orientations if 3D
    std::vector<std::vector<int> > topFaceIndices;
    if(ga_fp_->getDimension()==3)
      orientation_helpers::computePatternFaceIndices(*ga_fp_,topFaceIndices);

    //How many GIDs are associated with a particular element bloc
    const std::vector<LO> & elmts = connMngr_->getElementBlock(blockName);
    for(std::size_t e=0;e<elmts.size();e++) {
       // this is the vector of orientations to fill: initialize it correctly
      std::vector<char> & eOrientation = orientation_[elmts[e]];

      // This resize seems to be the same as fieldPattern.numberIDs().
      // When computer edge orientations is called, that is the assert.
      // There should be no reason to make it anymore complicated.
      eOrientation.resize(fieldPattern.numberIds());
      for(std::size_t s=0;s<eOrientation.size();s++)
        eOrientation[s] = 1; // put in 1 by default

      // get geometry ids
      LO connSz = connMngr_->getConnectivitySize(elmts[e]);
      const GO * connPtr = connMngr_->getConnectivity(elmts[e]);
      const std::vector<GO> connectivity(connPtr,connPtr+connSz);

      orientation_helpers::computeCellEdgeOrientations(topEdgeIndices, connectivity, fieldPattern, eOrientation);

      // compute face orientations in 3D
      if(ga_fp_->getDimension()==3)
        orientation_helpers::computeCellFaceOrientations(topFaceIndices, connectivity, fieldPattern, eOrientation);
    }
  }
}

template <typename LO, typename GO>
void DOFManager<LO,GO>::getElementOrientation(LO localElmtId,std::vector<double> & gidsOrientation) const
{
   TEUCHOS_TEST_FOR_EXCEPTION(orientation_.size()==0,std::logic_error,
                              "DOFManager::getElementOrientations: Orientations were not constructed!");

   const std::vector<char> & local_o = orientation_[localElmtId];
   gidsOrientation.resize(local_o.size());
   for(std::size_t i=0;i<local_o.size();i++) {
      gidsOrientation[i] = double(local_o[i]);
   }
}

template <typename LocalOrdinalT,typename GlobalOrdinalT>
Teuchos::RCP<ConnManager<LocalOrdinalT,GlobalOrdinalT> > DOFManager<LocalOrdinalT,GlobalOrdinalT>::resetIndices()
{
   Teuchos::RCP<ConnManager<LocalOrdinalT,GlobalOrdinalT> > connMngr = connMngr_;

   connMngr_ = Teuchos::null;

   // wipe out FEI objects
   orientation_.clear(); // clean up previous work
   fa_fps_.clear();
   elementGIDs_.clear();
   owned_.clear();
   owned_and_ghosted_.clear();
   elementBlockGIDCount_.clear();

   return connMngr;
}

template <typename LocalOrdinalT,typename GlobalOrdinalT>
std::size_t DOFManager<LocalOrdinalT,GlobalOrdinalT>::blockIdToIndex(const std::string & blockId) const
{
  std::map<std::string,int>::const_iterator bitr = blockNameToID_.find(blockId);
  if(bitr==blockNameToID_.end())
    TEUCHOS_TEST_FOR_EXCEPTION(true,std::logic_error,"DOFManager::fieldInBlock: invalid block name");
  return bitr->second;
}

template <typename LocalOrdinalT,typename GlobalOrdinalT>
void DOFManager<LocalOrdinalT,GlobalOrdinalT>::printFieldInformation(std::ostream & os) const
{
  os << "DOFManager Field Information: " << std::endl;

  // sanity check
  TEUCHOS_ASSERT(blockOrder_.size()==blockToAssociatedFP_.size());

  for(std::size_t i=0;i<blockOrder_.size();i++) {
    os << "   Element Block = " << blockOrder_[i] << std::endl;

    // output field information
    const std::vector<int> & fieldIds = blockToAssociatedFP_[i];
    for(std::size_t f=0;f<fieldIds.size();f++)
      os << "      \"" << getFieldString(fieldIds[f]) << "\" is field ID " << fieldIds[f] << std::endl;
  }
}

template <typename LO,typename GO>
Teuchos::RCP<const Tpetra::Map<LO,GO,panzer::TpetraNodeType> >
DOFManager<LO,GO>::
buildOverlapMapFromElements(const ElementBlockAccess & access) const
{
  typedef panzer::TpetraNodeType Node;
  typedef Tpetra::Map<LO, GO, Node> Map;

  /*
   * 2.  Iterate through all local elements and create the overlapVector
   *     of concerned elements.
   */

  std::set<GO> overlapset;
  for (size_t i = 0; i < blockOrder_.size(); ++i) {
    const std::vector<LO> & myElements = access.getElementBlock(blockOrder_[i]);
    for (size_t e = 0; e < myElements.size(); ++e) {
      LO connSize = connMngr_->getConnectivitySize(myElements[e]);
      const GO * elmtConn = connMngr_->getConnectivity(myElements[e]);
      for (int k = 0; k < connSize; ++k) {
        overlapset.insert(elmtConn[k]);
      }
    }
  }

  Array<GO> overlapVector;
  for (typename std::set<GO>::const_iterator itr = overlapset.begin(); itr!=overlapset.end(); ++itr) {
    overlapVector.push_back(*itr);
  }

  /* 3.  Construct an overlap map from this structure.
   */
  return Tpetra::createNonContigMap<LO,GO>(overlapVector,communicator_);
}

template <typename LO,typename GO>
void DOFManager<LO,GO>::
fillGIDsFromOverlappedMV(const ElementBlockAccess & access,
                         std::vector<std::vector< GO > > & elementGIDs,
                         const Tpetra::Map<LO,GO,panzer::TpetraNodeType> & overlapmap,
                         const Tpetra::MultiVector<GO,LO,GO,panzer::TpetraNodeType> & overlap_mv) const
{
  using Teuchos::ArrayRCP;

  //To generate elementGIDs we need to go through all of the local elements.
  ArrayRCP<ArrayRCP<const GO> > twoview = overlap_mv.get2dView();

  //And for each of the things in fa_fp.fieldIds we go to that column. To the the row,
  //we move from globalID to localID in the map and use our local value for something.
  for (size_t b = 0; b < blockOrder_.size(); ++b) {
    const std::vector<LO> & myElements = access.getElementBlock(blockOrder_[b]);

    if(fa_fps_[b]==Teuchos::null) {
      // fill elements that are not used with empty vectors
      for (size_t l = 0; l < myElements.size(); ++l) {
        LO thisID=myElements[l];
        if(elementGIDs.size()<=(size_t)thisID)
          elementGIDs.resize(thisID+1);
      }
      continue;
    }

    const std::vector<int> & numFields= fa_fps_[b]->numFieldsPerId();
    const std::vector<int> & fieldIds= fa_fps_[b]->fieldIds();
    //
    //
    for (size_t l = 0; l < myElements.size(); ++l) {
      LO connSize = connMngr_->getConnectivitySize(myElements[l]);
      const GO * elmtConn = connMngr_->getConnectivity(myElements[l]);
      std::vector<GO> localOrdering;
      int offset=0;
      for (int c = 0; c < connSize; ++c) {
        size_t lid = overlapmap.getLocalElement(elmtConn[c]);
        for (int n = 0; n < numFields[c]; ++n) {
          int whichField = fieldIds[offset];
          offset++;
          //Row will be lid. column will be whichField.
          //Shove onto local ordering
          localOrdering.push_back(twoview[whichField][lid]);
        }
      }
      LO thisID=myElements[l];
      if(elementGIDs.size()<=(size_t)thisID){
        elementGIDs.resize(thisID+1);
      }
      elementGIDs[thisID]=localOrdering;
    }
  }
}

<<<<<<< HEAD
template <typename LO,typename GO>
void DOFManager<LO,GO>::fillAssociatedElements(const ElementBlockAccess& access)
{
  associatedElements_.resize(elementGIDs_.size());
  for (size_t b = 0; b < blockOrder_.size(); ++b) {
    const std::vector<LO>& myElements = access.getElementBlock(blockOrder_[b]);
    for (size_t l = 0; l < myElements.size(); ++l) {
      LO e;
      if (connMngr_->getElementAcrossInterface(myElements[l], e)) {
        // Right now, associatedElements_[i] can have 0 or 1 elements only.
        TEUCHOS_ASSERT(associatedElements_[myElements[l]].empty());
        associatedElements_[myElements[l]].push_back(e);
      }
    }
  }
}

template <typename LO,typename GO>
void DOFManager<LO,GO>::
getElementAndAssociatedLIDs(LO localElmtId, std::vector<LO>& lids) const
{
  lids = this->getElementLIDs(localElmtId);
  const std::vector<LO>& aes = associatedElements_[localElmtId];
  if ( ! aes.empty()) {
    for (typename std::vector<LO>::const_iterator aei = aes.begin(); aei != aes.end(); ++aei) {
      const LO lid = *aei;
      //todo-ic Figure out parallel case.
      if (lid >= Teuchos::as<LO>(elementGIDs_.size())) continue;
      const std::vector<LO>& aelids = this->getElementLIDs(lid);
      lids.insert(lids.end(), aelids.begin(), aelids.end());
    }
  }
}

template <typename LO,typename GO>
void DOFManager<LO,GO>::
getElementAndAssociatedGIDs(LO localElmtId, std::vector<GO>& gids) const
{
  getElementGIDs(localElmtId, gids);
  const std::vector<LO>& aes = associatedElements_[localElmtId];
  if ( ! aes.empty()) {
    for (typename std::vector<LO>::const_iterator aei = aes.begin(); aei != aes.end(); ++aei) {
      const LO lid = *aei;
      //todo-ic Figure out parallel case.
      if (lid >= Teuchos::as<LO>(elementGIDs_.size())) continue;
      std::vector<GO> aegids;
      getElementGIDs(lid, aegids);
      gids.insert(gids.end(), aegids.begin(), aegids.end());
    }
  }
}

=======
>>>>>>> 182d2dc5
template <typename LO, typename GO>
void DOFManager<LO,GO>::buildLocalIdsFromOwnedAndSharedElements()
{
  std::vector<std::vector<LO> > elementLIDs(elementGIDs_.size());

  std::vector<GO> ownedAndShared;
  this->getOwnedAndSharedIndices(ownedAndShared);

  // build global to local hash map (temporary and used only once)
  boost::unordered_map<GO,LO> hashMap;
  for(std::size_t i = 0; i < ownedAndShared.size(); ++i)
    hashMap[ownedAndShared[i]] = i;

  for (std::size_t i = 0; i < elementGIDs_.size(); ++i) {
    const std::vector<GO>& gids = elementGIDs_[i];
    std::vector<LO>& lids = elementLIDs[i];
    lids.resize(gids.size());
    for (std::size_t g = 0; g < gids.size(); ++g)
      lids[g] = hashMap[gids[g]];
  }

  this->setLocalIds(elementLIDs);
}

/*
template <typename LO,typename GO>
Teuchos::RCP<const Tpetra::Map<LO,GO,panzer::TpetraNodeType> >
DOFManager<LO,GO>::runLocalRCMReordering(const Teuchos::RCP<const Tpetra::Map<LO,GO,panzer::TpetraNodeType> > & map)
{
  typedef panzer::TpetraNodeType Node;
  typedef Tpetra::Map<LO, GO, Node> Map;
  typedef Tpetra::CrsGraph<LO, GO, Node> Graph;

  Teuchos::RCP<Graph> graph = Teuchos::rcp(new Graph(map,0));

  // build Crs Graph from the mesh
  for (size_t b = 0; b < blockOrder_.size(); ++b) {
    if(fa_fps_[b]==Teuchos::null)
      continue;

    const std::vector<LO> & myElements = connMngr_->getElementBlock(blockOrder_[b]);
    for (size_t l = 0; l < myElements.size(); ++l) {
      LO connSize = connMngr_->getConnectivitySize(myElements[l]);
      const GO * elmtConn = connMngr_->getConnectivity(myElements[l]);
      for (int c = 0; c < connSize; ++c) {
        LO lid = map->getLocalElement(elmtConn[c]);
        if(Teuchos::OrdinalTraits<LO>::invalid()!=lid)
          continue;

        graph->insertGlobalIndices(elmtConn[c],Teuchos::arrayView(elmtConn,connSize));
      }
    }
  }

  graph->fillComplete();

  std::vector<GO> newOrder(map->getNodeNumElements());
  {
    // graph is constructed, now run RCM using zoltan2
    typedef Zoltan2::XpetraCrsGraphInput<Graph> SparseGraphAdapter;

    Teuchos::ParameterList params;
    params.set("order_method", "rcm");
    SparseGraphAdapter adapter(graph);

    Zoltan2::OrderingProblem<SparseGraphAdapter> problem(&adapter, &params,MPI_COMM_SELF);
    problem.solve();

    // build a new global ording array using permutation
    Zoltan2::OrderingSolution<GO,LO> * soln = problem.getSolution();

    size_t dummy;
    size_t checkLength = soln->getPermutationSize();
    LO * checkPerm = soln->getPermutation(&dummy);

    Teuchos::ArrayView<const GO > oldOrder = map->getNodeElementList();
    TEUCHOS_ASSERT(checkLength==oldOrder.size());
    TEUCHOS_ASSERT(checkLength==newOrder.size());

    for(size_t i=0;i<checkLength;i++)
      newOrder[checkPerm[i]] = oldOrder[i];
  }

  return Tpetra::createNonContigMap<LO,GO>(newOrder,communicator_);
}
*/

} /*panzer*/

#endif<|MERGE_RESOLUTION|>--- conflicted
+++ resolved
@@ -1039,61 +1039,6 @@
   }
 }
 
-<<<<<<< HEAD
-template <typename LO,typename GO>
-void DOFManager<LO,GO>::fillAssociatedElements(const ElementBlockAccess& access)
-{
-  associatedElements_.resize(elementGIDs_.size());
-  for (size_t b = 0; b < blockOrder_.size(); ++b) {
-    const std::vector<LO>& myElements = access.getElementBlock(blockOrder_[b]);
-    for (size_t l = 0; l < myElements.size(); ++l) {
-      LO e;
-      if (connMngr_->getElementAcrossInterface(myElements[l], e)) {
-        // Right now, associatedElements_[i] can have 0 or 1 elements only.
-        TEUCHOS_ASSERT(associatedElements_[myElements[l]].empty());
-        associatedElements_[myElements[l]].push_back(e);
-      }
-    }
-  }
-}
-
-template <typename LO,typename GO>
-void DOFManager<LO,GO>::
-getElementAndAssociatedLIDs(LO localElmtId, std::vector<LO>& lids) const
-{
-  lids = this->getElementLIDs(localElmtId);
-  const std::vector<LO>& aes = associatedElements_[localElmtId];
-  if ( ! aes.empty()) {
-    for (typename std::vector<LO>::const_iterator aei = aes.begin(); aei != aes.end(); ++aei) {
-      const LO lid = *aei;
-      //todo-ic Figure out parallel case.
-      if (lid >= Teuchos::as<LO>(elementGIDs_.size())) continue;
-      const std::vector<LO>& aelids = this->getElementLIDs(lid);
-      lids.insert(lids.end(), aelids.begin(), aelids.end());
-    }
-  }
-}
-
-template <typename LO,typename GO>
-void DOFManager<LO,GO>::
-getElementAndAssociatedGIDs(LO localElmtId, std::vector<GO>& gids) const
-{
-  getElementGIDs(localElmtId, gids);
-  const std::vector<LO>& aes = associatedElements_[localElmtId];
-  if ( ! aes.empty()) {
-    for (typename std::vector<LO>::const_iterator aei = aes.begin(); aei != aes.end(); ++aei) {
-      const LO lid = *aei;
-      //todo-ic Figure out parallel case.
-      if (lid >= Teuchos::as<LO>(elementGIDs_.size())) continue;
-      std::vector<GO> aegids;
-      getElementGIDs(lid, aegids);
-      gids.insert(gids.end(), aegids.begin(), aegids.end());
-    }
-  }
-}
-
-=======
->>>>>>> 182d2dc5
 template <typename LO, typename GO>
 void DOFManager<LO,GO>::buildLocalIdsFromOwnedAndSharedElements()
 {
