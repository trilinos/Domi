// @HEADER
// ***********************************************************************
//
//           Panzer: A partial differential equation assembly
//       engine for strongly coupled complex multiphysics systems
//                 Copyright (2011) Sandia Corporation
//
// Under the terms of Contract DE-AC04-94AL85000 with Sandia Corporation,
// the U.S. Government retains certain rights in this software.
//
// Redistribution and use in source and binary forms, with or without
// modification, are permitted provided that the following conditions are
// met:
//
// 1. Redistributions of source code must retain the above copyright
// notice, this list of conditions and the following disclaimer.
//
// 2. Redistributions in binary form must reproduce the above copyright
// notice, this list of conditions and the following disclaimer in the
// documentation and/or other materials provided with the distribution.
//
// 3. Neither the name of the Corporation nor the names of the
// contributors may be used to endorse or promote products derived from
// this software without specific prior written permission.
//
// THIS SOFTWARE IS PROVIDED BY SANDIA CORPORATION "AS IS" AND ANY
// EXPRESS OR IMPLIED WARRANTIES, INCLUDING, BUT NOT LIMITED TO, THE
// IMPLIED WARRANTIES OF MERCHANTABILITY AND FITNESS FOR A PARTICULAR
// PURPOSE ARE DISCLAIMED. IN NO EVENT SHALL SANDIA CORPORATION OR THE
// CONTRIBUTORS BE LIABLE FOR ANY DIRECT, INDIRECT, INCIDENTAL, SPECIAL,
// EXEMPLARY, OR CONSEQUENTIAL DAMAGES (INCLUDING, BUT NOT LIMITED TO,
// PROCUREMENT OF SUBSTITUTE GOODS OR SERVICES; LOSS OF USE, DATA, OR
// PROFITS; OR BUSINESS INTERRUPTION) HOWEVER CAUSED AND ON ANY THEORY OF
// LIABILITY, WHETHER IN CONTRACT, STRICT LIABILITY, OR TORT (INCLUDING
// NEGLIGENCE OR OTHERWISE) ARISING IN ANY WAY OUT OF THE USE OF THIS
// SOFTWARE, EVEN IF ADVISED OF THE POSSIBILITY OF SUCH DAMAGE.
//
// Questions? Contact Roger P. Pawlowski (rppawlo@sandia.gov) and
// Eric C. Cyr (eccyr@sandia.gov)
// ***********************************************************************
// @HEADER

#ifndef PANZER_BASIS_VALUES_EVALUATOR_DECL_HPP
#define PANZER_BASIS_VALUES_EVALUATOR_DECL_HPP

#include <string>
#include "Phalanx_Evaluator_Macros.hpp"
#include "Phalanx_MDField.hpp"
#include "PanzerDiscFE_config.hpp"
#include "Panzer_PointValues2.hpp"
#include "Panzer_BasisValues2.hpp"
#include "Panzer_Evaluator_Macros.hpp"

namespace panzer {
    
//! Interpolates basis DOF values to IP DOF values
PANZER_EVALUATOR_CLASS(BasisValues_Evaluator)
 
  Teuchos::RCP<const panzer::PureBasis> basis;
  
  // is anything other than ScalarT really needed here?
  Teuchos::RCP<BasisValues2<ScalarT> > basisValues;
  PointValues2<ScalarT> pointValues;
  PointValues2<const ScalarT> constPointValues;

<<<<<<< HEAD
=======
  Teuchos::RCP<const std::vector<Intrepid2::Orientation> > orientations;

>>>>>>> d7a58ede
  bool derivativesRequired_;
 
  //! Initialization method to unify the constructors.
  void initialize(const Teuchos::RCP<const panzer::PointRule> & pointRule,
                  const Teuchos::RCP<const panzer::PureBasis> & basis,
                  bool derivativesRequired);

public:
  BasisValues_Evaluator(const Teuchos::RCP<const panzer::PointRule> & pointRule,
                        const Teuchos::RCP<const panzer::PureBasis> & basis);

  BasisValues_Evaluator(const Teuchos::RCP<const panzer::PointRule> & pointRule,
                        const Teuchos::RCP<const panzer::PureBasis> & basis,
                        bool derivativesRequired);

<<<<<<< HEAD
  Teuchos::RCP<const std::vector<Intrepid2::Orientation> > orientations;

=======
>>>>>>> d7a58ede
PANZER_EVALUATOR_CLASS_END

}

#endif<|MERGE_RESOLUTION|>--- conflicted
+++ resolved
@@ -63,11 +63,8 @@
   PointValues2<ScalarT> pointValues;
   PointValues2<const ScalarT> constPointValues;
 
-<<<<<<< HEAD
-=======
   Teuchos::RCP<const std::vector<Intrepid2::Orientation> > orientations;
 
->>>>>>> d7a58ede
   bool derivativesRequired_;
  
   //! Initialization method to unify the constructors.
@@ -83,11 +80,6 @@
                         const Teuchos::RCP<const panzer::PureBasis> & basis,
                         bool derivativesRequired);
 
-<<<<<<< HEAD
-  Teuchos::RCP<const std::vector<Intrepid2::Orientation> > orientations;
-
-=======
->>>>>>> d7a58ede
 PANZER_EVALUATOR_CLASS_END
 
 }
