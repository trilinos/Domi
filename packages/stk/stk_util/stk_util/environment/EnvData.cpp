// Copyright 2002 - 2008, 2010, 2011 National Technology Engineering
// Solutions of Sandia, LLC (NTESS). Under the terms of Contract
// DE-NA0003525 with NTESS, the U.S. Government retains certain rights
// in this software.
//
// Redistribution and use in source and binary forms, with or without
// modification, are permitted provided that the following conditions are
// met:
// 
//     * Redistributions of source code must retain the above copyright
//       notice, this list of conditions and the following disclaimer.
// 
//     * Redistributions in binary form must reproduce the above
//       copyright notice, this list of conditions and the following
//       disclaimer in the documentation and/or other materials provided
//       with the distribution.
// 
//     * Neither the name of NTESS nor the names of its contributors
//       may be used to endorse or promote products derived from this
//       software without specific prior written permission.
//
// THIS SOFTWARE IS PROVIDED BY THE COPYRIGHT HOLDERS AND CONTRIBUTORS
// "AS IS" AND ANY EXPRESS OR IMPLIED WARRANTIES, INCLUDING, BUT NOT
// LIMITED TO, THE IMPLIED WARRANTIES OF MERCHANTABILITY AND FITNESS FOR
// A PARTICULAR PURPOSE ARE DISCLAIMED. IN NO EVENT SHALL THE COPYRIGHT
// OWNER OR CONTRIBUTORS BE LIABLE FOR ANY DIRECT, INDIRECT, INCIDENTAL,
// SPECIAL, EXEMPLARY, OR CONSEQUENTIAL DAMAGES (INCLUDING, BUT NOT
// LIMITED TO, PROCUREMENT OF SUBSTITUTE GOODS OR SERVICES; LOSS OF USE,
// DATA, OR PROFITS; OR BUSINESS INTERRUPTION) HOWEVER CAUSED AND ON ANY
// THEORY OF LIABILITY, WHETHER IN CONTRACT, STRICT LIABILITY, OR TORT
// (INCLUDING NEGLIGENCE OR OTHERWISE) ARISING IN ANY WAY OUT OF THE USE
// OF THIS SOFTWARE, EVEN IF ADVISED OF THE POSSIBILITY OF SUCH DAMAGE.
// 

#include <stk_util/stk_config.h>
#include <stk_util/environment/EnvData.hpp>
<<<<<<< HEAD
#if defined( STK_HAS_MPI)
#  include "mpi.h"                        // for MPI_COMM_NULL, MPI_Comm, etc
#endif
=======
#include <stk_util/parallel/Parallel.hpp>
>>>>>>> 4103bf6c
#include <time.h>                       // for time
#include <iostream>                     // for cout, cerr
#include <stk_util/environment/OutputLog.hpp>  // for register_ostream, etc
#include <stk_util/environment/ProgramOptions.hpp>
#include <stk_util/util/IndentStreambuf.hpp>  // for indent_streambuf
#include "stk_util/util/Null_Streambuf.hpp"  // for null_streambuf


namespace stk {

  EnvData &EnvData::instance() {
    static EnvData s_env;
    
    return s_env;
  }

  EnvData::EnvData()
    : m_productName("not specified"),
      m_parsedOptions(stk::get_parsed_options()),
      m_nullBuf(),
      m_outputNull(&m_nullBuf),
      m_outputP0(&std::cout),
      m_output(),
      m_startTime((double) ::time(nullptr)),
      m_executablePath(),
      m_shutdownRequested(false),
      m_inputFileRequired(true),
      m_checkSubCycle(false),
      m_checkSmRegion(false),
      m_isZapotec(false),
      m_worldComm(MPI_COMM_NULL),
      m_parallelComm(MPI_COMM_NULL),
      m_parallelSize(-1),
      m_parallelRank(-1),
      m_emptyString(),
      m_onString("on"),
      m_inputFile(""),
      m_outPath("")
  {
    m_execMap[sierra::Env::EXEC_TYPE_LAG].m_rootProcessor      = -1;
    m_execMap[sierra::Env::EXEC_TYPE_LAG].m_groupComm   = MPI_COMM_NULL;
    m_execMap[sierra::Env::EXEC_TYPE_LAG].m_interComm   = MPI_COMM_NULL;
    m_execMap[sierra::Env::EXEC_TYPE_FLUID].m_rootProcessor    = -1;
    m_execMap[sierra::Env::EXEC_TYPE_FLUID].m_groupComm = MPI_COMM_NULL;
    m_execMap[sierra::Env::EXEC_TYPE_FLUID].m_interComm = MPI_COMM_NULL;
    stk::register_log_ostream(std::cout, "cout");
    stk::register_log_ostream(std::cerr, "cerr");

    stk::register_ostream(sierra::out(), "out");
    stk::register_ostream(sierra::pout(), "pout");
    stk::register_ostream(sierra::dout(), "dout");
    stk::register_ostream(sierra::tout(), "tout");

    static_cast<stk::indent_streambuf *>(sierra::dwout().rdbuf())->redirect(sierra::dout().rdbuf());
  }

  EnvData::~EnvData()
  {
    static_cast<stk::indent_streambuf *>(sierra::dwout().rdbuf())->redirect(std::cout.rdbuf());

    stk::unregister_ostream(sierra::tout());
    stk::unregister_ostream(sierra::dout());
    stk::unregister_ostream(sierra::pout());
    stk::unregister_ostream(sierra::out());

    stk::unregister_log_ostream(std::cerr);
    stk::unregister_log_ostream(std::cout);
  }

  void EnvData::setInputFileName(std::string name) {
    instance().m_inputFile = name;
  }

  std::string EnvData::getInputFileName() {
    return instance().m_inputFile;
  }

  int EnvData::parallel_size() {
    return instance().m_parallelSize;
  }

  int EnvData::parallel_rank() {
    return instance().m_parallelRank;
  }

  MPI_Comm EnvData::parallel_comm()
  {
    return instance().m_parallelComm;
  }
}
<|MERGE_RESOLUTION|>--- conflicted
+++ resolved
@@ -34,13 +34,7 @@
 
 #include <stk_util/stk_config.h>
 #include <stk_util/environment/EnvData.hpp>
-<<<<<<< HEAD
-#if defined( STK_HAS_MPI)
-#  include "mpi.h"                        // for MPI_COMM_NULL, MPI_Comm, etc
-#endif
-=======
 #include <stk_util/parallel/Parallel.hpp>
->>>>>>> 4103bf6c
 #include <time.h>                       // for time
 #include <iostream>                     // for cout, cerr
 #include <stk_util/environment/OutputLog.hpp>  // for register_ostream, etc
