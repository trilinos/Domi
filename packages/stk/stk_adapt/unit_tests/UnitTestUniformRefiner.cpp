/*--------------------------------------------------------------------*/
/*    Copyright 2009 Sandia Corporation.                              */
/*    Under the terms of Contract DE-AC04-94AL85000, there is a       */
/*    non-exclusive license for use of this work by or on behalf      */
/*    of the U.S. Government.  Export of this program may require     */
/*    a license from the United States Government.                    */
/*--------------------------------------------------------------------*/
#include <stk_util/environment/WallTime.hpp>
#include <stk_util/util/PrintTable.hpp>

#include <Teuchos_ScalarTraits.hpp>

#include <stk_percept/Util.hpp>
#include <stk_percept/ExceptionWatch.hpp>
#include <stk_percept/function/StringFunction.hpp>
#include <stk_percept/function/FieldFunction.hpp>
#include <stk_percept/function/ConstantFunction.hpp>
#include <stk_percept/PerceptMesh.hpp>

#include <stk_adapt/UniformRefinerPattern.hpp>
#include <stk_adapt/UniformRefiner.hpp>

#include <stk_util/unit_test_support/stk_utest_macros.hpp>

#include <stk_io/IossBridge.hpp>

#include <boost/lexical_cast.hpp>

#include <stk_util/environment/WallTime.hpp>
#include <stk_util/util/PrintTable.hpp>

#include <stk_percept/Percept.hpp>
#include <stk_percept/Util.hpp>
#include <stk_percept/ExceptionWatch.hpp>

#include <stk_adapt/sierra_element/StdMeshObjTopologies.hpp>
#include <stk_percept/RunEnvironment.hpp>

#include <stk_percept/fixtures/Fixture.hpp>
#include <stk_percept/fixtures/BeamFixture.hpp>
#include <stk_percept/fixtures/HeterogeneousFixture.hpp>
#include <stk_percept/fixtures/QuadFixture.hpp>
#include <stk_percept/fixtures/WedgeFixture.hpp>

#include <use_cases/UseCase_3.hpp>

#include <stdexcept>
#include <sstream>
#include <vector>
#include <cmath>
#include <iostream>
#include <fstream>
#include <string>
#include <typeinfo>

#include <math.h>
<<<<<<< HEAD
#include <Parallel.hpp>
=======
#include <stk_util/parallel/Parallel.hpp>
>>>>>>> 4552583e

namespace stk {
  namespace adapt {
    namespace unit_tests {


      /// CONFIGURATIONS
      /// 1. you can choose where to put the generated Exodus files (see variables input_files_loc, output_files_loc)
      /// 2. you can choose to use regression testing or not (see always_do_regression_tests)

      /// The following defines where to put the input and output files created by this set of functions
#if 0
      static const std::string input_files_loc="./input_files/";
      static const std::string output_files_loc="./output_files/";
#else
      static const std::string input_files_loc="./input_files_";
      static const std::string output_files_loc="./output_files_";
#endif


#define EXTRA_PRINT 0

      /// This function either writes the given mesh to a file in Exodus format (option 0)
      ///   or, under option 1, checks if the file already exists, and if so, treats that
      ///   file as the "gold" copy and does a regression difference check.

      static bool always_do_regression_tests = true;
      
      static void save_or_diff(PerceptMesh& eMesh, std::string filename, int option = 0)
      {
        if (always_do_regression_tests || option == 1)
          {
            unsigned p_size = eMesh.getParallelSize();
            unsigned p_rank = eMesh.getParallelRank();
            std::string par_filename = filename;
            if (p_size > 1)
              {
                par_filename = filename+"."+toString(p_size)+"."+toString(p_rank);
              }
            if (Util::file_exists(par_filename))
              {
                int spatialDim = eMesh.getSpatialDim();

                PerceptMesh eMesh1(spatialDim);
                eMesh.saveAs("./tmp.e");
                eMesh1.openReadOnly("./tmp.e");

                PerceptMesh eMesh_gold(spatialDim);
                eMesh_gold.openReadOnly(filename);
                //eMesh_gold.printInfo("gold copy: "+filename, 2);
                //eMesh1.printInfo("compare to: "+filename, 2);
                {
                  std::string diff_msg = "gold file diff report: "+filename+" \n";
                  bool print_during_diff = false;
                  bool diff = PerceptMesh::mesh_difference(eMesh1, eMesh_gold, diff_msg, print_during_diff);
                  if (diff)
                    {
                      //std::cout << "tmp writing and reading to cleanup parts" << std::endl;

                      // write out and read back in to cleanup old parts
                      eMesh1.saveAs("./tmp.e");
                      PerceptMesh eMesh2(spatialDim);
                      eMesh2.openReadOnly("./tmp.e");
                      //std::cout << "tmp done writing and reading to cleanup parts" << std::endl;
                      bool diff_2 = PerceptMesh::mesh_difference(eMesh2, eMesh_gold, diff_msg, print_during_diff);
                      //std::cout << "tmp diff_2= " << diff_2 << std::endl;
                      diff = diff_2;
                    }

                  STKUNIT_EXPECT_TRUE(!diff);
                }
              }
            else
              {
                eMesh.saveAs(filename);
              }
          }
        else
          {
            eMesh.saveAs(filename);
          }
      }

      //=============================================================================
      //=============================================================================
      //=============================================================================

      /// Creates meshes for use in later tests
      /// 1. Create hex mesh from a fixture and write it in Exodus format for use later.
      /// 2. Read the hex mesh and convert it to tet elements using stk_adapt/UniformRefiner, write it in Exodus format

      //STKUNIT_UNIT_TEST(unit_uniformRefiner, build_meshes)
      static void fixture_setup_0()
      {
        EXCEPTWATCH;
        MPI_Barrier( MPI_COMM_WORLD );
        // start_demo_uniformRefiner_hex8_build
        {
          percept::PerceptMesh eMesh(3u);

          unsigned p_size = eMesh.getParallelSize();

          // generate a 4x4x(4*p_size) mesh
          std::string gmesh_spec = std::string("4x4x")+toString(4*p_size)+std::string("|bbox:0,0,0,1,1,1");
          eMesh.newMesh(percept::PerceptMesh::GMeshSpec(gmesh_spec));
          eMesh.commit();
          save_or_diff(eMesh, input_files_loc+"hex_fixture.e");

          // end_demo
        }

        // start_demo_uniformRefiner_hex8_build_1
        {
          percept::PerceptMesh eMesh(3u);

          //unsigned p_size = eMesh.getParallelSize();
          eMesh.open(input_files_loc+"hex_fixture.e");

          Hex8_Tet4_24 break_hex_to_tet(eMesh);

          int scalarDimension = 0; // a scalar
          stk::mesh::FieldBase* proc_rank_field = eMesh.addField("proc_rank", eMesh.element_rank(), scalarDimension);

          eMesh.commit();

          UniformRefiner breaker(eMesh, break_hex_to_tet, proc_rank_field);
          breaker.doBreak();
          save_or_diff(eMesh, input_files_loc+"tet_fixture.e");
          save_or_diff(eMesh, input_files_loc+"tet_from_hex_fixture.e");
          // end_demo
        }
      }

      //=============================================================================
      //=============================================================================
      //=============================================================================

      /// Creates meshes for use in later tests - quad meshes with and without sidesets

      //STKUNIT_UNIT_TEST(unit_uniformRefiner, quad4_quad4_4_test_1)
      static void fixture_setup_1()
      {
        EXCEPTWATCH;

        stk::ParallelMachine pm = MPI_COMM_WORLD ;

        //const unsigned p_rank = stk::parallel_machine_rank( pm );
        const unsigned p_size = stk::parallel_machine_size( pm );
        //if (p_size == 1 || p_size == 3)
        if (p_size <= 3)
          {
            //const unsigned p_rank = stk::parallel_machine_rank( pm );
            //const unsigned p_size = stk::parallel_machine_size( pm );

            const unsigned n = 12;
            //const unsigned nx = n , ny = n , nz = p_size*n ;
            const unsigned nx = n , ny = n;

            percept::QuadFixture<double> fixture( pm , nx , ny, true);
            fixture.meta_data.commit();
            fixture.generate_mesh();

            percept::PerceptMesh eMesh(&fixture.meta_data, &fixture.bulk_data);
            eMesh.printInfo("quad fixture", 2);
            save_or_diff(eMesh, input_files_loc+"quad_fixture.e");
          }

        if (p_size <= 3)
          {
            //const unsigned p_rank = stk::parallel_machine_rank( pm );
            //const unsigned p_size = stk::parallel_machine_size( pm );

            const unsigned n = 12;
            //const unsigned nx = n , ny = n , nz = p_size*n ;
            const unsigned nx = n , ny = n;

            percept::QuadFixture<double> fixture( pm , nx , ny, false);
            fixture.meta_data.commit();
            fixture.generate_mesh();

            percept::PerceptMesh eMesh(&fixture.meta_data, &fixture.bulk_data);
            eMesh.printInfo("quad fixture no sidesets", 2);
            save_or_diff(eMesh, input_files_loc+"quad_fixture_no_sidesets.e");
          }
      }

      static void fixture_setup()
      {
        static bool is_setup = false;
        if (is_setup) return;
        fixture_setup_0();
        fixture_setup_1();
        is_setup = true;
      }

      //=============================================================================
      //=============================================================================
      //=============================================================================

      /// Refine quad elements
      /// uses the Sierra-ported tables from framework/{element,mesh_modification}
      STKUNIT_UNIT_TEST(unit_uniformRefiner, break_quad_to_quad_sierra)
      {
        fixture_setup();
        EXCEPTWATCH;
        stk::ParallelMachine pm = MPI_COMM_WORLD ;

        //const unsigned p_rank = stk::parallel_machine_rank( pm );
        const unsigned p_size = stk::parallel_machine_size( pm );
        //if (p_size == 1 || p_size == 3)
        if (p_size <= 3)
          {
            //const unsigned p_rank = stk::parallel_machine_rank( pm );
            //const unsigned p_size = stk::parallel_machine_size( pm );

            const unsigned n = 12;
            //const unsigned nx = n , ny = n , nz = p_size*n ;
            const unsigned nx = n , ny = n;

            percept::QuadFixture<double> fixture( pm , nx , ny, true);

            percept::PerceptMesh eMesh(&fixture.meta_data, &fixture.bulk_data, false);

            UniformRefinerPattern<shards::Quadrilateral<4>, shards::Quadrilateral<4>, 4, SierraPort > break_quad_to_quad_4(eMesh);
            // FIXME
            int scalarDimension = 0; // a scalar
            stk::mesh::FieldBase* proc_rank_field = eMesh.addField("proc_rank", eMesh.element_rank(), scalarDimension);

            //fixture.meta_data.commit();
            eMesh.commit();

            fixture.generate_mesh();

            eMesh.printInfo("quad mesh");

            UniformRefiner breaker(eMesh, break_quad_to_quad_4, proc_rank_field);
            //breaker.setRemoveOldElements(false);
            breaker.doBreak();

            //!!eMesh, "./square_quad4_ref_sierra_out.e");
            // end_demo
          }

      }

      //=============================================================================
      //=============================================================================
      //=============================================================================

      /// Create a triangle mesh using the QuadFixture with the option of breaking the quads into triangles
      /// Refine the triangle mesh, write the results.

      STKUNIT_UNIT_TEST(unit_uniformRefiner, break_tri_to_tri_sierra)
      {
        fixture_setup();
        EXCEPTWATCH;
        stk::ParallelMachine pm = MPI_COMM_WORLD ;

        //const unsigned p_rank = stk::parallel_machine_rank( pm );
        const unsigned p_size = stk::parallel_machine_size( pm );
        if (p_size <= 3)
          {
            const unsigned n = 12;
            //const unsigned nx = n , ny = n , nz = p_size*n ;
            const unsigned nx = n , ny = n;

            percept::QuadFixture<double, shards::Triangle<3> > fixture( pm , nx , ny, true);

            percept::PerceptMesh eMesh(&fixture.meta_data, &fixture.bulk_data, false);

            //             UniformRefinerPattern<shards::Quadrilateral<4>, shards::Quadrilateral<4>, 4, SierraPort > break_tri_to_tri_4(eMesh);
            //             // FIXME
            //             int scalarDimension = 0; // a scalar
            //             FieldBase* proc_rank_field = eMesh.addField("proc_rank", eMesh.element_rank(), scalarDimension);

            //fixture.meta_data.commit();
            eMesh.commit();

            fixture.generate_mesh();

            eMesh.printInfo("tri mesh");

            //             UniformRefiner breaker(eMesh, break_tri_to_tri_4, proc_rank_field);
            //             breaker.doBreak();

            save_or_diff(eMesh, input_files_loc+"quad_fixture_tri3.e");
            // end_demo
          }

      }

      //=============================================================================
      //=============================================================================
      //=============================================================================

      /// Refine a hex8 mesh
      STKUNIT_UNIT_TEST(unit_uniformRefiner, hex8_hex8_8_1)
      {
        fixture_setup();
        EXCEPTWATCH;
        MPI_Barrier( MPI_COMM_WORLD );

        // start_demo_uniformRefiner_hex8_hex8_8_1

        percept::PerceptMesh eMesh(3u);

        unsigned p_size = eMesh.getParallelSize();

        // generate a 4x4x(4*p_size) mesh
        std::string gmesh_spec = std::string("4x4x")+toString(4*p_size)+std::string("|bbox:0,0,0,1,1,1");
        eMesh.newMesh(percept::PerceptMesh::GMeshSpec(gmesh_spec));

        Hex8_Hex8_8 break_hex_to_hex(eMesh);

        int scalarDimension = 0; // a scalar
        stk::mesh::FieldBase* proc_rank_field = eMesh.addField("proc_rank", eMesh.element_rank(), scalarDimension);

        eMesh.commit();

        UniformRefiner breaker(eMesh, break_hex_to_hex, proc_rank_field);
        breaker.doBreak();
        // end_demo
      }

      //=============================================================================
      //=============================================================================
      //=============================================================================

      /// Create and write a wedge mesh using the WedgeFixture

      STKUNIT_UNIT_TEST(unit_uniformRefiner, wedge6_1)
      {
        fixture_setup();
        EXCEPTWATCH;
        MPI_Barrier( MPI_COMM_WORLD );

        // start_demo_uniformRefiner_wedge6_1

        percept::PerceptMesh eMesh(3u);

        unsigned p_size = eMesh.getParallelSize();
        if (p_size == 1)  // this fixture only works in serial mode
          {
            percept::WedgeFixture wedgeFixture;
            wedgeFixture.createMesh(MPI_COMM_WORLD,
                                    4, 3, 2,
                                    0, 1,
                                    0, 1,
                                    0, 1,
                                    std::string(input_files_loc+"swept-wedge_0.e") );
          }
      }


      //=============================================================================================================================================================
      //=============================================================================================================================================================
      //=============================================================================================================================================================

      /// Create a Beam mesh and enrich it

      STKUNIT_UNIT_TEST(unit1_uniformRefiner, beam_enrich)
      {
        fixture_setup();
        EXCEPTWATCH;
        MPI_Barrier( MPI_COMM_WORLD );

        stk::ParallelMachine pm = MPI_COMM_WORLD ;

        const unsigned p_size = stk::parallel_machine_size(pm);

        if (p_size <= 1)
          {
            // create the mesh
            {

              stk::percept::BeamFixture mesh(pm, false);
              stk::io::put_io_part_attribute(  mesh.m_block_beam );
              mesh.m_metaData.commit();
              mesh.populate();

              bool isCommitted = true;
              percept::PerceptMesh em1(&mesh.m_metaData, &mesh.m_bulkData, isCommitted);
              save_or_diff(em1, input_files_loc+"beam_enrich_0.e");

            }

            // enrich
            {
              stk::percept::PerceptMesh eMesh(3u);
              eMesh.open(input_files_loc+"beam_enrich_0.e");
              //URP_Heterogeneous_3D break_pattern(eMesh);
              Beam2_Beam3_1 break_pattern(eMesh);
              int scalarDimension = 0; // a scalar
              stk::mesh::FieldBase* proc_rank_field = eMesh.addField("proc_rank", eMesh.element_rank(), scalarDimension);
              eMesh.commit();

              save_or_diff(eMesh, output_files_loc+"beam_enrich_0.e");

              eMesh.printInfo("beam", 2);

              UniformRefiner breaker(eMesh, break_pattern, proc_rank_field);
              //breaker.setRemoveOldElements(false);
              breaker.setIgnoreSideSets(true);
              breaker.doBreak();

              save_or_diff(eMesh, output_files_loc+"beam_enrich_1.e");

            }
          }
      }
      //=============================================================================
      //=============================================================================
      //=============================================================================

      /// Create a beam mesh and refine it

      STKUNIT_UNIT_TEST(unit1_uniformRefiner, beam_refine)
      {
        fixture_setup();
        EXCEPTWATCH;
        MPI_Barrier( MPI_COMM_WORLD );

        stk::ParallelMachine pm = MPI_COMM_WORLD ;

        const unsigned p_size = stk::parallel_machine_size(pm);

        if (p_size <= 1)
          {
            // create the mesh
            {

              stk::percept::BeamFixture mesh(pm, false);
              stk::io::put_io_part_attribute(  mesh.m_block_beam );
              mesh.m_metaData.commit();
              mesh.populate();

              bool isCommitted = true;
              percept::PerceptMesh em1(&mesh.m_metaData, &mesh.m_bulkData, isCommitted);
              save_or_diff(em1, input_files_loc+"beam_0.e");

            }

            // refine
            {
              stk::percept::PerceptMesh eMesh(3u);
              eMesh.open(input_files_loc+"beam_0.e");
              //URP_Heterogeneous_3D break_pattern(eMesh);
              Beam2_Beam2_2 break_pattern(eMesh);
              int scalarDimension = 0; // a scalar
              stk::mesh::FieldBase* proc_rank_field = eMesh.addField("proc_rank", eMesh.element_rank(), scalarDimension);
              eMesh.commit();

              save_or_diff(eMesh, output_files_loc+"beam_0.e");

              eMesh.printInfo("beam", 2);

              UniformRefiner breaker(eMesh, break_pattern, proc_rank_field);
              //breaker.setRemoveOldElements(false);
              breaker.setIgnoreSideSets(true);
              breaker.doBreak();

              save_or_diff(eMesh, output_files_loc+"beam_1.e");

            }
          }
      }


      //======================================================================================================================
      //======================================================================================================================
      //===================== Table generation
      //======================================================================================================================

      /// This code generates C++ tables used by stk_adapt - tables contain node numbering, parametric coordinates consistent
      ///    with Intrepid, and related information needed by UniformRefiner.  The generated code should be compared with
      ///    and merged into <stk_adapt/sierra_element/GeneratedRefinementTable.hpp> as appropriate if there is a change
      ///    in the tables in that package, or an additional element type is added. 
      /** This comment is from the generated code and tells how to bootstrap this process.
       * Bootstrapping this file: to create this file, run the regression test RegressionTestUniformRefiner.cpp :: generate_tables after putting in
       *   a dummy entry in ./sierra_element/GeneratedRefinementTable.hpp.  The run will produce a local file, generated_refinement_tables.hpp 
       *   which can be checked against the gold copy of GeneratedRefinementTable.hpp, then copied over it.  Add a call below to generate the 
       *   actual new table data. 
       */


      STKUNIT_UNIT_TEST(unit1_uniformRefiner, generate_tables)
      {
        fixture_setup();
        EXCEPTWATCH;
        MPI_Barrier( MPI_COMM_WORLD );
        Elem::StdMeshObjTopologies::bootstrap();

        stk::ParallelMachine pm = MPI_COMM_WORLD ;
        //const unsigned p_rank = stk::parallel_machine_rank( pm );
        const unsigned p_size = stk::parallel_machine_size( pm );
        if (p_size == 1)
          {
            std::ofstream file("./generated_refinement_tables.hpp");

            file << "#ifndef STK_ADAPT_GENERATED_REFINEMENT_TABLES_HPP" << std::endl;
            file << "#define STK_ADAPT_GENERATED_REFINEMENT_TABLES_HPP" << std::endl;

            file <<
              "/**  New ref topo info \n"
              "*  ------------------\n"
              "*\n"
              "*  {Ord, Rnk-assoc, Ord-rnk-assoc, Ord-node-on-subcell, num-rnk-assoc, param-coord}\n"
              "*\n"
              "*   struct RefinementTopologyExtraEntry\n"
              "*   {\n"
              "*     unsigned ordinal_of_node;               // ordinal of node in the total list of nodes - corresponds to the shards node ordinal\n"
              "*     unsigned rank_of_subcell;               // rank of the subcell this node is associated with                                   \n"
              "*     unsigned ordinal_of_subcell;            // ordinal of the subcell in the shards numbering (e.g. edge # 3)\n"
              "*     unsigned ordinal_of_node_on_subcell;    // ordinal of the node on the subcell (whcih node it is on a subcell that has multiple nodes)\n"
              "*     unsigned num_nodes_on_subcell;          // how many nodes exist on the subcell                                                       \n"
              "*     double parametric_coordinates[3];\n"
              "*   };\n"
              "*       \n"
              "* Bootstrapping this file: to create this file, run the regression test RegressionTestUniformRefiner.cpp :: generate_tables after putting in\n"
              "*   a dummy entry in ./sierra_element/GeneratedRefinementTable.hpp.  The run will produce a local file, generated_refinement_tables.hpp \n"
              "*   which can be checked against the gold copy of GeneratedRefinementTable.hpp, then copied over it.  Add a call below to generate the \n"
              "*   actual new table data. \n"
              "*/\n\n"
                 << std::endl;

            // FIXME
#if !(defined(__PGI) && defined(USE_PGI_7_1_COMPILER_BUG_WORKAROUND))

            Line2_Line2_2            :: printRefinementTopoX_Table(file);

            Beam2_Beam2_2            :: printRefinementTopoX_Table(file);

            ShellLine2_ShellLine2_2  :: printRefinementTopoX_Table(file);
            ShellLine3_ShellLine3_2  :: printRefinementTopoX_Table(file);
            Quad4_Quad4_4            :: printRefinementTopoX_Table(file);
            Tri3_Tri3_4              :: printRefinementTopoX_Table(file);
            ShellTri3_ShellTri3_4    :: printRefinementTopoX_Table(file);
            ShellTri6_ShellTri6_4    :: printRefinementTopoX_Table(file);
            ShellQuad4_ShellQuad4_4  :: printRefinementTopoX_Table(file);
            ShellQuad8_ShellQuad8_4  :: printRefinementTopoX_Table(file);
            Tet4_Tet4_8              :: printRefinementTopoX_Table(file);
            Hex8_Hex8_8              :: printRefinementTopoX_Table(file);
            Wedge6_Wedge6_8          :: printRefinementTopoX_Table(file);
            Wedge15_Wedge15_8        :: printRefinementTopoX_Table(file);

            // Not supported by Sierra
            // Wedge18_Wedge18_8        :: printRefinementTopoX_Table(file);

            Line3_Line3_2            :: printRefinementTopoX_Table(file);
            Beam3_Beam3_2            :: printRefinementTopoX_Table(file);

            Tri6_Tri6_4              :: printRefinementTopoX_Table(file);
            Quad8_Quad8_4            :: printRefinementTopoX_Table(file);
            Quad9_Quad9_4            :: printRefinementTopoX_Table(file);
            Hex27_Hex27_8            :: printRefinementTopoX_Table(file);
            Hex20_Hex20_8            :: printRefinementTopoX_Table(file);
            Tet10_Tet10_8            :: printRefinementTopoX_Table(file);
#endif
            file << "#endif" << std::endl;
          }

      }


      //======================================================================================================================
      //======================================================================================================================
      //======================================================================================================================

      /// Code to generate Dot/Graphviz files representing the topology of element refinement based on the internal tables
      
      static void output_draw(std::string filename, std::string toFile)
      {
        std::ofstream file(filename.c_str());
        file << toFile;
      }

      STKUNIT_UNIT_TEST(unit_uniformRefiner, draw1)
      {
        fixture_setup();
        //std::cout << Quad4_Quad4_4::draw() << std::endl;
        std::string dir = "./";
        output_draw(dir+"quad4.dot", Quad4_Quad4_4::draw(true) );
        output_draw(dir+"tet4.dot",  Tet4_Tet4_8::draw() );
        output_draw(dir+"hex8.dot",  Hex8_Hex8_8::draw(true) );
        output_draw(dir+"hex27.dot",  Hex27_Hex27_8::draw(true, true) );
        output_draw(dir+"hex20.dot",  Hex20_Hex20_8::draw(true, true) );
        output_draw(dir+"wedge6.dot",  Wedge6_Wedge6_8::draw() );

        output_draw(dir+"quad9.dot", Quad9_Quad9_4::draw(true, true));
      }

      STKUNIT_UNIT_TEST(unit_uniformRefiner, draw)
      {
        fixture_setup();
        //std::cout << Quad4_Quad4_4::draw() << std::endl;
        std::string dir = "./";
        output_draw(dir+"quad4.dot", Quad4_Quad4_4::draw(true) );
        output_draw(dir+"tet4.dot",  Tet4_Tet4_8::draw() );
        output_draw(dir+"hex8.dot",  Hex8_Hex8_8::draw(true) );
        output_draw(dir+"wedge6.dot",  Wedge6_Wedge6_8::draw() );

        output_draw(dir+"quad9.dot", Quad9_Quad9_4::draw(true));

        // refine
#if 0
        std::cout << Line2_Line2_2::draw() << std::endl;
        std::cout << Tri3_Tri3_4::draw() << std::endl;
        std::cout << Tet4_Tet4_8::draw() << std::endl;
        std::cout << Hex8_Hex8_8::draw() << std::endl;
#endif

      }

      //======================================================================================================================
      //======================================================================================================================
      //======================================================================================================================

      /// Convert a quad mesh to triangles with 6 triangles per quad

      STKUNIT_UNIT_TEST(unit1_uniformRefiner, break_quad_to_tri_6)
      {
        fixture_setup();
        EXCEPTWATCH;
        MPI_Barrier( MPI_COMM_WORLD );

        stk::ParallelMachine pm = MPI_COMM_WORLD ;
        //const unsigned p_rank = stk::parallel_machine_rank( pm );
        const unsigned p_size = stk::parallel_machine_size( pm );
        if (p_size == 1 || p_size == 3)
          {
            // start_demo_uniformRefiner_break_quad_to_tri_6
            percept::PerceptMesh eMesh(2u);
            eMesh.open(input_files_loc+"quad_fixture.e");

            typedef  UniformRefinerPattern<shards::Quadrilateral<4>, shards::Triangle<3>, 6 > Quad4_Tri3_6;

            UniformRefinerPattern<shards::Quadrilateral<4>, shards::Triangle<3>, 6 > break_quad_to_tri_6(eMesh);

            int scalarDimension = 0; // a scalar
            //         int vectorDimension = 3;

            stk::mesh::FieldBase* proc_rank_field = eMesh.addField("proc_rank", eMesh.element_rank(), scalarDimension);

            eMesh.commit();

            eMesh.printInfo("quad mesh");

            //UniformRefinerPattern<shards::Quadrilateral<4>, shards::Triangle<3>, 6 > break_quad_to_tri_6;
            UniformRefiner breaker(eMesh, break_quad_to_tri_6, proc_rank_field);
            breaker.setRemoveOldElements(false);
            breaker.doBreak();

            save_or_diff(eMesh, output_files_loc+"square_quad4_out.e");
            // end_demo
          }
      }

      //======================================================================================================================
      //======================================================================================================================
      //======================================================================================================================

      /// Convert a quad mesh to triangles with 4 triangles per quad

      STKUNIT_UNIT_TEST(unit1_uniformRefiner, break_quad_to_tri_4)
      {
        fixture_setup();
        EXCEPTWATCH;
        MPI_Barrier( MPI_COMM_WORLD );

        stk::ParallelMachine pm = MPI_COMM_WORLD ;
        //const unsigned p_rank = stk::parallel_machine_rank( pm );
        const unsigned p_size = stk::parallel_machine_size( pm );
        if (p_size == 1 || p_size == 3)
          {

            // start_demo_uniformRefiner_break_quad_to_tri_4
            percept::PerceptMesh eMesh(2u);
            eMesh.open(input_files_loc+"quad_fixture.e");

            UniformRefinerPattern<shards::Quadrilateral<4>, shards::Triangle<3>, 4, Specialization > break_quad_to_tri_4(eMesh);

            int scalarDimension = 0; // a scalar

            stk::mesh::FieldBase* proc_rank_field = eMesh.addField("proc_rank", eMesh.element_rank(), scalarDimension);

            eMesh.commit();

            eMesh.printInfo("quad mesh");

            //UniformRefinerPattern<shards::Quadrilateral<4>, shards::Triangle<3>, 6 > break_quad_to_tri_6;
            UniformRefiner breaker(eMesh, break_quad_to_tri_4, proc_rank_field);
            breaker.setRemoveOldElements(false);

            breaker.doBreak();

            save_or_diff(eMesh, output_files_loc+"square_quad4_tri3_4_out.e");
            // end_demo
          }
      }


      //======================================================================================================================
      //======================================================================================================================
      //======================================================================================================================

      /// Refine a quad mesh using the "standalone" refinement pattern:
      ///      UniformRefinerPattern<shards::Quadrilateral<4>, shards::Quadrilateral<4>, 4 >
      /// This pattern is an example (like the convert-type patterns) showing how to write a new pattern with no dependencies
      //     on other (say tabular) data/info.

      STKUNIT_UNIT_TEST(unit1_uniformRefiner, break_quad_to_quad)
      {
        fixture_setup();
        EXCEPTWATCH;
        MPI_Barrier( MPI_COMM_WORLD );

        stk::ParallelMachine pm = MPI_COMM_WORLD ;
        //const unsigned p_rank = stk::parallel_machine_rank( pm );
        const unsigned p_size = stk::parallel_machine_size( pm );
        if (p_size == 1 || p_size == 3)
          {
            // start_demo_uniformRefiner_break_quad_to_quad
            percept::PerceptMesh eMesh(2u);
            eMesh.open(input_files_loc+"quad_fixture_no_sidesets.e");

            UniformRefinerPattern<shards::Quadrilateral<4>, shards::Quadrilateral<4>, 4 > break_quad_to_quad_4(eMesh);
            int scalarDimension = 0; // a scalar
            stk::mesh::FieldBase* proc_rank_field = eMesh.addField("proc_rank", eMesh.element_rank(), scalarDimension);
            eMesh.commit();

            eMesh.printInfo("quad mesh");

            UniformRefiner breaker(eMesh, break_quad_to_quad_4, proc_rank_field);
            //breaker.setRemoveOldElements(false);
            breaker.setIgnoreSideSets(true);
            breaker.doBreak();

            save_or_diff(eMesh, output_files_loc+"square_quad4_ref_out.e");
            // end_demo
          }
      }

      //======================================================================================================================
      //======================================================================================================================
      //======================================================================================================================

      /// Refine a quad mesh
      /// uses the Sierra-ported tables from framework/{element,mesh_modification}

      STKUNIT_UNIT_TEST(unit1_uniformRefiner, break_quad_to_quad_sierra)
      {
        fixture_setup();
        EXCEPTWATCH;
        MPI_Barrier( MPI_COMM_WORLD );
        stk::ParallelMachine pm = MPI_COMM_WORLD ;
        //const unsigned p_rank = stk::parallel_machine_rank( pm );
        const unsigned p_size = stk::parallel_machine_size( pm );
        if (p_size == 1 || p_size == 3)
          {
            // start_demo_uniformRefiner_break_quad_to_quad_sierra
            percept::PerceptMesh eMesh(2u);
            eMesh.open(input_files_loc+"quad_fixture.e");

            UniformRefinerPattern<shards::Quadrilateral<4>, shards::Quadrilateral<4>, 4, SierraPort > break_quad_to_quad_4(eMesh);
            int scalarDimension = 0; // a scalar
            stk::mesh::FieldBase* proc_rank_field = eMesh.addField("proc_rank", eMesh.element_rank(), scalarDimension);
            eMesh.commit();

            eMesh.printInfo("quad mesh");

            UniformRefiner breaker(eMesh, break_quad_to_quad_4, proc_rank_field);
            //breaker.setRemoveOldElements(false);
            breaker.doBreak();

            save_or_diff(eMesh, output_files_loc+"square_quad4_ref_sierra_out.e");
            // end_demo
          }
      }

      //======================================================================================================================
      //======================================================================================================================
      //======================================================================================================================

      /// Refine a quad mesh with sidesets
      /// uses the Sierra-ported tables from framework/{element,mesh_modification}

      STKUNIT_UNIT_TEST(unit1_uniformRefiner, break_quad_to_quad_sierra_sidesets)
      {
        fixture_setup();
        EXCEPTWATCH;
        MPI_Barrier( MPI_COMM_WORLD );

        stk::ParallelMachine pm = MPI_COMM_WORLD ;
        //const unsigned p_rank = stk::parallel_machine_rank( pm );
        const unsigned p_size = stk::parallel_machine_size( pm );

        if (p_size == 1 || p_size == 2)
          {
            // start_demo_uniformRefiner_break_quad_to_quad_sierra_sidesets
            percept::PerceptMesh eMesh(2u);
            eMesh.open(input_files_loc+"quad_fixture.e");

            UniformRefinerPattern<shards::Quadrilateral<4>, shards::Quadrilateral<4>, 4, SierraPort > break_quad_to_quad_4(eMesh);
            int scalarDimension = 0; // a scalar
            stk::mesh::FieldBase* proc_rank_field = eMesh.addField("proc_rank", eMesh.element_rank(), scalarDimension);
            eMesh.commit();

            eMesh.printInfo("quad mesh");

            UniformRefiner breaker(eMesh, break_quad_to_quad_4, proc_rank_field);
            //breaker.setRemoveOldElements(false);
            breaker.doBreak();

            eMesh.printInfo("after refinement break_quad_to_quad_sierra_sidesets");

            save_or_diff(eMesh, output_files_loc+"quad_sidesets_sierra_out.e");
          }
        // end_demo
      }

      //======================================================================================================================
      //======================================================================================================================
      //======================================================================================================================

      /// Convert a hex mesh to tets using 24 tets per hex

      STKUNIT_UNIT_TEST(unit1_uniformRefiner, hex8_tet4_24_1)
      {
        fixture_setup();
        EXCEPTWATCH;
        MPI_Barrier( MPI_COMM_WORLD );

        // start_demo_uniformRefiner_hex8_tet4_24_1

        percept::PerceptMesh eMesh(3u);

        unsigned p_size = eMesh.getParallelSize();
        //unsigned p_rank = eMesh.getRank();
        Util::setRank(eMesh.getRank());

        std::string gmesh_spec = std::string("1x1x")+toString(p_size)+std::string("|bbox:0,0,0,1,1,"+toString(p_size) );
        eMesh.newMesh(percept::PerceptMesh::GMeshSpec(gmesh_spec));

        UniformRefinerPattern<shards::Hexahedron<8>, shards::Tetrahedron<4>, 24 > break_hex_to_tet(eMesh);

        int scalarDimension = 0; // a scalar
        //         int vectorDimension = 3;

        stk::mesh::FieldBase* proc_rank_field = eMesh.addField("proc_rank", eMesh.element_rank(), scalarDimension);
        //         eMesh.addField("velocity", mesh::Node, vectorDimension);
        //         eMesh.addField("element_volume", eMesh.element_rank(), scalarDimension);

        eMesh.commit();
        eMesh.printInfo();
        save_or_diff(eMesh, std::string(output_files_loc+"")+std::string("hex_tet_24_cube1x1x")+toString(p_size)+std::string("-orig.e"));

        UniformRefiner breaker(eMesh, break_hex_to_tet, proc_rank_field);
        breaker.setRemoveOldElements(true);

        breaker.doBreak();

        save_or_diff(eMesh, std::string(output_files_loc+"")+std::string("hex_tet_24_cube1x1x")+toString(p_size)+std::string(".e"));

        // end_demo

      }

      //======================================================================================================================
      //======================================================================================================================
      //======================================================================================================================

      /// Convert a hex mesh using 6 tets per hex

      STKUNIT_UNIT_TEST(unit1_uniformRefiner, hex8_tet4_6_12_1)
      {
        fixture_setup();
        EXCEPTWATCH;
        MPI_Barrier( MPI_COMM_WORLD );

        // start_demo_uniformRefiner_hex8_tet4_6_12_1

        percept::PerceptMesh eMesh(3u);

        unsigned p_size = eMesh.getParallelSize();

        std::string gmesh_spec = std::string("1x1x")+toString(p_size)+std::string("|bbox:0,0,0,1,1,"+toString(p_size) );
        eMesh.newMesh(percept::PerceptMesh::GMeshSpec(gmesh_spec));

        Hex8_Tet4_6_12 break_hex_to_tet(eMesh);

        int scalarDimension = 0; // a scalar
        //         int vectorDimension = 3;

        stk::mesh::FieldBase* proc_rank_field = eMesh.addField("proc_rank", eMesh.element_rank(), scalarDimension);
        //         eMesh.addField("velocity", mesh::Node, vectorDimension);
        //         eMesh.addField("element_volume", eMesh.element_rank(), scalarDimension);

        eMesh.commit();
        eMesh.printInfo();
        save_or_diff(eMesh, std::string(output_files_loc+"")+std::string("hex_tet_6_12_cube1x1x")+toString(p_size)+std::string("-orig.e"));

        UniformRefiner breaker(eMesh, break_hex_to_tet, proc_rank_field);
        breaker.setRemoveOldElements(true);
        //breaker.setIgnoreSideSets(true);

        breaker.doBreak();

        save_or_diff(eMesh, std::string(output_files_loc+"")+std::string("hex_tet_6_12_cube1x1x")+toString(p_size)+std::string(".e"));

        // end_demo
      }

      //======================================================================================================================
      //======================================================================================================================
      //======================================================================================================================

      /// Convert a hex mesh using 6 tets per hex

      STKUNIT_UNIT_TEST(unit1_uniformRefiner, hex8_tet4_6_12_2)
      {
        fixture_setup();

        EXCEPTWATCH;

        // start_demo_uniformRefiner_hex8_tet4_6_12_2
        MPI_Barrier( MPI_COMM_WORLD );

        stk::ParallelMachine pm = MPI_COMM_WORLD ;

        const unsigned p_size = stk::parallel_machine_size( pm );
        if (p_size == 1 || p_size == 3)
          {
            percept::PerceptMesh eMesh(3u);

            eMesh.open(input_files_loc+"hex_fixture.e");

            Hex8_Tet4_6_12 break_hex_to_tet(eMesh);

            int scalarDimension = 0; // a scalar
            stk::mesh::FieldBase* proc_rank_field = eMesh.addField("proc_rank", eMesh.element_rank(), scalarDimension);

            eMesh.commit();
            //eMesh.printInfo("test",2);
            eMesh.printInfo();
            save_or_diff(eMesh, output_files_loc+"hex8_tet4_6_12_0.e");

            UniformRefiner breaker(eMesh, break_hex_to_tet, proc_rank_field);
            //breaker.setIgnoreSideSets(true);
            breaker.doBreak();

            save_or_diff(eMesh, output_files_loc+"hex8_tet4_6_12_1.e");

            // end_demo
          }

      }

      //======================================================================================================================
      //======================================================================================================================
      //======================================================================================================================

      /// Refine a quad mesh

      STKUNIT_UNIT_TEST(unit1_uniformRefiner, quad4_quad4_4_test_1)
      {
        fixture_setup();
        EXCEPTWATCH;
        stk::ParallelMachine pm = MPI_COMM_WORLD ;

        //const unsigned p_rank = stk::parallel_machine_rank( pm );
        const unsigned p_size = stk::parallel_machine_size( pm );
        //if (p_size == 1 || p_size == 3)
        if (p_size <= 3)
          {
            //const unsigned p_rank = stk::parallel_machine_rank( pm );
            //const unsigned p_size = stk::parallel_machine_size( pm );

            const unsigned n = 12;
            //const unsigned nx = n , ny = n , nz = p_size*n ;
            const unsigned nx = n , ny = n;

            percept::QuadFixture<double> fixture( pm , nx , ny, true);
            fixture.meta_data.commit();
            fixture.generate_mesh();

            percept::PerceptMesh eMesh(&fixture.meta_data, &fixture.bulk_data);
            eMesh.printInfo("quad fixture");
            save_or_diff(eMesh, output_files_loc+"quad_fixture_test_1.e");
          }
      }

      //======================================================================================================================
      //======================================================================================================================
      //======================================================================================================================

      /// Refine a quad mesh; test the multiple refinement feature

      STKUNIT_UNIT_TEST(unit1_uniformRefiner, break_quad_to_quad_sierra_1)
      {
        fixture_setup();
        EXCEPTWATCH;
        stk::ParallelMachine pm = MPI_COMM_WORLD ;

        bool doGenSideSets = true;

        //const unsigned p_rank = stk::parallel_machine_rank( pm );
        const unsigned p_size = stk::parallel_machine_size( pm );
        //if (p_size == 1 || p_size == 3)
        if (p_size <= 3)
          {
            const unsigned n = 12;
            //const unsigned nx = n , ny = n , nz = p_size*n ;
            const unsigned nx = n , ny = n;

            percept::QuadFixture<double> fixture( pm , nx , ny, doGenSideSets);

            // Adopt the meta/bulk data
            bool isCommitted = false;
            percept::PerceptMesh eMesh(&fixture.meta_data, &fixture.bulk_data, isCommitted);

            eMesh.commit();

            fixture.generate_mesh();

            //eMesh.printInfo("quad mesh");

            save_or_diff(eMesh, output_files_loc+"quad_fixture_0.e");
            save_or_diff(eMesh, input_files_loc+"quad_fixture_0.e");
            eMesh.close();

            for (int iBreak = 0; iBreak < 2; iBreak++)
              {
                std::cout << "\n\n\n ================ tmp Refine Pass = " << iBreak << std::endl;

                percept::PerceptMesh eMesh1(2);
                std::string fileName = std::string(input_files_loc+"quad_fixture_")+toString(iBreak)+std::string(".e");
                eMesh1.open(fileName);
                UniformRefinerPattern<shards::Quadrilateral<4>, shards::Quadrilateral<4>, 4, SierraPort > break_quad_to_quad_4(eMesh1);
                int scalarDimension = 0; // a scalar
                stk::mesh::FieldBase* proc_rank_field = eMesh1.addField("proc_rank", eMesh.element_rank(), scalarDimension);
                eMesh1.commit();

                //                 if (iBreak != 0)
                //                   proc_rank_field = eMesh1.getField("proc_rank");

                UniformRefiner breaker(eMesh1, break_quad_to_quad_4, proc_rank_field);

                //breaker.setRemoveOldElements(false);
                breaker.doBreak();
                std::string fileName1 = std::string(output_files_loc+"quad_fixture_")+toString(iBreak+1)+std::string(".e");
                std::string fileName2 = std::string(input_files_loc+"quad_fixture_")+toString(iBreak+1)+std::string(".e");

                //eMesh1.printInfo("quad_fixture_1.e");

                save_or_diff(eMesh1, fileName2);
                save_or_diff(eMesh1, fileName1);
                eMesh1.close();

                if (0 && iBreak==0)
                  {
                    percept::PerceptMesh e1(2);
                    std::cout << "\n\n\n ================ tmp eMesh1.openReadOnly(quad_fixture_1.e) \n\n\n " << std::endl;
                    e1.openReadOnly(input_files_loc+"quad_fixture_1.e");
                    e1.printInfo("quad_fixture_1_read.e");
                    e1.close();
                  }
              }

            // end_demo
          }
      }

      //======================================================================================================================
      //======================================================================================================================
      //======================================================================================================================

      /// Refine a quad mesh; test the multiple refinement feature

      STKUNIT_UNIT_TEST(unit1_uniformRefiner, break_quad_to_quad_sierra_2)
      {
        fixture_setup();
        EXCEPTWATCH;
        stk::ParallelMachine pm = MPI_COMM_WORLD ;

        //const unsigned p_rank = stk::parallel_machine_rank( pm );
        const unsigned p_size = stk::parallel_machine_size( pm );
        //if (p_size == 1 || p_size == 3)
        if (p_size <= 3)
          {
            const unsigned n = 12;
            //const unsigned nx = n , ny = n , nz = p_size*n ;
            const unsigned nx = n , ny = n;

            bool doGenSideSets = true;
            percept::QuadFixture<double> fixture( pm , nx , ny, doGenSideSets);

            // Adopt the meta/bulk data
            bool isCommitted = false;
            percept::PerceptMesh eMesh(&fixture.meta_data, &fixture.bulk_data, isCommitted);

            eMesh.commit();

            fixture.generate_mesh();

            //eMesh.printInfo("quad mesh");

            save_or_diff(eMesh, output_files_loc+"quad_fixture_mbreak_0.e");
            save_or_diff(eMesh, input_files_loc+"quad_fixture_mbreak_0.e");
            eMesh.close();


            percept::PerceptMesh eMesh1(2);
            std::string fileName = std::string(input_files_loc+"quad_fixture_mbreak_0.e");
            eMesh1.open(fileName);
            UniformRefinerPattern<shards::Quadrilateral<4>, shards::Quadrilateral<4>, 4, SierraPort > break_quad_to_quad_4(eMesh1);
            int scalarDimension = 0; // a scalar
            stk::mesh::FieldBase* proc_rank_field = eMesh1.addField("proc_rank", eMesh.element_rank(), scalarDimension);
            eMesh1.commit();

            UniformRefiner breaker(eMesh1, break_quad_to_quad_4, proc_rank_field);

            for (int iBreak = 0; iBreak < 2; iBreak++)
              {
                std::cout << "\n\n\n ================ tmp Refine Pass = " << iBreak << std::endl;

                breaker.doBreak();
                std::string fileName1 = std::string(output_files_loc+"quad_fixture_mbreak_")+toString(iBreak+1)+std::string(".e");
                save_or_diff(eMesh1, fileName1);
              }

            // end_demo
          }
      }

      //======================================================================================================================
      //======================================================================================================================
      //======================================================================================================================

      /// Enrich a quad mesh (convert linear Quad4 elements to quadratic Quad9)

      STKUNIT_UNIT_TEST(unit1_uniformRefiner, break_quad4_to_quad9)
      {
        fixture_setup();
        EXCEPTWATCH;


        stk::ParallelMachine pm = MPI_COMM_WORLD ;

        //const unsigned p_rank = stk::parallel_machine_rank( pm );
        const unsigned p_size = stk::parallel_machine_size( pm );
        //if (p_size == 1 || p_size == 3)
        if (p_size <= 3)
          {
            const unsigned n = 12;
            //const unsigned nx = n , ny = n , nz = p_size*n ;
            const unsigned nx = n , ny = n;

            bool doGenSideSets = true;
            percept::QuadFixture<double> fixture( pm , nx , ny, doGenSideSets);

            // Adopt the meta/bulk data
            bool isCommitted = false;
            percept::PerceptMesh eMesh(&fixture.meta_data, &fixture.bulk_data, isCommitted);

            Quad4_Quad9_1 break_quad4_to_quad9_1(eMesh);
            int scalarDimension = 0; // a scalar
            stk::mesh::FieldBase* proc_rank_field = eMesh.addField("proc_rank", eMesh.element_rank(), scalarDimension);

            eMesh.commit();

            fixture.generate_mesh();

            save_or_diff(eMesh, output_files_loc+"quad_fixture_quad9_0.e");

            UniformRefiner breaker(eMesh, break_quad4_to_quad9_1, proc_rank_field);

            breaker.doBreak();
            save_or_diff(eMesh, output_files_loc+"quad_fixture_quad9_1.e");

            // end_demo
          }
      }

      //======================================================================================================================
      //======================================================================================================================
      //======================================================================================================================

      /// Enrich a quad mesh (convert linear Quad4 elements to serendepity Quad8)

      STKUNIT_UNIT_TEST(unit1_uniformRefiner, break_quad4_to_quad8)
      {
        fixture_setup();
        EXCEPTWATCH;
        stk::ParallelMachine pm = MPI_COMM_WORLD ;

        //const unsigned p_rank = stk::parallel_machine_rank( pm );
        const unsigned p_size = stk::parallel_machine_size( pm );
        if (p_size <= 3)
          {
            const unsigned n = 12;
            const unsigned nx = n , ny = n;

            bool doGenSideSets = true;
            percept::QuadFixture<double> fixture( pm , nx , ny, doGenSideSets);

            // Adopt the meta/bulk data
            bool isCommitted = false;
            percept::PerceptMesh eMesh(&fixture.meta_data, &fixture.bulk_data, isCommitted);

            Quad4_Quad8_1 break_quad4_to_quad8_1(eMesh);
            int scalarDimension = 0; // a scalar
            stk::mesh::FieldBase* proc_rank_field = eMesh.addField("proc_rank", eMesh.element_rank(), scalarDimension);

            eMesh.commit();

            fixture.generate_mesh();

            save_or_diff(eMesh, output_files_loc+"quad_fixture_quad8_0.e");

            UniformRefiner breaker(eMesh, break_quad4_to_quad8_1, proc_rank_field);

            breaker.doBreak();
            save_or_diff(eMesh, output_files_loc+"quad_fixture_quad8_1.e");
            save_or_diff(eMesh, input_files_loc+"quad_fixture_quad8_quad8_0.e");

            // end_demo
          }
      }

      //======================================================================================================================
      //======================================================================================================================
      //======================================================================================================================

      /// Refine a quad8/serendepity mesh

      STKUNIT_UNIT_TEST(unit1_uniformRefiner, break_quad8_to_quad8)
      {
        fixture_setup();
        EXCEPTWATCH;
        stk::ParallelMachine pm = MPI_COMM_WORLD ;

        //const unsigned p_rank = stk::parallel_machine_rank( pm );
        const unsigned p_size = stk::parallel_machine_size( pm );
        //if (p_size == 1 || p_size == 3)
        if (p_size <= 3)
          {
            percept::PerceptMesh eMesh(2u);
            eMesh.open(input_files_loc+"quad_fixture_quad8_quad8_0.e");

            Quad8_Quad8_4 break_quad8_to_quad8_4(eMesh);
            int scalarDimension = 0; // a scalar
            stk::mesh::FieldBase* proc_rank_field = eMesh.addField("proc_rank", eMesh.element_rank(), scalarDimension);

            eMesh.commit();

            UniformRefiner breaker(eMesh, break_quad8_to_quad8_4, proc_rank_field);
            breaker.setIgnoreSideSets(false);

            breaker.doBreak();
            save_or_diff(eMesh, output_files_loc+"quad_fixture_quad8_quad8_1.e");

          }
      }


      //======================================================================================================================
      //======================================================================================================================
      //======================================================================================================================

      /// Enrich a quad4 mesh to quad9 then refine it

      STKUNIT_UNIT_TEST(unit1_uniformRefiner, break_quad4_to_quad9_to_quad9_0)
      {
        fixture_setup();
        EXCEPTWATCH;

        stk::ParallelMachine pm = MPI_COMM_WORLD ;

        bool doGenSideSets = false;

        //const unsigned p_rank = stk::parallel_machine_rank( pm );
        const unsigned p_size = stk::parallel_machine_size( pm );
        //if (p_size == 1 || p_size == 3)
        if (p_size <= 1)
          {
            {
              const unsigned n = 1;
              //const unsigned nx = n , ny = n , nz = p_size*n ;
              const unsigned nx = n , ny = n;

              percept::QuadFixture<double> fixture( pm , nx , ny, doGenSideSets);

              // Adopt the meta/bulk data
              bool isCommitted = false;
              percept::PerceptMesh eMesh(&fixture.meta_data, &fixture.bulk_data, isCommitted);

              Quad4_Quad9_1 break_quad4_to_quad9_1(eMesh);
              int scalarDimension = 0; // a scalar
              stk::mesh::FieldBase* proc_rank_field = eMesh.addField("proc_rank", eMesh.element_rank(), scalarDimension);

              eMesh.commit();

              fixture.generate_mesh();


              UniformRefiner breaker(eMesh, break_quad4_to_quad9_1, proc_rank_field);

              breaker.doBreak();
              save_or_diff(eMesh, input_files_loc+"quad_1x1_quad9_quad9_0.e");
            }

            {
              percept::PerceptMesh em1(2);
              em1.open(input_files_loc+"quad_1x1_quad9_quad9_0.e");
              Quad9_Quad9_4 break_q9_q9(em1);
              int scalarDimension = 0; // a scalar
              stk::mesh::FieldBase* proc_rank_field = em1.addField("proc_rank", em1.element_rank(), scalarDimension);

              em1.commit();


              UniformRefiner breaker(em1, break_q9_q9, proc_rank_field);
              breaker.setIgnoreSideSets(!doGenSideSets);

              breaker.doBreak();
              save_or_diff(em1, output_files_loc+"quad_1x1_quad9_quad9_1.e");

            }
            // end_demo
          }
      }

      //======================================================================================================================
      //======================================================================================================================
      //======================================================================================================================

      /// Enrich a quad4 mesh to quad9 then refine it

      STKUNIT_UNIT_TEST(unit1_uniformRefiner, break_quad4_to_quad9_to_quad9)
      {
        fixture_setup();
        EXCEPTWATCH;

        stk::ParallelMachine pm = MPI_COMM_WORLD ;

        bool doGenSideSets = true;

        //const unsigned p_rank = stk::parallel_machine_rank( pm );
        const unsigned p_size = stk::parallel_machine_size( pm );
        //if (p_size == 1 || p_size == 3)
        if (p_size <= 3)
          {
            {
              //FIXME const unsigned n = 12;
              const unsigned n = 2;
              //const unsigned nx = n , ny = n , nz = p_size*n ;
              const unsigned nx = n , ny = n;

              percept::QuadFixture<double> fixture( pm , nx , ny, doGenSideSets);

              // Adopt the meta/bulk data
              bool isCommitted = false;
              percept::PerceptMesh eMesh(&fixture.meta_data, &fixture.bulk_data, isCommitted);

              Quad4_Quad9_1 break_quad4_to_quad9_1(eMesh);
              int scalarDimension = 0; // a scalar
              stk::mesh::FieldBase* proc_rank_field = eMesh.addField("proc_rank", eMesh.element_rank(), scalarDimension);

              eMesh.commit();

              fixture.generate_mesh();


              UniformRefiner breaker(eMesh, break_quad4_to_quad9_1, proc_rank_field);
              std::cout << "break_quad4_to_quad9_1.fixSurfaceAndEdgeSetNamesMap().size()= "
                        << break_quad4_to_quad9_1.fixSurfaceAndEdgeSetNamesMap().size() << std::endl;

              breaker.doBreak();
              save_or_diff(eMesh, input_files_loc+"quad_fixture_quad9_quad9_0.e");
              //eMesh.printInfo("quad_fixture_quad9_quad9_0.e", 2);
            }

            {
              percept::PerceptMesh em1(2);
              em1.open(input_files_loc+"quad_fixture_quad9_quad9_0.e");
              Quad9_Quad9_4 break_q9_q9(em1);
              int scalarDimension = 0; // a scalar
              stk::mesh::FieldBase* proc_rank_field = em1.addField("proc_rank", em1.element_rank(), scalarDimension);

              em1.commit();


              UniformRefiner breaker(em1, break_q9_q9, proc_rank_field);
              breaker.setIgnoreSideSets(!doGenSideSets);

              breaker.doBreak();
              save_or_diff(em1, output_files_loc+"quad_fixture_quad9_quad9_1.e");

            }
            // end_demo
          }
      }

      //======================================================================================================================
      //======================================================================================================================
      //======================================================================================================================

      /// Refine a triangle mesh

      STKUNIT_UNIT_TEST(unit1_uniformRefiner, break_tri_to_tri_sierra_0)
      {
        fixture_setup();
        EXCEPTWATCH;
        stk::ParallelMachine pm = MPI_COMM_WORLD ;

        //const unsigned p_rank = stk::parallel_machine_rank( pm );
        const unsigned p_size = stk::parallel_machine_size( pm );
        if (p_size <= 3)
          {
            const unsigned n = 12;
            //const unsigned nx = n , ny = n , nz = p_size*n ;
            const unsigned nx = n , ny = n;

            percept::QuadFixture<double, shards::Triangle<3> > fixture( pm , nx , ny, true);

            percept::PerceptMesh eMesh(&fixture.meta_data, &fixture.bulk_data, false);

            eMesh.commit();

            fixture.generate_mesh();

            eMesh.printInfo("tri mesh");

            save_or_diff(eMesh, output_files_loc+"quad_fixture_tri3.e");
            // end_demo
          }

      }

      //======================================================================================================================
      //======================================================================================================================
      //======================================================================================================================

      /// Refine a triangle mesh

      STKUNIT_UNIT_TEST(unit1_uniformRefiner, break_tri_to_tri_sierra_1)
      {
        fixture_setup();
        EXCEPTWATCH;
        stk::ParallelMachine pm = MPI_COMM_WORLD ;

        //const unsigned p_rank = stk::parallel_machine_rank( pm );
        const unsigned p_size = stk::parallel_machine_size( pm );
        if (p_size <= 3)
          {
            const unsigned n = 12;
            //const unsigned nx = n , ny = n , nz = p_size*n ;
            const unsigned nx = n , ny = n;

            bool createEdgeSets = true;
            percept::QuadFixture<double, shards::Triangle<3> > fixture( pm , nx , ny, createEdgeSets);

            bool isCommitted = false;
            percept::PerceptMesh eMesh(&fixture.meta_data, &fixture.bulk_data, isCommitted);

            Tri3_Tri3_4 break_tri_to_tri_4(eMesh);
            int scalarDimension = 0; // a scalar
            stk::mesh::FieldBase* proc_rank_field = eMesh.addField("proc_rank", eMesh.element_rank(), scalarDimension);

            //stk::mesh::FieldBase* proc_rank_field_edge =
            eMesh.addField("proc_rank_edge", eMesh.edge_rank(), scalarDimension);

            //             std::cout << "proc_rank_field rank= " << proc_rank_field->rank() << std::endl;
            //             std::cout << "proc_rank_field_edge rank= " << proc_rank_field_edge->rank() << std::endl;

            //fixture.meta_data.commit();
            eMesh.commit();

            fixture.generate_mesh();

            //eMesh.printInfo("tri mesh", 5);
            eMesh.printInfo("tri mesh");
            save_or_diff(eMesh, output_files_loc+"quad_fixture_tri3_0.e");

            UniformRefiner breaker(eMesh, break_tri_to_tri_4, proc_rank_field);
            breaker.doBreak();

            //eMesh.printInfo("tri mesh refined", 5);
            eMesh.printInfo("tri mesh refined");
            save_or_diff(eMesh, output_files_loc+"quad_fixture_tri3_1.e");

            if (0)
              {
                percept::PerceptMesh e1(2);
                e1.openReadOnly(input_files_loc+"quad_fixture_tri3_1.e");
                e1.printInfo("after read", 3);
              }
            // end_demo
          }

      }

      //======================================================================================================================
      //======================================================================================================================
      //======================================================================================================================

      /// Enrich a triangle mesh

      STKUNIT_UNIT_TEST(unit1_uniformRefiner, break_tri3_to_tri6_sierra)
      {
        fixture_setup();
        EXCEPTWATCH;
        stk::ParallelMachine pm = MPI_COMM_WORLD ;

        //const unsigned p_rank = stk::parallel_machine_rank( pm );
        const unsigned p_size = stk::parallel_machine_size( pm );
        if (p_size <= 3)
          {
            const unsigned n = 12;
            //const unsigned nx = n , ny = n , nz = p_size*n ;
            const unsigned nx = n , ny = n;

            bool createEdgeSets = true;
            percept::QuadFixture<double, shards::Triangle<3> > fixture( pm , nx , ny, createEdgeSets);

            bool isCommitted = false;
            percept::PerceptMesh eMesh(&fixture.meta_data, &fixture.bulk_data, isCommitted);

            Tri3_Tri6_1 break_tri3_to_tri6(eMesh);
            int scalarDimension = 0; // a scalar
            stk::mesh::FieldBase* proc_rank_field = eMesh.addField("proc_rank", eMesh.element_rank(), scalarDimension);

            //stk::mesh::FieldBase* proc_rank_field_edge =
            eMesh.addField("proc_rank_edge", eMesh.edge_rank(), scalarDimension);

            //             std::cout << "proc_rank_field rank= " << proc_rank_field->rank() << std::endl;
            //             std::cout << "proc_rank_field_edge rank= " << proc_rank_field_edge->rank() << std::endl;

            //fixture.meta_data.commit();
            eMesh.commit();

            fixture.generate_mesh();

            //eMesh.printInfo("tri mesh", 5);
            eMesh.printInfo("tri mesh tri6");
            save_or_diff(eMesh, output_files_loc+"quad_fixture_tri3_tri6_0.e");

            UniformRefiner breaker(eMesh, break_tri3_to_tri6, proc_rank_field);
            breaker.doBreak();

            //eMesh.printInfo("tri mesh refined", 5);
            eMesh.printInfo("tri mesh enriched");
            save_or_diff(eMesh, output_files_loc+"quad_fixture_tri3_tri6_1.e");
            save_or_diff(eMesh, input_files_loc+"quad_fixture_tri6_tri6_0.e");

            if (0)
              {
                percept::PerceptMesh e1(2);
                e1.openReadOnly(input_files_loc+"quad_fixture_tri3_1.e");
                e1.printInfo("after read", 3);
              }
            // end_demo
          }

      }

      //======================================================================================================================
      //======================================================================================================================
      //======================================================================================================================

      /// Enrich a triangle mesh then refine it

      STKUNIT_UNIT_TEST(unit1_uniformRefiner, break_tri3_to_tri6_to_tri6_sierra)
      {
        fixture_setup();
        EXCEPTWATCH;
        stk::ParallelMachine pm = MPI_COMM_WORLD ;

        //const unsigned p_rank = stk::parallel_machine_rank( pm );
        const unsigned p_size = stk::parallel_machine_size( pm );
        if (p_size <= 3)
          {
            // start_demo_break_tri3_to_tri6_to_tri6_sierra

            percept::PerceptMesh eMesh(2u);
            eMesh.open(input_files_loc+"quad_fixture_tri6_tri6_0.e");

            Tri6_Tri6_4 break_tri6_to_tri6(eMesh);
            int scalarDimension = 0; // a scalar
            stk::mesh::FieldBase* proc_rank_field = eMesh.addField("proc_rank", eMesh.element_rank(), scalarDimension);

            //stk::mesh::FieldBase* proc_rank_field_edge =
            eMesh.addField("proc_rank_edge", eMesh.edge_rank(), scalarDimension);
            eMesh.commit();

            eMesh.printInfo("tri mesh tri6");
            save_or_diff(eMesh, output_files_loc+"quad_fixture_tri6_tri6_0.e");

            UniformRefiner breaker(eMesh, break_tri6_to_tri6, proc_rank_field);
            breaker.doBreak();

            eMesh.printInfo("tri mesh refined");
            save_or_diff(eMesh, output_files_loc+"quad_fixture_tri6_tri6_1.e");
            // end_demo
          }

      }

      //======================================================================================================================
      //======================================================================================================================
      //======================================================================================================================

      /// Refine a linear tet mesh

      STKUNIT_UNIT_TEST(unit1_uniformRefiner, break_tet4_tet4_0)
      {
        fixture_setup();
        EXCEPTWATCH;
        MPI_Barrier( MPI_COMM_WORLD );

        stk::ParallelMachine pm = MPI_COMM_WORLD ;
        //const unsigned p_rank = stk::parallel_machine_rank( pm );
        const unsigned p_size = stk::parallel_machine_size( pm );
        if (p_size == 1 || p_size == 3)
          {
            // start_demo_uniformRefiner_break_tet4_tet4_0
            percept::PerceptMesh eMesh(3u);
            eMesh.openReadOnly(input_files_loc+"tet_from_hex_fixture.e");
            save_or_diff(eMesh, input_files_loc+"tet_from_hex_fixture_0.e");
            // end_demo

          }
      }

      //======================================================================================================================
      //======================================================================================================================
      //======================================================================================================================

      /// Refine a linear tet mesh

      STKUNIT_UNIT_TEST(unit1_uniformRefiner, break_tet4_tet4_1)
      {
        fixture_setup();
        EXCEPTWATCH;
        MPI_Barrier( MPI_COMM_WORLD );

        stk::ParallelMachine pm = MPI_COMM_WORLD ;
        //const unsigned p_rank = stk::parallel_machine_rank( pm );
        const unsigned p_size = stk::parallel_machine_size( pm );
        if (p_size == 1 || p_size == 3)
          {
            // start_demo_uniformRefiner_break_tet4_tet4_1
            percept::PerceptMesh eMesh(3u);
            eMesh.open(input_files_loc+"tet_from_hex_fixture_0.e");

            Tet4_Tet4_8 break_tet_tet(eMesh);

            int scalarDimension = 0; // a scalar
            stk::mesh::FieldBase* proc_rank_field = eMesh.addField("proc_rank", eMesh.element_rank(), scalarDimension);

            eMesh.commit();
            eMesh.printInfo("tet mesh");

            UniformRefiner breaker(eMesh, break_tet_tet, proc_rank_field);
            //breaker.setRemoveOldElements(false);
            //breaker.setIgnoreSideSets(true);
            breaker.doBreak();
            save_or_diff(eMesh, output_files_loc+"tet4_refined_1.e");

            breaker.doBreak();
            save_or_diff(eMesh, output_files_loc+"tet4_refined_2.e");
            // end_demo

          }
      }

      //======================================================================================================================
      //======================================================================================================================
      //======================================================================================================================

      /// Enrich a linear tet mesh

      STKUNIT_UNIT_TEST(unit1_uniformRefiner, break_tet4_tet10_1)
      {
        fixture_setup();
        EXCEPTWATCH;
        MPI_Barrier( MPI_COMM_WORLD );

        stk::ParallelMachine pm = MPI_COMM_WORLD ;
        //const unsigned p_rank = stk::parallel_machine_rank( pm );
        const unsigned p_size = stk::parallel_machine_size( pm );
        if (p_size == 1 || p_size == 3)
          {
            // start_demo_uniformRefiner_break_tet4_tet10_1
            percept::PerceptMesh eMesh(3u);
            eMesh.open(input_files_loc+"tet_from_hex_fixture_0.e");

            Tet4_Tet10_1 break_tet_tet(eMesh);

            int scalarDimension = 0; // a scalar
            stk::mesh::FieldBase* proc_rank_field = eMesh.addField("proc_rank", eMesh.element_rank(), scalarDimension);

            eMesh.commit();
            eMesh.printInfo("tet mesh");

            UniformRefiner breaker(eMesh, break_tet_tet, proc_rank_field);
            //breaker.setRemoveOldElements(false);
            //breaker.setIgnoreSideSets(true);
            breaker.doBreak();
            save_or_diff(eMesh, output_files_loc+"tet10_1.e");
            // end_demo


          }
      }

      //======================================================================================================================
      //======================================================================================================================
      //======================================================================================================================

      /// Enrich a linear tet mesh then refine it

      STKUNIT_UNIT_TEST(unit1_uniformRefiner, break_tet4_tet10_tet10_1)
      {
        fixture_setup();
        // FIXME
        EXCEPTWATCH;
        MPI_Barrier( MPI_COMM_WORLD );

        stk::ParallelMachine pm = MPI_COMM_WORLD ;
        //const unsigned p_rank = stk::parallel_machine_rank( pm );
        const unsigned p_size = stk::parallel_machine_size( pm );
        if (p_size == 1 || p_size == 3)
          {
            // start_demo_uniformRefiner_break_tet4_tet10_tet10_1
            percept::PerceptMesh eMesh(3u);
            eMesh.open(input_files_loc+"tet_from_hex_fixture_0.e");

            Tet4_Tet10_1 break_tet_tet(eMesh);

            int scalarDimension = 0; // a scalar
            stk::mesh::FieldBase* proc_rank_field = eMesh.addField("proc_rank", eMesh.element_rank(), scalarDimension);

            eMesh.commit();
            eMesh.printInfo("tet mesh");

            UniformRefiner breaker(eMesh, break_tet_tet, proc_rank_field);
            //breaker.setRemoveOldElements(false);
            //breaker.setIgnoreSideSets(true);
            breaker.doBreak();
            save_or_diff(eMesh, input_files_loc+"tet10_1.e");
            eMesh.printInfo("tet10_1");
            // end_demo

          }

        if (p_size == 1 || p_size == 3)
          {
            // start_demo_uniformRefiner_break_tet4_tet10_tet10_2
            percept::PerceptMesh eMesh(3u);
            eMesh.open(input_files_loc+"tet10_1.e");

            Tet10_Tet10_8 break_tet_tet(eMesh);

            int scalarDimension = 0; // a scalar
            stk::mesh::FieldBase* proc_rank_field = eMesh.addField("proc_rank", eMesh.element_rank(), scalarDimension);

            eMesh.commit();
            //eMesh.printInfo("tet mesh");

            UniformRefiner breaker(eMesh, break_tet_tet, proc_rank_field);
            //breaker.setRemoveOldElements(false);
            //breaker.setIgnoreSideSets(true);
            //breaker.doBreak();

            unsigned numRefines = 1;
            for (unsigned iBreak = 0; iBreak < numRefines; iBreak++)
              {
                breaker.doBreak();
              }
            
            save_or_diff(eMesh, output_files_loc+"tet10_tet10_"+toString(numRefines)+".e");
            // end_demo


          }
      }

      //======================================================================================================================
      //======================================================================================================================
      //======================================================================================================================

      /// Refine a linear hex mesh

      STKUNIT_UNIT_TEST(unit1_uniformRefiner, hex8_hex8_8_1)
      {
        fixture_setup();
        EXCEPTWATCH;
        MPI_Barrier( MPI_COMM_WORLD );

        // start_demo_uniformRefiner_hex8_hex8_8_1

        percept::PerceptMesh eMesh(3u);

        unsigned p_size = eMesh.getParallelSize();

        std::string gmesh_spec = std::string("1x1x")+toString(p_size)+std::string("|bbox:0,0,0,1,1,"+toString(p_size) );
        eMesh.newMesh(percept::PerceptMesh::GMeshSpec(gmesh_spec));

        Hex8_Hex8_8 break_hex_to_hex(eMesh);

        int scalarDimension = 0; // a scalar
        //         int vectorDimension = 3;

        stk::mesh::FieldBase* proc_rank_field = eMesh.addField("proc_rank", eMesh.element_rank(), scalarDimension);
        //         eMesh.addField("velocity", mesh::Node, vectorDimension);
        //         eMesh.addField("element_volume", eMesh.element_rank(), scalarDimension);

        eMesh.commit();
        eMesh.printInfo();
        save_or_diff(eMesh, std::string(output_files_loc+"")+std::string("hex_hex_cube1x1x")+toString(p_size)+std::string("-orig.e"));

        UniformRefiner breaker(eMesh, break_hex_to_hex, proc_rank_field);
        breaker.setRemoveOldElements(true);

        breaker.doBreak();

        save_or_diff(eMesh, std::string(output_files_loc+"")+std::string("hex_hex_cube1x1x")+toString(p_size)+std::string(".e"));

        // end_demo

      }

      //======================================================================================================================
      //======================================================================================================================
      //======================================================================================================================

      /// Refine a linear hex mesh

      STKUNIT_UNIT_TEST(unit1_uniformRefiner, hex8_hex8_8_2)
      {
        fixture_setup();
        EXCEPTWATCH;

        // start_demo_uniformRefiner_hex8_hex8_8_2
        MPI_Barrier( MPI_COMM_WORLD );

        stk::ParallelMachine pm = MPI_COMM_WORLD ;

        const unsigned p_size = stk::parallel_machine_size( pm );
        if (p_size == 1 || p_size == 3)
          {
            percept::PerceptMesh eMesh(3u);

            eMesh.open(input_files_loc+"hex_fixture.e");

            Hex8_Hex8_8 break_hex_to_hex(eMesh);

            int scalarDimension = 0; // a scalar
            stk::mesh::FieldBase* proc_rank_field = eMesh.addField("proc_rank", eMesh.element_rank(), scalarDimension);

            eMesh.commit();
            eMesh.printInfo();
            save_or_diff(eMesh, output_files_loc+"hex8_0.e");

            UniformRefiner breaker(eMesh, break_hex_to_hex, proc_rank_field);
            breaker.doBreak();

            save_or_diff(eMesh, output_files_loc+"hex8_1.e");

            breaker.doBreak();
            save_or_diff(eMesh, output_files_loc+"hex8_2.e");

            // end_demo
          }

      }

      //======================================================================================================================
      //======================================================================================================================
      //======================================================================================================================

      /// Enrich a linear hex mesh

      STKUNIT_UNIT_TEST(unit1_uniformRefiner, hex8_hex27_1_1)
      {
        fixture_setup();
        EXCEPTWATCH;
        MPI_Barrier( MPI_COMM_WORLD );

        // start_demo_uniformRefiner_hex8_hex27_1_1

        percept::PerceptMesh eMesh(3u);

        unsigned p_size = eMesh.getParallelSize();

        std::string gmesh_spec = std::string("1x1x")+toString(p_size)+std::string("|bbox:0,0,0,1,1,"+toString(p_size) );
        eMesh.newMesh(percept::PerceptMesh::GMeshSpec(gmesh_spec));

        Hex8_Hex27_1 break_hex_to_hex(eMesh);

        int scalarDimension = 0; // a scalar
        stk::mesh::FieldBase* proc_rank_field = eMesh.addField("proc_rank", eMesh.element_rank(), scalarDimension);

        eMesh.commit();
        eMesh.printInfo();
        save_or_diff(eMesh, std::string(output_files_loc+"")+std::string("hex8_hex27_cube1x1x")+toString(p_size)+std::string("-orig.e"));

        UniformRefiner breaker(eMesh, break_hex_to_hex, proc_rank_field);
        breaker.setRemoveOldElements(true);

        breaker.doBreak();

        save_or_diff(eMesh, std::string(output_files_loc+"")+std::string("hex8_hex27_cube1x1x")+toString(p_size)+std::string(".e"));

        // end_demo

      }

      //======================================================================================================================
      //======================================================================================================================
      //======================================================================================================================

      /// Enrich a linear hex mesh

      STKUNIT_UNIT_TEST(unit1_uniformRefiner, hex8_hex27_1_2)
      {
        fixture_setup();
        EXCEPTWATCH;

        // start_demo_uniformRefiner_hex8_hex27_1_2
        MPI_Barrier( MPI_COMM_WORLD );

        stk::ParallelMachine pm = MPI_COMM_WORLD ;

        const unsigned p_size = stk::parallel_machine_size( pm );
        if (p_size == 1 || p_size == 3)
          {
            percept::PerceptMesh eMesh(3u);

            eMesh.open(input_files_loc+"hex_fixture.e");

            Hex8_Hex27_1 break_hex_to_hex(eMesh);

            int scalarDimension = 0; // a scalar
            stk::mesh::FieldBase* proc_rank_field = eMesh.addField("proc_rank", eMesh.element_rank(), scalarDimension);

            eMesh.commit();
            eMesh.printInfo();
            save_or_diff(eMesh, output_files_loc+"hex27_0.e");

            UniformRefiner breaker(eMesh, break_hex_to_hex, proc_rank_field);
            breaker.doBreak();

            save_or_diff(eMesh, output_files_loc+"hex27_1.e");


            // end_demo
          }

      }

      //======================================================================================================================
      //======================================================================================================================
      //======================================================================================================================

      /// Enrich a linear hex mesh to serendepity hex20 elements

      STKUNIT_UNIT_TEST(unit1_uniformRefiner, hex8_hex20_1_1)
      {
        fixture_setup();
        EXCEPTWATCH;
        MPI_Barrier( MPI_COMM_WORLD );

        // start_demo_uniformRefiner_hex8_hex20_1_1

        percept::PerceptMesh eMesh(3u);

        unsigned p_size = eMesh.getParallelSize();

        std::string gmesh_spec = std::string("1x1x")+toString(p_size)+std::string("|bbox:0,0,0,1,1,"+toString(p_size) );
        eMesh.newMesh(percept::PerceptMesh::GMeshSpec(gmesh_spec));

        Hex8_Hex20_1 break_hex_to_hex(eMesh);

        int scalarDimension = 0; // a scalar
        stk::mesh::FieldBase* proc_rank_field = eMesh.addField("proc_rank", eMesh.element_rank(), scalarDimension);

        eMesh.commit();
        eMesh.printInfo();
        save_or_diff(eMesh, std::string(output_files_loc+"")+std::string("hex8_hex20_cube1x1x")+toString(p_size)+std::string("-orig.e"));

        UniformRefiner breaker(eMesh, break_hex_to_hex, proc_rank_field);
        breaker.setRemoveOldElements(true);

        breaker.doBreak();

        save_or_diff(eMesh, std::string(output_files_loc+"")+std::string("hex8_hex20_cube1x1x")+toString(p_size)+std::string(".e"));
        save_or_diff(eMesh, std::string(input_files_loc+"")+std::string("hex20_hex20_cube1x1x")+toString(p_size)+std::string("_0.e"));


        // end_demo

      }

      //======================================================================================================================
      //======================================================================================================================
      //======================================================================================================================

      /// Enrich a linear hex mesh to serendepity hex20 elements

      STKUNIT_UNIT_TEST(unit1_uniformRefiner, hex8_hex20_1_2)
      {
        fixture_setup();
        EXCEPTWATCH;

        // start_demo_uniformRefiner_hex8_hex20_1_2
        MPI_Barrier( MPI_COMM_WORLD );

        stk::ParallelMachine pm = MPI_COMM_WORLD ;

        const unsigned p_size = stk::parallel_machine_size( pm );
        if (p_size == 1 || p_size == 3)
          {
            percept::PerceptMesh eMesh(3u);

            eMesh.open(input_files_loc+"hex_fixture.e");

            Hex8_Hex20_1 break_hex_to_hex(eMesh);

            int scalarDimension = 0; // a scalar
            stk::mesh::FieldBase* proc_rank_field = eMesh.addField("proc_rank", eMesh.element_rank(), scalarDimension);

            eMesh.commit();
            eMesh.printInfo();
            save_or_diff(eMesh, output_files_loc+"hex20_0.e");

            UniformRefiner breaker(eMesh, break_hex_to_hex, proc_rank_field);
            breaker.doBreak();

            save_or_diff(eMesh, output_files_loc+"hex20_1.e");
            save_or_diff(eMesh, input_files_loc+"hex20_hex20_0.e");


            // end_demo
          }

      }

      //======================================================================================================================
      //======================================================================================================================
      //======================================================================================================================

      /// Refine a serendepity hex20 mesh

      STKUNIT_UNIT_TEST(unit1_uniformRefiner, hex20_hex20_1)
      {
        fixture_setup();
        EXCEPTWATCH;
        MPI_Barrier( MPI_COMM_WORLD );

        // start_demo_uniformRefiner_hex20_hex20_1

        percept::PerceptMesh eMesh(3u);

        unsigned p_size = eMesh.getParallelSize();

        if (p_size <= 3)
          {
            eMesh.open(std::string(input_files_loc+"")+std::string("hex20_hex20_cube1x1x")+toString(p_size)+std::string("_0.e"));

            Hex20_Hex20_8 break_hex_to_hex(eMesh);

            int scalarDimension = 0; // a scalar
            stk::mesh::FieldBase* proc_rank_field = eMesh.addField("proc_rank", eMesh.element_rank(), scalarDimension);

            eMesh.commit();
            save_or_diff(eMesh, std::string(output_files_loc+"")+std::string("hex20_hex20_cube1x1x")+toString(p_size)+std::string("_0.e"));

            UniformRefiner breaker(eMesh, break_hex_to_hex, proc_rank_field);
            breaker.setRemoveOldElements(true);

            breaker.doBreak();

            save_or_diff(eMesh, std::string(output_files_loc+"")+std::string("hex20_hex20_cube1x1x")+toString(p_size)+std::string("_1.e"));
          }

        // end_demo

      }

      //======================================================================================================================
      //======================================================================================================================
      //======================================================================================================================

      /// Refine a serendepity hex20 mesh

      STKUNIT_UNIT_TEST(unit1_uniformRefiner, hex20_hex20_1_2)
      {
        fixture_setup();
        EXCEPTWATCH;

        // start_demo_uniformRefiner_hex20_hex20_1_2
        MPI_Barrier( MPI_COMM_WORLD );

        stk::ParallelMachine pm = MPI_COMM_WORLD ;

        const unsigned p_size = stk::parallel_machine_size( pm );
        if (p_size == 1 || p_size == 3)
          {
            percept::PerceptMesh eMesh(3u);

            eMesh.open(input_files_loc+"hex20_hex20_0.e");

            Hex20_Hex20_8 break_hex_to_hex(eMesh);

            int scalarDimension = 0; // a scalar
            stk::mesh::FieldBase* proc_rank_field = eMesh.addField("proc_rank", eMesh.element_rank(), scalarDimension);

            eMesh.commit();
            save_or_diff(eMesh, output_files_loc+"hex20_hex20_0.e");

            UniformRefiner breaker(eMesh, break_hex_to_hex, proc_rank_field);
            //breaker.setIgnoreSideSets(true);
            breaker.doBreak();

            save_or_diff(eMesh, output_files_loc+"hex20_hex20_1.e");


            // end_demo
          }
      }

      //======================================================================================================================
      //======================================================================================================================
      //======================================================================================================================

      /// Refine a quadratic hex27 mesh

      STKUNIT_UNIT_TEST(unit1_uniformRefiner, hex27_hex27_0)
      {
        fixture_setup();
        EXCEPTWATCH;
        MPI_Barrier( MPI_COMM_WORLD );

        // start_demo_uniformRefiner_hex27_hex27_0

        int scalarDimension = 0; // a scalar
        {
          percept::PerceptMesh eMesh(3u);

          unsigned p_size = eMesh.getParallelSize();

          std::string gmesh_spec = std::string("1x1x")+toString(p_size)+std::string("|bbox:0,0,0,1,1,"+toString(p_size) );
          eMesh.newMesh(percept::PerceptMesh::GMeshSpec(gmesh_spec));

          Hex8_Hex27_1 break_hex_to_hex(eMesh);

          stk::mesh::FieldBase* proc_rank_field = eMesh.addField("proc_rank", eMesh.element_rank(), scalarDimension);

          eMesh.commit();
          eMesh.printInfo();
          save_or_diff(eMesh, std::string(output_files_loc+"")+std::string("hex27_hex27_cube1x1x")+toString(p_size)+std::string("-orig.e"));

          UniformRefiner breaker(eMesh, break_hex_to_hex, proc_rank_field);
          breaker.setRemoveOldElements(true);

          breaker.doBreak();

          save_or_diff(eMesh, std::string(input_files_loc+"")+std::string("hex27_hex27_cube1x1x")+toString(p_size)+std::string("_0.e"));
        }


        {
          percept::PerceptMesh eMesh(3u);

          unsigned p_size = eMesh.getParallelSize();
          eMesh.open(std::string(input_files_loc+"")+std::string("hex27_hex27_cube1x1x")+toString(p_size)+std::string("_0.e"));

          Hex27_Hex27_8 break_hex_to_hex(eMesh);

          //stk::mesh::FieldBase* proc_rank_field = eMesh.getField("proc_rank");
          stk::mesh::FieldBase* proc_rank_field = eMesh.addField("proc_rank", eMesh.element_rank(), scalarDimension);

          eMesh.commit();
          //eMesh.printInfo();

          UniformRefiner breaker(eMesh, break_hex_to_hex, proc_rank_field);
          // FIXME
          breaker.setIgnoreSideSets(true);
          breaker.setRemoveOldElements(true);

          breaker.doBreak();

          save_or_diff(eMesh, std::string(output_files_loc+"")+std::string("hex27_hex27_cube1x1x")+toString(p_size)+std::string("_1.e"));
        }

        // end_demo

      }

      //======================================================================================================================
      //======================================================================================================================
      //======================================================================================================================

      /// Refine a quadratic hex27 mesh

      STKUNIT_UNIT_TEST(unit1_uniformRefiner, hex8_hex27_hex27_1)
      {
        fixture_setup();
        EXCEPTWATCH;

        // start_demo_uniformRefiner_hex8_hex27_hex27_1
        MPI_Barrier( MPI_COMM_WORLD );

        stk::ParallelMachine pm = MPI_COMM_WORLD ;

        const unsigned p_size = stk::parallel_machine_size( pm );
        if (p_size == 1 || p_size == 3)
          {
            {
              percept::PerceptMesh eMesh(3u);

              eMesh.open(input_files_loc+"hex_fixture.e");

              Hex8_Hex27_1 break_hex_to_hex(eMesh);

              int scalarDimension = 0; // a scalar
              stk::mesh::FieldBase* proc_rank_field = eMesh.addField("proc_rank", eMesh.element_rank(), scalarDimension);

              eMesh.commit();
              eMesh.printInfo();
              save_or_diff(eMesh, output_files_loc+"hex8_hex27_0.e");

              UniformRefiner breaker(eMesh, break_hex_to_hex, proc_rank_field);
              breaker.doBreak();

              save_or_diff(eMesh, input_files_loc+"hex8_hex27_1.e");
            }

            {
              percept::PerceptMesh eMesh(3u);

              eMesh.open(input_files_loc+"hex8_hex27_1.e");

              Hex27_Hex27_8 break_hex_to_hex(eMesh);

              //stk::mesh::FieldBase* proc_rank_field = eMesh.getField("proc_rank");
              int scalarDimension = 0;
              stk::mesh::FieldBase* proc_rank_field = eMesh.addField("proc_rank", eMesh.element_rank(), scalarDimension);

              eMesh.commit();

              UniformRefiner breaker(eMesh, break_hex_to_hex, proc_rank_field);
              //FIXME breaker.setIgnoreSideSets(false);
              breaker.setRemoveOldElements(true);

              breaker.doBreak();

              save_or_diff(eMesh, output_files_loc+"hex8_hex27_hex27_1.e");

            }

            // end_demo
          }

      }

      //======================================================================================================================
      //======================================================================================================================
      //======================================================================================================================

      /// Refine a linear wedge mesh

      STKUNIT_UNIT_TEST(unit1_uniformRefiner, wedge6_2)
      {
        fixture_setup();
        EXCEPTWATCH;
        MPI_Barrier( MPI_COMM_WORLD );

        // start_demo_unit1_uniformRefiner_wedge6_2

        percept::PerceptMesh eMesh(3u);

        unsigned p_size = eMesh.getParallelSize();
        if (p_size == 1)
          {

            //         void createMesh(stk::ParallelMachine parallel_machine,
            //                         unsigned n_nodes_x, unsigned n_nodes_y, unsigned n_nodes_z,
            //                         double xmin, double xmax,
            //                         double ymin, double ymax,
            //                         double zmin, double zmax,
            //                         std::string output_filename
            //                         )
            percept::WedgeFixture wedgeFixture;

            wedgeFixture.createMesh(MPI_COMM_WORLD,
                                    4, 3, 2,
                                    0, 1,
                                    0, 1,
                                    0, 1,
                                    std::string(input_files_loc+"swept-wedge_0.e") );

            eMesh.open(input_files_loc+"swept-wedge_0.e");

            Wedge6_Wedge6_8 break_wedge(eMesh);

            int scalarDimension = 0; // a scalar
            stk::mesh::FieldBase* proc_rank_field = eMesh.addField("proc_rank", eMesh.element_rank(), scalarDimension);

            eMesh.commit();

            UniformRefiner breaker(eMesh, break_wedge, proc_rank_field);
            breaker.doBreak();

            save_or_diff(eMesh, output_files_loc+"swept-wedge_1.e");

          }
        // end_demo
        
      }

      //======================================================================================================================
      //======================================================================================================================
      //======================================================================================================================

      /// Enrich a linear wedge mesh to serendepity Wedge15

      STKUNIT_UNIT_TEST(unit1_uniformRefiner, wedge6_enrich_1)
      {
        fixture_setup();
        EXCEPTWATCH;
        MPI_Barrier( MPI_COMM_WORLD );

        // start_demo_unit1_uniformRefiner_wedge6_enrich_1

        percept::PerceptMesh eMesh(3u);

        unsigned p_size = eMesh.getParallelSize();
        if (p_size == 1)
          {
            //         void createMesh(stk::ParallelMachine parallel_machine,
            //                         unsigned n_nodes_x, unsigned n_nodes_y, unsigned n_nodes_z,
            //                         double xmin, double xmax,
            //                         double ymin, double ymax,
            //                         double zmin, double zmax,
            //                         std::string output_filename
            //                         )
            percept::WedgeFixture wedgeFixture;

            wedgeFixture.createMesh(MPI_COMM_WORLD,
                                    4, 3, 2,
                                    0, 1,
                                    0, 1,
                                    0, 1,
                                    std::string(input_files_loc+"swept-wedge_enrich_0.e") );

            eMesh.open(input_files_loc+"swept-wedge_enrich_0.e");

            Wedge6_Wedge15_1 break_wedge(eMesh);

            int scalarDimension = 0; // a scalar
            stk::mesh::FieldBase* proc_rank_field = eMesh.addField("proc_rank", eMesh.element_rank(), scalarDimension);

            eMesh.commit();

            UniformRefiner breaker(eMesh, break_wedge, proc_rank_field);
            breaker.doBreak();

            save_or_diff(eMesh, output_files_loc+"swept-wedge_enrich_1.e");
            save_or_diff(eMesh, input_files_loc+"swept-wedge_enrich_refine_0.e");

          }
        // end_demo
      }

      //======================================================================================================================
      //======================================================================================================================
      //======================================================================================================================

      /// Enrich a linear wedge mesh to serendepity Wedge15 then refine it

      STKUNIT_UNIT_TEST(unit1_uniformRefiner, wedge6_enrich_refine)
      {
        fixture_setup();
        EXCEPTWATCH;
        MPI_Barrier( MPI_COMM_WORLD );

        // start_demo_unit1_uniformRefiner_wedge6_enrich_refine

        const unsigned p_size = stk::parallel_machine_size( MPI_COMM_WORLD );

        if (p_size == 1)
          {
            PerceptMesh eMesh(3u);
            percept::WedgeFixture wedgeFixture;

            wedgeFixture.createMesh(MPI_COMM_WORLD,
                                    4, 2, 2,
                                    0, 1,
                                    0, 1,
                                    0, 1,
                                    std::string(input_files_loc+"tmp-swept-wedge_enrich_0.e") );

            eMesh.open(input_files_loc+"tmp-swept-wedge_enrich_0.e");

            Wedge6_Wedge15_1 break_wedge(eMesh);

            int scalarDimension = 0; // a scalar
            stk::mesh::FieldBase* proc_rank_field = eMesh.addField("proc_rank", eMesh.element_rank(), scalarDimension);
            eMesh.commit();
            UniformRefiner breaker(eMesh, break_wedge, proc_rank_field);
            breaker.doBreak();
            save_or_diff(eMesh, input_files_loc+"swept-wedge_2_enrich_refine_0.e");
          }

        percept::PerceptMesh eMesh(3u);

        if (p_size == 1)
          {
            eMesh.open(input_files_loc+"swept-wedge_2_enrich_refine_0.e");

            Wedge15_Wedge15_8 break_wedge(eMesh);

            int scalarDimension = 0; // a scalar
            stk::mesh::FieldBase* proc_rank_field = eMesh.addField("proc_rank", eMesh.element_rank(), scalarDimension);

            eMesh.commit();

            UniformRefiner breaker(eMesh, break_wedge, proc_rank_field);
            breaker.setIgnoreSideSets(true);
            breaker.doBreak();

            save_or_diff(eMesh, output_files_loc+"swept-wedge_2_enrich_refine_1.e");

          }
        // end_demo

      }

      //======================================================================================================================
      //======================================================================================================================
      //======================================================================================================================

      /// Generate a heterogeneous mesh (tet, hex, wedge elements) then refine it

      STKUNIT_UNIT_TEST(unit1_uniformRefiner, heterogeneous_mesh)
      {
        fixture_setup();
        EXCEPTWATCH;
        MPI_Barrier( MPI_COMM_WORLD );

        stk::ParallelMachine pm = MPI_COMM_WORLD ;

        // start_demo_heterogeneous_mesh

        //const unsigned p_rank = stk::parallel_machine_rank( MPI_COMM_WORLD);
        const unsigned p_size = stk::parallel_machine_size( MPI_COMM_WORLD);

        if (p_size <= 1)
          {
            // create the mesh
            {
              stk::percept::HeterogeneousFixture mesh(MPI_COMM_WORLD, false);
              stk::io::put_io_part_attribute(  mesh.m_block_hex );
              stk::io::put_io_part_attribute(  mesh.m_block_wedge );
              stk::io::put_io_part_attribute(  mesh.m_block_tet );

#if HET_FIX_INCLUDE_EXTRA_ELEM_TYPES
              stk::io::put_io_part_attribute(  mesh.m_block_pyramid );
              stk::io::put_io_part_attribute(  mesh.m_block_quad_shell );
              stk::io::put_io_part_attribute(  mesh.m_block_tri_shell );
#endif

              mesh.m_metaData.commit();
              mesh.populate();

              bool isCommitted = true;
              percept::PerceptMesh em1(&mesh.m_metaData, &mesh.m_bulkData, isCommitted);

              //em1.printInfo("heterogeneous", 4);

              save_or_diff(em1, input_files_loc+"heterogeneous_0.e");
              em1.close();
            }

            std::string input_mesh = input_files_loc+"heterogeneous_0.e";
            if (p_size > 1)
              {
                RunEnvironment::doLoadBalance(pm, input_mesh);
              }

            // refine the mesh
            if (1)
              {
                percept::PerceptMesh eMesh1(3);

                eMesh1.open(input_files_loc+"heterogeneous_0.e");

                URP_Heterogeneous_3D break_pattern(eMesh1);
                int scalarDimension = 0; // a scalar
                stk::mesh::FieldBase* proc_rank_field = eMesh1.addField("proc_rank", eMesh1.element_rank(), scalarDimension);
                eMesh1.commit();

                UniformRefiner breaker(eMesh1, break_pattern, proc_rank_field);

                //breaker.setRemoveOldElements(false);
                breaker.setIgnoreSideSets(true);
                breaker.doBreak();

                RefinementInfoByType::printTable(std::cout, breaker.getRefinementInfoByType(), 0, true );
                RefinementInfoByType::printTable(std::cout, breaker.getRefinementInfoByType(), 0, false );

                save_or_diff(eMesh1, output_files_loc+"heterogeneous_1.e");
                eMesh1.close();
              }
          }
        // end_demo
      }

      //======================================================================================================================
      //======================================================================================================================
      //======================================================================================================================

      /// Enrich a heterogeneous mesh

      STKUNIT_UNIT_TEST(unit1_uniformRefiner, heterogeneous_mesh_enrich)
      {
        fixture_setup();
        EXCEPTWATCH;
        MPI_Barrier( MPI_COMM_WORLD );

        stk::ParallelMachine pm = MPI_COMM_WORLD ;

        // start_demo_heterogeneous_mesh_enrich

        //const unsigned p_rank = stk::parallel_machine_rank( MPI_COMM_WORLD);
        const unsigned p_size = stk::parallel_machine_size( MPI_COMM_WORLD);

        if (p_size <= 1)
          {
            // create the mesh
            {
              stk::percept::HeterogeneousFixture mesh(MPI_COMM_WORLD, false);
              stk::io::put_io_part_attribute(  mesh.m_block_hex );
              stk::io::put_io_part_attribute(  mesh.m_block_wedge );
              stk::io::put_io_part_attribute(  mesh.m_block_tet );

#if HET_FIX_INCLUDE_EXTRA_ELEM_TYPES
              stk::io::put_io_part_attribute(  mesh.m_block_pyramid );
              stk::io::put_io_part_attribute(  mesh.m_block_quad_shell );
              stk::io::put_io_part_attribute(  mesh.m_block_tri_shell );
#endif

              mesh.m_metaData.commit();
              mesh.populate();

              bool isCommitted = true;
              percept::PerceptMesh em1(&mesh.m_metaData, &mesh.m_bulkData, isCommitted);
              
              //em1.printInfo("hetero_enrich", 4);


              save_or_diff(em1, input_files_loc+"heterogeneous_enrich_0.e");
              em1.close();
            }

            std::string input_mesh = input_files_loc+"heterogeneous_enrich_0.e";
            if (p_size > 1)
              {
                RunEnvironment::doLoadBalance(pm, input_mesh);
              }

            // enrich the mesh
            if (1)
              {
                percept::PerceptMesh eMesh1(3);

                eMesh1.open(input_files_loc+"heterogeneous_enrich_0.e");
                //eMesh1.printInfo("hetero_enrich_2", 4);

                URP_Heterogeneous_Enrich_3D break_pattern(eMesh1);
                //int scalarDimension = 0; // a scalar
                stk::mesh::FieldBase* proc_rank_field = 0;      //eMesh1.addField("proc_rank", eMesh.element_rank(), scalarDimension);
                eMesh1.commit();
                //eMesh1.printInfo("hetero_enrich_2", 4);

                UniformRefiner breaker(eMesh1, break_pattern, proc_rank_field);

                //breaker.setRemoveOldElements(false);
                breaker.setIgnoreSideSets(true);
                breaker.doBreak();

                save_or_diff(eMesh1, output_files_loc+"heterogeneous_enrich_1.e");
                save_or_diff(eMesh1, input_files_loc+"heterogeneous_quadratic_refine_0.e");
                eMesh1.close();
              }
          }
        // end_demo
      }

      //======================================================================================================================
      //======================================================================================================================
      //======================================================================================================================

      /// Refine the enriched heterogeneous mesh

      STKUNIT_UNIT_TEST(unit1_uniformRefiner, heterogeneous_quadratic_refine)
      {
        fixture_setup();
        EXCEPTWATCH;
        MPI_Barrier( MPI_COMM_WORLD );

        stk::ParallelMachine pm = MPI_COMM_WORLD ;

        // start_demo_heterogeneous_quadratic_refine

        //const unsigned p_rank = stk::parallel_machine_rank( MPI_COMM_WORLD);
        const unsigned p_size = stk::parallel_machine_size(pm);

        if (p_size <= 1)
          {
            // refine the mesh
            if (1)
              {
                percept::PerceptMesh eMesh1(3);

                eMesh1.open(input_files_loc+"heterogeneous_quadratic_refine_0.e");

                URP_Heterogeneous_QuadraticRefine_3D break_pattern(eMesh1);
                int scalarDimension = 0; // a scalar
                stk::mesh::FieldBase* proc_rank_field = eMesh1.addField("proc_rank", eMesh1.element_rank(), scalarDimension);
                eMesh1.commit();

                UniformRefiner breaker(eMesh1, break_pattern, proc_rank_field);

                //breaker.setRemoveOldElements(false);
                breaker.setIgnoreSideSets(true);
                breaker.doBreak();

                save_or_diff(eMesh1, output_files_loc+"heterogeneous_quadratic_refine_1.e");
                eMesh1.close();
              }
          }
        // end_demo
      }

      //here

      //======================================================================================================================
      //======================================================================================================================
      //======================================================================================================================

      /// Enrich a wedge6 mesh to wedge18

      STKUNIT_UNIT_TEST(unit1_uniformRefiner, wedge6_wedge18_enrich)
      {
        fixture_setup();
        EXCEPTWATCH;
        MPI_Barrier( MPI_COMM_WORLD );

        // start_demo_unit1_uniformRefiner_wedge6_wedge18_enrich

        stk::ParallelMachine pm = MPI_COMM_WORLD ;

        //const unsigned p_rank = stk::parallel_machine_rank( MPI_COMM_WORLD);
        const unsigned p_size = stk::parallel_machine_size(pm);


        //unsigned p_size = eMesh.getParallelSize();
        if (p_size == 1)
          {
            //         void createMesh(stk::ParallelMachine parallel_machine,
            //                         unsigned n_nodes_x, unsigned n_nodes_y, unsigned n_nodes_z,
            //                         double xmin, double xmax,
            //                         double ymin, double ymax,
            //                         double zmin, double zmax,
            //                         std::string output_filename
            //                         )
            percept::WedgeFixture wedgeFixture;

            mesh::BulkData *bulk = 
              wedgeFixture.createMesh(MPI_COMM_WORLD,
                                      4, 3, 2,
                                      0, 1,
                                      0, 1,
                                      0, 1,
                                      std::string(""));
            //std::string("swept-wedge6_18_enrich_0.e") );

            percept::PerceptMesh eMesh(wedgeFixture.getMetaData(), bulk, false);
            //percept::PerceptMesh eMesh;
            //eMesh.open("swept-wedge6_18_enrich_0.e");

            Wedge6_Wedge18_1 break_wedge(eMesh);

            int scalarDimension = 0; // a scalar
            stk::mesh::FieldBase* proc_rank_field = eMesh.addField("proc_rank", eMesh.element_rank(), scalarDimension);

            eMesh.commit();
            //eMesh.printInfo();

            wedgeFixture.createBulkAfterMetaCommit(MPI_COMM_WORLD);

            UniformRefiner breaker(eMesh, break_wedge, proc_rank_field);
            breaker.doBreak();

          }
        // end_demo
      }




    } // namespace unit_tests
  } // namespace adapt
} // namespace stk
<|MERGE_RESOLUTION|>--- conflicted
+++ resolved
@@ -54,11 +54,7 @@
 #include <typeinfo>
 
 #include <math.h>
-<<<<<<< HEAD
-#include <Parallel.hpp>
-=======
 #include <stk_util/parallel/Parallel.hpp>
->>>>>>> 4552583e
 
 namespace stk {
   namespace adapt {
