--- conflicted
+++ resolved
@@ -231,38 +231,22 @@
 
       double t0 =  stk::wall_time(); 
 
-<<<<<<< HEAD
-      //bopt::options_description desc("stk_adapt options", 132);
-=======
->>>>>>> 5add6a8f
       std::string options_description_desc = "stk_adapt options";
     
       // NOTE: Options --directory --output-log --runtest are handled/defined in RunEnvironment
       std::string input_mesh="";
       std::string output_mesh="";
-<<<<<<< HEAD
-      std::string block_name = "";
-      std::string convert="";
-      std::string refine="";
-      std::string enrich="";
-      bool doConvert = true;
-=======
       std::string block_name_inc = "";
       std::string block_name_exc = "";
       std::string convert="";
       std::string refine="DEFAULT";
       std::string enrich="";
       bool doRefineMesh = true;
->>>>>>> 5add6a8f
       int load_balance = 1;
       std::string convert_Hex8_Tet4_24 = "Hex8_Tet4_24";      
       int print_info=0;
       int remove_original_elements = 1;
-<<<<<<< HEAD
-      int number_refines = 1u;
-=======
       int number_refines = 1;
->>>>>>> 5add6a8f
       int proc_rank_field = 0;
 
       //  Hex8_Tet4_24 (default), Quad4_Quad4_4, Qu
@@ -287,8 +271,6 @@
       int test_memory_elements = 0;
       int test_memory_nodes = 0;
       
-<<<<<<< HEAD
-=======
       //convert_options = "DEFAULT or one of "+convert_options;
       //refine_options = "DEFAULT or one of "+refine_options;
       //enrich_options = "DEFAULT or one of "+enrich_options;
@@ -298,19 +280,14 @@
       std::string block_name_desc_inc = "which blocks to include, specified as: "+block_name_desc;
       std::string block_name_desc_exc = "which blocks to exclude, specified as: "+block_name_desc;
 
->>>>>>> 5add6a8f
       run_environment.clp.setOption("convert"                  , &convert                  , convert_options.c_str());
       run_environment.clp.setOption("refine"                   , &refine                   , refine_options.c_str());
       run_environment.clp.setOption("enrich"                   , &enrich                   , enrich_options.c_str());
       run_environment.clp.setOption("input_mesh"               , &input_mesh               , "input mesh name");
       run_environment.clp.setOption("output_mesh"              , &output_mesh              , "output mesh name");
       run_environment.clp.setOption("number_refines"           , &number_refines           , "number of refinement passes");
-<<<<<<< HEAD
-      run_environment.clp.setOption("block_name"               , &block_name               , block_name_desc.c_str());
-=======
       run_environment.clp.setOption("block_name"               , &block_name_inc           , block_name_desc_inc.c_str());
       //run_environment.clp.setOption("exclude"                  , &block_name_exc           , block_name_desc_exc.c_str());
->>>>>>> 5add6a8f
       run_environment.clp.setOption("print_info"               , &print_info               , ">= 0  (higher values print more info)");
       run_environment.clp.setOption("load_balance"             , &load_balance             , " load balance (slice/spread) input mesh file");
 
