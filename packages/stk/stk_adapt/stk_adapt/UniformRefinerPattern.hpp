#ifndef stk_adapt_UniformRefinerPattern_hpp
#define stk_adapt_UniformRefinerPattern_hpp

#include <iostream>
#include <sstream>
#include <stdexcept>
#include <string>
#include <vector>
#include <map>
#include <utility>
#include <sstream>
#include <cmath>
#include <math.h>
#include <stk_mesh/base/Types.hpp>

#include "Teuchos_RCP.hpp"

#include <stk_percept/stk_mesh.hpp>
#include <boost/tuple/tuple_io.hpp>
#include <boost/tuple/tuple_comparison.hpp>
#include <boost/array.hpp>
#include <boost/multi_array.hpp>



#include <Shards_BasicTopologies.hpp>
#include <Shards_CellTopologyData.h>

#include <Intrepid_CellTools.hpp>

#include <stk_percept/Util.hpp>
#include <stk_percept/PerceptMesh.hpp>
#include <stk_adapt/NodeRegistry.hpp>
#include <stk_percept/function/FieldFunction.hpp>

#include <stk_percept/math/Math.hpp>


#include <stk_adapt/sierra_element/RefinementTopology.hpp>
#include <stk_adapt/sierra_element/StdMeshObjTopologies.hpp>

// more efficient fixElementSides implementation using parent/child relations
#define NEW_FIX_ELEMENT_SIDES 1

// set to 0 for doing global (and thus more efficient) computation of node coords and adding to parts
#define STK_ADAPT_URP_LOCAL_NODE_COMPS 0

// set to 1 to turn on some print tracing and cpu/mem tracing
#define TRACE_STAGE_PRINT_ON 0
#define TRACE_STAGE_PRINT (TRACE_STAGE_PRINT_ON && (m_eMesh.getRank()==0))

#if TRACE_STAGE_PRINT_ON
#  define TRACE_PRINT(a) do { trace_print(a); } while(0)
#  define TRACE_CPU_TIME_AND_MEM_0(a) do { Util::trace_cpu_time_and_mem_0(a); } while(0)
#  define TRACE_CPU_TIME_AND_MEM_1(a) do { Util::trace_cpu_time_and_mem_1(a); } while(0)
#else
#  define TRACE_PRINT(a) do {} while(0)
#  define TRACE_CPU_TIME_AND_MEM_0(a) do { } while(0)
#  define TRACE_CPU_TIME_AND_MEM_1(a) do { } while(0)
#endif

namespace stk {
  namespace adapt {

    using std::vector;
    using namespace stk::mesh;
    using namespace stk::percept;

    typedef std::vector<std::vector<std::string> > BlockNamesType;
    typedef std::map<std::string, std::string> StringStringMap;

    typedef vector<vector<vector<EntityId> > > NewSubEntityNodesType;
    typedef Elem::StdMeshObjTopologies::RefTopoX RefTopoX;

    typedef Elem::StdMeshObjTopologies::RefinementTopologyExtraEntry *RefTopoX_arr;

    // useful tools
#define NODE_COORD(node) stk::mesh::field_data( *eMesh.getCoordinatesField() , node )
#define VERT_COORD(ivert) NODE_COORD(*elem_nodes[ivert].entity())
#define EDGE_COORD(iedge,inode) NODE_COORD(*elem_nodes[cell_topo_data->edge[iedge].node[inode]].entity())
#define FACE_COORD(iface,inode) NODE_COORD(*elem_nodes[cell_topo_data->side[iface].node[inode]].entity())

    /// 2D array new_sub_entity_nodes[entity_rank][ordinal_of_node_on_sub_dim_entity]

#define VERT_N(i) elem_nodes[i].entity()->identifier()
#define EDGE_N(i) new_sub_entity_nodes[mesh::Edge][i][0]
#define FACE_N(i) new_sub_entity_nodes[mesh::Face][i][0]
#define NN(i_entity_rank, j_ordinal_on_subDim_entity) new_sub_entity_nodes[i_entity_rank][j_ordinal_on_subDim_entity][0]

#define EDGE_N_Q(iedge, inode_on_edge) new_sub_entity_nodes[mesh::Edge][iedge][inode_on_edge]
#define FACE_N_Q(iface, inode_on_face) new_sub_entity_nodes[mesh::Face][iface][inode_on_face]
#define NN_Q(i_entity_rank, j_ordinal_of_entity, k_ordinal_of_node_on_entity) \
    new_sub_entity_nodes[i_entity_rank][j_ordinal_of_entity][k_ordinal_of_node_on_entity]

#define NN_Q_P(i_entity_rank, j_ordinal_of_entity, k_ordinal_of_node_on_entity, perm) \
    new_sub_entity_nodes[i_entity_rank][j_ordinal_of_entity][perm[k_ordinal_of_node_on_entity]]

    struct SierraPort {};

    /// The base class for all refinement patterns
    /// ------------------------------------------------------------------------------------------------------------------------
    //template< typename ToTopology >
    class UniformRefinerPatternBase
    {
    protected:
      std::string m_fromTopoPartName;
      std::string m_toTopoPartName;
      mesh::PartVector m_fromParts;
      mesh::PartVector m_toParts;
      const std::string m_appendConvertString; //="_urpconv_"
      const std::string m_appendOriginalString; //="_urporig_100000"
      const std::string m_oldElementsPartName;
      EntityRank m_primaryEntityRank;
    public:
      //typedef ToTopology TTopo;

      UniformRefinerPatternBase() : m_appendConvertString("_urpconv"),
                                    m_appendOriginalString(percept::PerceptMesh::s_omit_part+"_1000"),  // _100000
                                    m_oldElementsPartName("urp_oldElements"),
                                    m_primaryEntityRank(mesh::Element)
      {
        Elem::StdMeshObjTopologies::bootstrap();

      }
      virtual ~UniformRefinerPatternBase() {}

      // deprecated
      virtual void doBreak()=0;

      virtual unsigned getFromTypeKey()=0;
      virtual const CellTopologyData * const getFromTopology()=0;


      EntityRank getPrimaryEntityRank() { return m_primaryEntityRank; }
      /// must be provided by derived classes
      /// ------------------------------------------------------------------------------------------------------------------------

      /// supplies the ranks of the sub entities needed during refinement (eg. mesh::Face, mesh::Edge,..)
      /// 10/02/10 and the number of nodes needed for each sub entity
      virtual void fillNeededEntities(std::vector<NeededEntityType>& needed_entities)=0;

      /// supply the number of new elements per element during refinement
      virtual unsigned getNumNewElemPerElem()=0;

      /// given the node database (NodeRegistry), and the newly created nodes, and an iterator for the elements in the element pool,
      ///   create all new sub-elements of the refined element
      virtual void
      createNewElements(percept::PerceptMesh& eMesh, NodeRegistry& nodeRegistry,
                        Entity& element,  NewSubEntityNodesType& new_sub_entity_nodes, vector<Entity *>::iterator& element_pool,
                        FieldBase *proc_rank_field=0)=0;

      /// if numChild is passed in as non-null, use that value, else use getNumNewElemPerElem() as size of child vector
      void set_parent_child_relations(percept::PerceptMesh& eMesh, Entity& old_owning_elem, Entity& newElement, unsigned ordinal, unsigned *numChild=0);

      /// optionally overridden (must be overridden if sidesets are to work properly) to provide info on which sub pattern
      /// should be used to refine side sets (and edge sets)
      virtual void setSubPatterns( std::vector<UniformRefinerPatternBase *>& bp, percept::PerceptMesh& eMesh )
      {
        /// default is only this pattern
        bp = std::vector<UniformRefinerPatternBase *>(1u, 0);
        bp[0] = this;
      }

      /// for i/o to work properly, supply string replacements such as for hex-->tet breaking, you would supply "quad"-->"tri" etc. string maps
      virtual StringStringMap fixSurfaceAndEdgeSetNamesMap()
      {
        // provide a null implementation
        StringStringMap map;
        return map;
      }

      /// provided by this class
      /// ------------------------------------------------------------------------------------------------------------------------

      /// deprecated
      const std::string& getFromTopoPartName() { return m_fromTopoPartName; }
      const std::string& getToTopoPartName() { return m_toTopoPartName; }

      mesh::PartVector& getToParts() { return m_toParts; }
      mesh::PartVector& getFromParts() { return m_fromParts; }
      const std::string& getAppendConvertString() { return m_appendConvertString; }
      const std::string& getAppendOriginalString() { return m_appendOriginalString; }
      const std::string& getOldElementsPartName() { return m_oldElementsPartName; }

      /// utilities
      /// ---------

      /// sets the needed number of nodes on each sub-entity to 1 - this is just a helper - in general, edges and faces have 1 new node
      /// for linear elements, and multiple new nodes in the case of quadratic elements
      void setToOne(std::vector<NeededEntityType>& needed_entities)
      {
        for (unsigned i = 0; i < needed_entities.size(); i++)
          {
            needed_entities[i].second = 1u;
          }
      }
      double * midPoint(const double *p1, const double *p2, int spatialDim, double *x)
      {
        x[0] = 0.5*(p1[0]+p2[0]);
        x[1] = 0.5*(p1[1]+p2[1]);
        if (spatialDim == 3)
          x[2] = 0.5*(p1[2]+p2[2]);
        return x;
      }

      double * getCentroid( double* pts[], int len, int spatialDim, double *x)
      {
        double dlen = double(len);
        for (int jsp = 0; jsp < spatialDim; jsp++)
          {
            x[jsp] = 0.0;
          }
        for (int ipt = 0; ipt < len; ipt++)
          {
            for (int jsp = 0; jsp < spatialDim; jsp++)
              {
                x[jsp] += pts[ipt][jsp] / dlen;
              }
          }
        return x;
      }

      static Teuchos::RCP<UniformRefinerPatternBase>
      createPattern(std::string refine, std::string enrich, std::string convert, percept::PerceptMesh& eMesh, BlockNamesType& block_names);

      static std::string s_convert_options;
      static std::string s_refine_options;
      static std::string s_enrich_options;



    };

    /// Utility intermediate base class providing more support for standard refinement operations
    /// ------------------------------------------------------------------------------------------------------------------------

    template< typename FTopo, typename TTopo  >
    class URP1
    {
    public:
      typedef FTopo FromTopology ;
      typedef TTopo ToTopology ;
    };

    template<typename FromTopology,  typename ToTopology >
    class URP :  public UniformRefinerPatternBase, public URP1<FromTopology, ToTopology>
    {
    public:

      enum
        {
          fromTopoKey         = FromTopology::key,
          toTopoKey           = ToTopology::key,
          topo_key_hex27      = shards::Hexahedron<27>::key,
          topo_key_hex20      = shards::Hexahedron<20>::key,
          topo_key_quad8      = shards::Quadrilateral<8>::key,
          topo_key_shellquad8 = shards::ShellQuadrilateral<8>::key,
          topo_key_quad9      = shards::Quadrilateral<9>::key,
          topo_key_wedge15    = shards::Wedge<15>::key,

          s_shell_line_2_key = shards::ShellLine<2>::key,
          s_shell_line_3_key = shards::ShellLine<3>::key,
          s_shell_tri_3_key  = shards::ShellTriangle<3>::key,
          s_shell_tri_6_key  = shards::ShellTriangle<6>::key,
          s_shell_quad_4_key = shards::ShellQuadrilateral<4>::key,
          s_shell_quad_8_key = shards::ShellQuadrilateral<8>::key,
          s_shell_quad_9_key = shards::ShellQuadrilateral<9>::key,


          centroid_node       = (toTopoKey == topo_key_quad9 ? 8 :
                            (toTopoKey == topo_key_hex27 ? 20 : 0)
                            )
        };

      // return the type of element this pattern can refine
      virtual unsigned getFromTypeKey() { return fromTopoKey; }
      virtual const CellTopologyData * const getFromTopology() { return shards::getCellTopologyData< FromTopology >(); }

      // draw
      /// draw a picture of the element's topology and its refinement pattern (using the "dot" program from AT&T's graphviz program)
      static std::string draw(bool showRefined = false, bool showEdgeNodes = false)
      {
        Elem::StdMeshObjTopologies::bootstrap();

#define EXPRINT 0

        const CellTopologyData * const cell_topo_data = shards::getCellTopologyData<FromTopology>();
        CellTopology cell_topo(cell_topo_data);

        std::ostringstream graph_str;

        unsigned n_vert = FromTopology::vertex_count;
        unsigned n_node = FromTopology::node_count;
        unsigned n_edge = cell_topo.getEdgeCount();
        unsigned n_face = cell_topo.getFaceCount();
        unsigned n_side = cell_topo.getSideCount();

        graph_str <<
          "graph " << cell_topo.getName() << "  {\n"
                  << "#   name= " << cell_topo.getName() << "\n"
                  << "#   n_vert = " << n_vert << "\n"
                  << "#   n_node = " << n_node << "\n"
                  << "#   n_edge = " << n_edge << "\n"
                  << "#   n_face = " << n_face << "\n"
                  << "#   n_side = " << n_side << "\n"
                  <<
          "  ratio=1;\n"
          "  layout=nop;\n"
          "  size=\"4,4\";\n"
          "  bb=\"-50,-50,150,150\";\n"
          "  node [color=Green, fontcolor=Blue, font=Courier,  width=0.125,  height=0.125, shape=circle, fontsize=6, fixedsize=true, penwidth=0.2]; \n"
          //"  edge [style=dashed]; \n"
          "  edge [penwidth=0.1]; \n"
          ;


        //"  node [color=Green, fontcolor=Blue, font=Courier,  width=\"0.1\", height=\"0.1\", shape=none];\n" ;

        std::vector<NeededEntityType> needed_entities;

        Elem::CellTopology elem_celltopo = Elem::getCellTopology< FromTopology >();
        const Elem::RefinementTopology* ref_topo_p = Elem::getRefinementTopology(elem_celltopo);
        if (!ref_topo_p)
          throw std::runtime_error("draw:: error, no refinement topology found");
        const Elem::RefinementTopology& ref_topo = *ref_topo_p;

        unsigned num_child = ref_topo.num_child();
        unsigned num_child_nodes = ref_topo.num_child_nodes();
        bool homogeneous_child = ref_topo.homogeneous_child();

        bool edge_exists[num_child_nodes][num_child_nodes];

        typedef Elem::StdMeshObjTopologies::RefTopoX RefTopoX;
        RefTopoX& ref_topo_x = Elem::StdMeshObjTopologies::RefinementTopologyExtra< FromTopology > ::refinement_topology;

        if (0) std::cout << num_child << " " << homogeneous_child << " " << n_vert;

        //if (n_face == 0) n_face = 1; // 2D face has one "face"
        if (0)
          std::cout << "tmp n_face= " << n_face << " n_side= " << n_side << std::endl;


        Math::Vector delta;
        double len_max = 0.0;
        for (unsigned i_edge = 0; i_edge < n_edge; i_edge++)
          {
            Math::Vector pc0( ref_topo_x[ cell_topo_data->edge[i_edge].node[0] ].parametric_coordinates );
            Math::Vector pc1( ref_topo_x[ cell_topo_data->edge[i_edge].node[1] ].parametric_coordinates );
            pc0 -= pc1;
            double len = norm_2(pc0);
            len_max = std::max(len_max, len);
          }

        double scv = 80.0;
        Math::Matrix scm = Math::scalingMatrix(scv / len_max);
        Math::Matrix rm = scm;

        Math::Vector centroid;
        for (unsigned i_node = 0; i_node < n_node; i_node++)
          {
            Math::Vector pc( ref_topo_x[i_node].parametric_coordinates );
            centroid += pc/(double(n_node));
          }
        if (0) std::cout << "len_max= " << len_max << " centroid= " << centroid << std::endl;

        if (cell_topo.getDimension() == 3)
          {

            // good one
            Math::Matrix rmx = Math::rotationMatrix(0, -60.0);
            Math::Matrix rmy = Math::rotationMatrix(1, 0.0);
            Math::Matrix rmz = Math::rotationMatrix(2, -30.0);

            //rm = ublas::prod(rmy, rmz);
            rm = ublas::prod(rmx, rmz);
            rm = ublas::prod(rmy, rm);
            rm = ublas::prod(scm, rm);
          }

        if (0)
          std::cout << rm;
        for (unsigned i_node = 0; i_node < n_node; i_node++)
          {
            double *pc = ref_topo_x[i_node].parametric_coordinates;
            Math::Vector v(pc);
            v -= centroid;
            v =  ublas::prod(rm, v);

            v(0) += scv/2.;
            v(1) += scv/2.;
            v(2) += scv/2.;

            graph_str << "  " << i_node << " [ pos=\"" << v(0) << "," << v(1) << "\"];\n";
          }

        // draw edges
        if (!showRefined)
          //if (showEdges)
          for (unsigned i_edge = 0; i_edge < n_edge; i_edge++)
            {
              unsigned nn = cell_topo_data->edge[i_edge].topology->vertex_count;
              if (showEdgeNodes) 
                nn = cell_topo_data->edge[i_edge].topology->node_count;
              for (unsigned j_node = 0; j_node < nn - 1; j_node++)
                {
                  graph_str << "  "
                            << cell_topo_data->edge[i_edge].node[j_node] << " -- "
                            << cell_topo_data->edge[i_edge].node[(j_node + 1) % nn] << " ; \n" ;
                }
            }

        bool ft = (fromTopoKey == toTopoKey);

        if (showRefined && ft)
          {
            // draw edges
            for (unsigned i=0; i < num_child_nodes; i++)
              for (unsigned j = 0; j < num_child_nodes; j++)
                {
                  edge_exists[i][j]=false;
                }
            for (unsigned iChild = 0; iChild < num_child; iChild++)
              {
                // draw nodes
                unsigned nvn = (showEdgeNodes? FromTopology::node_count : FromTopology::vertex_count);
                for (unsigned jNode = 0; jNode < nvn; jNode++)
                  {
                    unsigned childNodeIdx = ref_topo.child_node(iChild)[jNode];
#ifndef NDEBUG
                    unsigned childNodeIdxCheck = ref_topo_x[childNodeIdx].ordinal_of_node;
                    VERIFY_OP(childNodeIdx, ==, childNodeIdxCheck, "childNodeIdxCheck");
#endif

                    double *pc = ref_topo_x[childNodeIdx].parametric_coordinates;
                    Math::Vector v(pc);
                    v -= centroid;
                    v =  ublas::prod(rm, v);

                    v(0) += scv/2.;
                    v(1) += scv/2.;
                    v(2) += scv/2.;

                    //graph_str << "  " << i_node << " [ pos=\"" << pc[0] << "," << pc[1] << "\"];\n";
                    std::string color="green";
                    //if (childNodeIdx >= FromTopology::node_count)
                    if (childNodeIdx >= FromTopology::vertex_count)
                      color = "red";
                    graph_str << "  " << childNodeIdx << " [color=" << color << ", pos=\"" << v(0) << "," << v(1) << "\"];\n";

                  }

                for (unsigned i_edge = 0; i_edge < n_edge; i_edge++)
                  {
                    //unsigned nn = cell_topo_data->edge[i_edge].topology->vertex_count;
                    //unsigned nn = cell_topo_data->edge[i_edge].topology->node_count;

                    unsigned nn = cell_topo_data->edge[i_edge].topology->vertex_count;
                    if (showEdgeNodes) 
                      nn = cell_topo_data->edge[i_edge].topology->node_count;

                    for (unsigned j_node = 0; j_node < nn - 1; j_node++)
                      {
                        unsigned j0 = ref_topo.child_node(iChild)[ cell_topo_data->edge[i_edge].node[j_node] ];
                        unsigned j1 = ref_topo.child_node(iChild)[ cell_topo_data->edge[i_edge].node[(j_node + 1) % nn] ];
                        unsigned j00 = std::min(j0,j1);
                        unsigned j10 = std::max(j0,j1);
                        if (!edge_exists[j00][j10])
                          graph_str << "  " << std::min(j0,j1) << " -- " << std::max(j0,j1) << " ; \n" ;
                        edge_exists[j00][j10]=true;
                      }
                  }

              }
          }

        graph_str << "}\n";

        return std::string(graph_str.str());

      }

    protected:
      percept::PerceptMesh& m_eMesh;
      URP(percept::PerceptMesh& eMesh) : m_eMesh(eMesh) {}

      typedef ToTopology TTopo;
      typedef boost::array<unsigned, ToTopology::node_count > refined_element_type;


      void interpolateLine3(percept::PerceptMesh& eMesh, FieldBase* field,
                            MDArray& output_pts, Entity& element, MDArray& input_param_coords, double time_val=0.0)
      {
        int fieldStride = output_pts.dimension(1);
        unsigned *null_u = 0;

        mesh::PairIterRelation elem_nodes = element.relations(mesh::Node);
        double xi = input_param_coords(0, 0);

        // FIXME assumes {-1,0,1} element parametric coords
        //double basis_val[3] = { (xi)*(xi - 1.0)/2.0,  (1.0-xi)*(1.0+xi) , (xi)*(1.0+xi)/2.0 };

        double basis_val[3] = { (xi)*(xi - 1.0)/2.0,  (xi)*(1.0+xi)/2.0, (1.0-xi)*(1.0+xi) };

        for (int i_stride=0; i_stride < fieldStride; i_stride++)
          {
            output_pts(0, i_stride) = 0.0;
          }
        for (unsigned i_node = 0; i_node < elem_nodes.size(); i_node++)
          {
            Entity *node = elem_nodes[i_node].entity();
            double *f_data = eMesh.field_data(field, *node, null_u);
            for (int i_stride=0; i_stride < fieldStride; i_stride++)
              {
                output_pts(0, i_stride) += f_data[i_stride]*basis_val[i_node];
              }
          }
      }

      void interpolateIntrepid(percept::PerceptMesh& eMesh, FieldBase* field, CellTopology& cell_topo,
                               MDArray& output_pts, Entity& element, MDArray& input_param_coords, double time_val=0.0)
      {
        int fieldStride = output_pts.dimension(1);
        unsigned *null_u = 0;

        mesh::PairIterRelation elem_nodes = element.relations(mesh::Node);
        MDArray basis_val(elem_nodes.size(), 1);
        //std::cout << "tmp fieldStride= " << fieldStride << " elem_nodes.size()= " << elem_nodes.size() << std::endl;

        PerceptMesh::BasisTypeRCP basis = eMesh.getBasis(cell_topo);
        basis->getValues(basis_val, input_param_coords, OPERATOR_VALUE);
        if (0)
          std::cout << "\n tmp input_param_coords= " 
                    << input_param_coords(0,0) << " "
                    << input_param_coords(0,1) << " "
                    << input_param_coords(0,2) << " " << std::endl;

        for (int i_stride=0; i_stride < fieldStride; i_stride++)
          {
            output_pts(0, i_stride) = 0.0;
          }
        for (unsigned i_node = 0; i_node < elem_nodes.size(); i_node++)
          {
            //std::cout << "tmp basis_val[" << i_node <<"]= " << basis_val(i_node,0) << std::endl;
            Entity *node = elem_nodes[i_node].entity();
            double *f_data = eMesh.field_data(field, *node, null_u);
            for (int i_stride=0; i_stride < fieldStride; i_stride++)
              {
                output_pts(0, i_stride) += f_data[i_stride]*basis_val(i_node, 0);
              }
          }
      }

      /// helpers for interpolating fields, coordinates
      /// ------------------------------------------------------------------------------------------------------------------------
#define EXTRA_PRINT_URP_IF 0

      static void getTopoDim(int& topoDim, unsigned cell_topo_key)
      {
        if (cell_topo_key == s_shell_line_2_key || cell_topo_key == s_shell_line_3_key)
          {
            topoDim = 1;
          }

        else if (cell_topo_key == s_shell_tri_3_key || cell_topo_key == s_shell_tri_6_key ||
                 cell_topo_key == s_shell_quad_4_key || cell_topo_key == s_shell_quad_9_key ||
                 cell_topo_key == s_shell_quad_8_key )
          {
            topoDim = 2;
          }
      }

      /// This version uses Intrepid for interpolation
      void interpolateFields(percept::PerceptMesh& eMesh, Entity& element, Entity& newElement,  const unsigned *child_nodes,
                             RefTopoX_arr ref_topo_x, FieldBase *field)
      {
        EXCEPTWATCH;

        unsigned *null_u = 0;

        CellTopology cell_topo(get_cell_topology(element));


        // FIXME - need topo dimensions here
        int topoDim = cell_topo.getDimension();
        unsigned cell_topo_key = get_cell_topology(element)->key;

        getTopoDim(topoDim, cell_topo_key);

        int fieldStride = 0;
        EntityRank fr_type = mesh::Node;

        //std::cout << "tmp cell_topo= " << cell_topo.getName() << " topoDim= " << topoDim << std::endl;

        if (EXTRA_PRINT_URP_IF) std::cout << "tmp field = " << field->name() << " topoDim= " << topoDim << std::endl;

        {
          unsigned nfr = field->restrictions().size();
          if (EXTRA_PRINT_URP_IF && nfr != 1 ) std::cout << "tmp P[" << 0 << "] info>    number of field restrictions= " << nfr << std::endl;
          for (unsigned ifr = 0; ifr < nfr; ifr++)
            {
              const FieldRestriction& fr = field->restrictions()[ifr];
              fr_type = fr.type();
              fieldStride = fr.stride[0] ;
              mesh::Part& frpart = eMesh.getMetaData()->get_part(fr.ordinal());
              if (EXTRA_PRINT_URP_IF && nfr != 1 ) std::cout << "tmp P[" << 0 << "] info>    number of field restrictions= " << nfr << " fr_type= " << fr_type
                                            << " fieldStride = " << fieldStride << " frpart= " << frpart.name()
                                            << std::endl;
            }
          {
            const stk::mesh::FieldBase::Restriction & r =
              field->restriction(fr_type, MetaData::get(*field).universal_part());
            fieldStride = r.stride[0];
            if (EXTRA_PRINT_URP_IF) std::cout << "tmp stride = " <<  r.stride[0] << " fieldStride= " << fieldStride
                             << " fr_type= " << fr_type << " mesh::Element= " << mesh::Element<< std::endl;
          }
        }
        // FIXME
        if (!fieldStride || fr_type != mesh::Node)
          return;

        //FieldFunction field_func("tmp", field, eMesh, topoDim, fieldStride);
        FieldFunction field_func("tmp", field, eMesh, topoDim, fieldStride);

        MDArray input_pts(1, topoDim);
        MDArray input_param_coords(1, topoDim);
        MDArray output_pts(1, fieldStride);

        if (EXTRA_PRINT_URP_IF) std::cout << "tmp field = " << field->name() << " topoDim= " << topoDim << " fieldStride= " << fieldStride << std::endl;

        if (1)
          {
            static bool entered = false;

            if (!entered && (toTopoKey == topo_key_quad8 || toTopoKey == topo_key_hex20 || toTopoKey == topo_key_shellquad8))
              {
                entered = true;

                std::cout << "tmp testing basis functions " << std::endl;
                std::cout << "tmp toTopoKey: " << toTopoKey << " topo_key_quad8      = " << topo_key_quad8 << " cell_topo= " << cell_topo.getName() << std::endl;
                std::cout << "tmp toTopoKey: " << toTopoKey << " topo_key_shellquad8 = " << topo_key_shellquad8 << " cell_topo= " << cell_topo.getName() << std::endl;
                std::cout << "tmp toTopoKey: " << toTopoKey << " topo_key_hex20      = " << topo_key_hex20 << " cell_topo= " << cell_topo.getName() << std::endl;
                mesh::PairIterRelation elem_nodes = element.relations(mesh::Node);


                PerceptMesh::BasisTypeRCP basis = eMesh.getBasis(cell_topo);
                MDArray output_tmp(elem_nodes.size(), 1);
                MDArray input_param_coords_tmp(1, topoDim);

                for (unsigned i_node = 0; i_node < elem_nodes.size(); i_node++)
                  {
                    double *param_coord = ref_topo_x[i_node].parametric_coordinates;
                    for (int ip=0; ip < topoDim; ip++)
                      {
                        input_param_coords_tmp(0, ip) = param_coord[ip];
                      }

                    basis->getValues(output_tmp, input_param_coords_tmp, OPERATOR_VALUE);
                    bool found = false;
                    for (unsigned ii=0; ii < elem_nodes.size(); ii++)
                      {
                        if (fabs(output_tmp(ii, 0)-((ii == i_node)? 1.0 : 0.0)) > 1.e-6)
                          {
                            found = true;
                            std::cout << "tmp i_node= " << i_node << " elem_nodes.size()= " << elem_nodes.size() << std::endl;
                            std::cout << "fabs(output_tmp(ii, 0)-1.0) > 1.e-6),... output_tmp(ii,0)= " << output_tmp(ii,0) << std::endl;
                            std::cout << "ii = " << ii << " i_node= " << i_node << std::endl;
                            std::cout << "input_param_coords= " 
                                      << input_param_coords << "  " << std::endl;
                            std::cout << "output_tmp= " << output_tmp << std::endl;
                          }
                      }
                    if (found) throw std::runtime_error("error in Intrepid");
                  }
              }
          }

        mesh::PairIterRelation new_elem_nodes = newElement.relations(mesh::Node);
        for (unsigned i_new_node = 0; i_new_node < new_elem_nodes.size(); i_new_node++)
          {
            unsigned childNodeIdx = child_nodes[i_new_node];
            if (EXTRA_PRINT_URP_IF) std::cout << "tmp childNodeIdx, i_new_node= " << childNodeIdx << " " << i_new_node << std::endl;
            double *param_coord = ref_topo_x[childNodeIdx].parametric_coordinates;
            if (EXTRA_PRINT_URP_IF) std::cout << "tmp childNodeIdx, i_new_node= " << childNodeIdx << " " << i_new_node
                             << " param_coord= " << param_coord[0] << " " << param_coord[1] << std::endl;
            for (int ip=0; ip < topoDim; ip++)
              {
                input_param_coords(0, ip) = param_coord[ip];
              }
            if (EXTRA_PRINT_URP_IF) std::cout << "tmp input_param_coords= " << input_param_coords << " cell_topo= " << cell_topo << std::endl;


            double time_val=0.0;

            /// unfortunately, Intrepid doesn't support a quadratic Line<3> element

            if (toTopoKey == topo_key_wedge15 || toTopoKey == topo_key_quad8 || toTopoKey == topo_key_shellquad8 || toTopoKey == topo_key_hex20)
              {
                //std::cout << "tmp here 1 i_new_node= " << i_new_node << " base element= " << std::endl;
                if ( EXTRA_PRINT_URP_IF) Util::printEntity(std::cout, element, eMesh.getCoordinatesField() );

                interpolateIntrepid(eMesh, field, cell_topo, output_pts, element, input_param_coords, time_val);
                if (0)
                  {
                    std::cout << "tmp input_param_coords= " 
                              << input_param_coords(0,0) << " "
                              << input_param_coords(0,1) << " "
                              << (topoDim == 3 ? input_param_coords(0,2) : 0.0 ) << " "
                      ;
                    std::cout << "output_pts= " 
                              << output_pts(0,0) << " "
                              << output_pts(0,1) << " "
                              << (topoDim == 3 ? output_pts(0,2) : 0.0 ) << " "
                              << std::endl;
                  }
              }
            else
              {
                if (cell_topo.getDimension() == 1 && cell_topo.getNodeCount() == 3)  // Line<3> element
                  {
                    interpolateLine3(eMesh, field, output_pts, element, input_param_coords, time_val);
                  }
                else
                  {
                    field_func(input_pts, output_pts, element, input_param_coords, time_val);
                  }
              }

            Entity *new_node = new_elem_nodes[i_new_node].entity();

            {
              double *f_data_new = eMesh.field_data(field, *new_node, null_u);
              for (int ifd=0; ifd < fieldStride; ifd++)
                {
                  f_data_new[ifd] = output_pts(0, ifd);
                }
            }
          }
        if ( EXTRA_PRINT_URP_IF) 
          {
            std::cout << "tmp newElement: " << std::endl;
            Util::printEntity(std::cout, newElement, eMesh.getCoordinatesField() );
          }
      }

      /// do interpolation for all fields
      /// This version uses Intrepid 
      void interpolateFields(percept::PerceptMesh& eMesh, Entity& element, Entity& newElement, const unsigned *child_nodes,
                             RefTopoX_arr ref_topo_x)
      {
        const FieldVector & fields = eMesh.getMetaData()->get_fields();
        unsigned nfields = fields.size();
        //std::cout << "P[" << p_rank << "] info>    Number of fields = " << fields.size() << std::endl;
        for (unsigned ifld = 0; ifld < nfields; ifld++)
          {
            FieldBase *field = fields[ifld];
            //std::cout << "P[" << eMesh.getRank() << "] field = " << field->name() << std::endl;

            interpolateFields(eMesh, element, newElement, child_nodes, ref_topo_x, field);
          }
      }


      mesh::Entity& createOrGetNode(NodeRegistry& nodeRegistry, PerceptMesh& eMesh, EntityId eid)
      {
#if STK_ADAPT_NODEREGISTRY_USE_ENTITY_REPO
        mesh::Entity *node_p = nodeRegistry.get_entity_node(*eMesh.getBulkData(), mesh::Node, eid);
        if (node_p)
          return *node_p;
        else
          return eMesh.createOrGetNode(eid);
#else
        return eMesh.createOrGetNode(eid);
#endif
      }

      enum { NumNewElements_Enrich = 1 };

      void
      genericEnrich_createNewElements(percept::PerceptMesh& eMesh, NodeRegistry& nodeRegistry,
                                      Entity& element,  NewSubEntityNodesType& new_sub_entity_nodes, vector<Entity *>::iterator& element_pool,
                                      FieldBase *proc_rank_field=0)
      {
        std::vector<NeededEntityType> needed_entities;
        fillNeededEntities(needed_entities);

        const CellTopologyData * const cell_topo_data = get_cell_topology(element);

        typedef boost::array<unsigned, ToTopology::node_count > quadratic_type;

        static vector<quadratic_type> elems(NumNewElements_Enrich);

        CellTopology cell_topo(cell_topo_data);
        const mesh::PairIterRelation elem_nodes = element.relations(Node);

        std::vector<stk::mesh::Part*> add_parts;
        std::vector<stk::mesh::Part*> remove_parts;

        unsigned n_edges = cell_topo_data->edge_count;

        unsigned n_faces = cell_topo.getFaceCount();
        if (n_faces == 0) n_faces = 1; // 2D face has one "face"
        unsigned n_sides = cell_topo.getSideCount();
        if (0)
          std::cout << "tmp  n_faces= " << n_faces << " n_sides= " << n_sides << std::endl;

        add_parts = m_toParts;

        for (unsigned i_need = 0; i_need < needed_entities.size(); i_need++)
          {
            unsigned nSubDimEntities = 1;
            if (needed_entities[i_need].first == Edge)
              {
                nSubDimEntities = cell_topo_data->edge_count;
              }
            else if (needed_entities[i_need].first == Face)
              {
                nSubDimEntities = cell_topo_data->side_count;
              }

            for (unsigned iSubDim = 0; iSubDim < nSubDimEntities; iSubDim++)
              {
#if STK_ADAPT_URP_LOCAL_NODE_COMPS
                 nodeRegistry.makeCentroid(*const_cast<Entity *>(&element), needed_entities[i_need].first, iSubDim);
                 nodeRegistry.addToExistingParts(*const_cast<Entity *>(&element), needed_entities[i_need].first, iSubDim);
                 nodeRegistry.interpolateFields(*const_cast<Entity *>(&element), needed_entities[i_need].first, iSubDim);
#endif
              }
          }

        const CellTopologyData * const cell_topo_data_toTopo = shards::getCellTopologyData< ToTopology >();
        shards::CellTopology cellTopo(cell_topo_data_toTopo);

#define CENTROID_N NN(m_primaryEntityRank,0)

        quadratic_type& EN = elems[0];

        for (unsigned ind = 0; ind < FromTopology::vertex_count; ind++)
          {
            EN[ind] = VERT_N(ind);
          }

        for (unsigned i_need = 0; i_need < needed_entities.size(); i_need++)
          {
            if (needed_entities[i_need].first == Edge)
              {
                for (unsigned i_edge = 0; i_edge < n_edges; i_edge++)
                  {
                    unsigned edge_ord = cell_topo_data_toTopo->edge[i_edge].node[2];
                    unsigned inode = EDGE_N(i_edge);
                    EN[edge_ord] = inode;
                  }
              }
            else if (needed_entities[i_need].first == Face)
              {
                for (unsigned i_face = 0; i_face < n_faces; i_face++)
                  {
                    // FIXME assumes face is quadrilateral
<<<<<<< HEAD
                    shards::CellTopology face_topo = cell_topo.getDimension()==2 ? cell_topo : shards::CellTopology(cell_topo.getCellTopologyData( 2, i_face));
=======
                    shards::CellTopology face_topo = cell_topo.getDimension()==2 ? cell_topo : shards::CellTopology(cell_topo.getTopology( 2, i_face));
>>>>>>> 5add6a8f
                    if (0)
                      std::cout << "tmp P[" << eMesh.getRank() << "] inode = " << FACE_N(i_face) << " for i_face = " << i_face 
                                << " face_topo.getNodeCount()= " << face_topo.getNodeCount()
                                << std::endl;
                    if (face_topo.getNodeCount() == 4 || toTopoKey == topo_key_quad9)
                      {                      
                        unsigned face_ord = 0;
                        if (toTopoKey == topo_key_quad9)
                          {
                            face_ord = 8;
                          }
                        else
                          {
                            face_ord = cell_topo_data_toTopo->side[i_face].node[8];
                          }

                        unsigned inode = FACE_N(i_face);
                        
                        //std::cout << "tmp P[" << eMesh.getRank() << "] inode = " << inode << " for i_face = " << i_face << " face_ord= " << face_ord << std::endl;

                        if (!inode)
                          {
                            std::cout << "P[" << eMesh.getRank() << "] inode = 0 for i_face = " << i_face << " face_ord= " << face_ord << std::endl;
                            //throw std::logic_error("UniformRefinerPatternBase::genericEnrich_createNewElements bad entity id = 0 ");
                          }

                        EN[face_ord] = inode;
                      }
                  }
              }
            else if (needed_entities[i_need].first == Element)
              {
                EN[ centroid_node ] = CENTROID_N;
              }
          }

#undef CENTROID_N

        for (unsigned ielem=0; ielem < elems.size(); ielem++)
          {
            Entity& newElement = *(*element_pool);

            // FIXME
            if (m_primaryEntityRank==Element &&  proc_rank_field)
              {
                double *fdata = stk::mesh::field_data( *static_cast<const ScalarFieldType *>(proc_rank_field) , newElement );
                fdata[0] = double(newElement.owner_rank());
              }

            change_entity_parts(eMesh, element, newElement);

            set_parent_child_relations(eMesh, element, newElement, ielem);

            for (int inode=0; inode < ToTopology::node_count; inode++)
              {
                mesh::EntityId eid = elems[ielem][inode];
                if (!eid)
                  {
                    std::cout << "P[" << eMesh.getRank() << "] eid = 0 for inode = " << inode << std::endl;
                    throw std::logic_error("UniformRefinerPatternBase::genericEnrich_createNewElements bad entity id = 0 ");
                  }
                //mesh::Entity& node = eMesh.createOrGetNode(eid);
                mesh::Entity& node = createOrGetNode(nodeRegistry, eMesh, eid);
                eMesh.getBulkData()->declare_relation(newElement, node, inode);
              }

            //set_parent_child_relations(eMesh, element, newElement, ielem);

            element_pool++;

          }

      }

      /*------------------------------------------------------------------------*/
      /*  comments from Shards_CellTopology.hpp with locally added comments
       * \brief  Find the permutation from the expected nodes to the actual nodes,
       *
       *  Find permutation 'p' such that:
       *    actual_node[j] == expected_node[ top.permutation[p].node[j] ]
       *  for all vertices.
       *
       *  So, actual_node[j] is the sub-dim cell; expected_node is the parent cell->subcell[dim][Ord].node[ perm[p][j] ]
       *
       *  Get sub-dim cell's nodes from NodeRegistry (actual_node array); or just sort them into a set
       *  Get parent element's sub-dim cell nodes from element->subcell[dim][ord].node
       *  Get permutation using findPermutation(cell_topo, parent->subcell[dim][ord].node, subdim_cell_sorted_nodes)
       *
       *
       *  Then <b> ParentCell.node(K) == SubCell.node(I) </b> where:
       *  -  SubCellTopology == ParentCellTopology->subcell[dim][Ord].topology
       *  -  K  = ParentCellTopology->subcell[dim][Ord].node[IP]
       *  -  IP = SubCellTopology->permutation[P].node[I]
       *  -  I  = SubCellTopology->permutation_inverse[P].node[IP]

      */

      int getPermutation(int num_verts, Entity& element, CellTopology& cell_topo, unsigned rank_of_subcell, unsigned ordinal_of_subcell)
      {
        if (rank_of_subcell == 0 || rank_of_subcell == 3) return 0;

        //! We choose to define the "global baseline" as an imaginary face that has its nodes sorted on their identifiers.
        //! The main part of this is to find the minimum node index.
        //! Once sorted, the node id's go into the vector_sdcell_global_baseline array.

        static std::vector<unsigned> vector_sdcell_global_baseline(4);
        static std::vector<unsigned> subCell_from_element(4);

        const mesh::PairIterRelation elem_nodes = element.relations(mesh::Node);

        const unsigned * inodes = cell_topo.getCellTopologyData()->subcell[rank_of_subcell][ordinal_of_subcell].node;
        int num_subcell_verts = cell_topo.getCellTopologyData()->subcell[rank_of_subcell][ordinal_of_subcell].topology->vertex_count;

        // tmp
        //vector_sdcell_global_baseline.resize(num_subcell_verts);
        //subCell_from_element.resize(num_subcell_verts);
        // tmp end

        unsigned minNodeId = 0;
        for (int iv = 0; iv < num_subcell_verts; iv++)
          {
            unsigned nid = elem_nodes[inodes[iv]].entity()->identifier();
            if (iv == 0)
              minNodeId = nid;
            else
              minNodeId = std::min(minNodeId, nid);
            subCell_from_element[iv] = nid;
          }

        int perm = -1;

        /// for tri or quad faces we search for the min node, then look at its two neighbors along edges
        ///   - if the first edge is the next node in line (in terms of its id) we use the ordering as 0,1,2,3
        ///   else it is flipped and we reverse the ordering
        ///   - once the ordering is determined, the actual permutation can be deduced from shards
        ///

          {
            // quad or tri
            if (0 && num_subcell_verts==3)
              {
                std::cout << "tmp b4 element 1= " << element << " cell_topo= " << cell_topo.getName()
                          << " rank_of_subcell= " << rank_of_subcell << std::endl;
                std::cout << "tmp b4 vector_sdcell_global_baseline= " << vector_sdcell_global_baseline << std::endl;
                std::cout << "tmp b4 subCell_from_element = " << subCell_from_element << std::endl;
              }

            //! extract the minimal node index
            //set_sdcell_global_baseline_iter = set_sdcell_global_baseline.begin();
            unsigned i0 = minNodeId;

            //! find the rotation to get to the minimal node
            int j0 = -1;
            for (int iv = 0; iv < num_subcell_verts; iv++)
              {
                if (i0 == subCell_from_element[iv])
                  {
                    j0 = iv;
                    break;
                  }
              }

            if (j0 < 0) throw std::logic_error("j0 < 0 ");

            int j1 = (j0 + 1) % num_subcell_verts;
            int j2 = (j0 + (num_subcell_verts-1)) % num_subcell_verts;  // adds 3 for quads, or 2 for tris to pickup the neigh node

            //! see if we need to reverse the order to make it match up; save the newly oriented nodes in vector_sdcell_global_baseline
            if (subCell_from_element[j1] < subCell_from_element[j2])
              {
                for (int iv = 0; iv < num_subcell_verts; iv++)
                  {
                    vector_sdcell_global_baseline[iv] = subCell_from_element[(j0 + iv) % num_subcell_verts];
                  }
              }
            else
              {
                for (int iv = 0; iv < num_subcell_verts; iv++)
                  {
                    vector_sdcell_global_baseline[(num_subcell_verts - iv) % num_subcell_verts] =
                      subCell_from_element[(j0 + iv) % num_subcell_verts];
                  }
              }

            //! now we have a set of nodes in the right order, use Shards to get the actual permutation
            perm = findPermutation(cell_topo.getCellTopologyData()->subcell[rank_of_subcell][ordinal_of_subcell].topology,
                                              &vector_sdcell_global_baseline[0], &subCell_from_element[0]);

            //std::cout << "tmp perm = " << perm << std::endl;

            if ( perm < 0)
              {
                std::cout << "tmp aft element 1= " << element << " cell_topo= " << cell_topo.getName() << " rank_of_subcell= " << rank_of_subcell << std::endl;
                std::cout << "tmp aft vector_sdcell_global_baseline= " << vector_sdcell_global_baseline << std::endl;
                std::cout << "tmp aft subCell_from_element = " << subCell_from_element << std::endl;
                throw std::logic_error("getPermutation: perm < 0");
              }

            if (0 && num_subcell_verts==3)
              {
                const unsigned *perm_array = cell_topo.getCellTopologyData()->subcell[rank_of_subcell][ordinal_of_subcell].topology->permutation[perm].node;
                for (int iv = 0; iv < num_subcell_verts; iv++)
                  {
                    std::cout << "tmp perm_array[" << iv << "]=  " << perm_array[iv] << std::endl;
                  }
              }

          }

        if (perm < 0)
          {
            std::cout << "tmp element 1= " << element << " cell_topo= " << cell_topo.getName() << " rank_of_subcell= " << rank_of_subcell << std::endl;
            std::cout << "tmp vector_sdcell_global_baseline= " << vector_sdcell_global_baseline << std::endl;
            std::cout << "tmp subCell_from_element = " << subCell_from_element << std::endl;
            throw std::logic_error("getPermutation 2: perm < 0");
          }

        return perm;
      }

      //static std::vector<NeededEntityType> s_needed_entities;
      //static vector<refined_element_type> s_elems;
      //static std::vector<stk::mesh::Part*> s_add_parts;
      //static std::vector<stk::mesh::Part*> s_remove_parts;

      void
      genericRefine_createNewElements(percept::PerceptMesh& eMesh, NodeRegistry& nodeRegistry,
                                      Entity& element,  NewSubEntityNodesType& new_sub_entity_nodes, vector<Entity *>::iterator& element_pool,
                                      FieldBase *proc_rank_field=0)
      {
        EXCEPTWATCH;
        static std::vector<NeededEntityType> needed_entities;
        fillNeededEntities(needed_entities);

        const CellTopologyData * const cell_topo_data = get_cell_topology(element);

        static vector<refined_element_type> elems;
        elems.resize(getNumNewElemPerElem());

        CellTopology cell_topo(cell_topo_data);
        bool linearElement = Util::isLinearElement(cell_topo);

        // SPECIAL CASE ALERT  FIXME
        //if (toTopoKey == topo_key_wedge15)
        //  linearElement = true;
        //std::cout << "tmp cell_topo= " << cell_topo.getName() << " linearElement= " << linearElement << std::endl;
        
        const mesh::PairIterRelation elem_nodes = element.relations(Node);

        int topoDim = cell_topo.getDimension();
        //unsigned cell_topo_key = fromTopoKey;
        //getTopoDim(topoDim, cell_topo_key);
        unsigned cellDimension = (unsigned)topoDim;

        // FIXME
        if (0)
        {
          int nface = new_sub_entity_nodes[2].size();
          std::cout << "tmp nface= " << nface << " cellDimension= " << cellDimension << std::endl;
          for (int iface = 0; iface < nface; iface++)
            {
              std::cout << "tmp iface= " << iface << " vec= " << new_sub_entity_nodes[2][iface] << std::endl;
            }
        }

        unsigned n_edges = cell_topo_data->edge_count;
        if (n_edges == 0) n_edges = 1; // 1D edge has one "edge"
        unsigned n_faces = cell_topo.getFaceCount();
        if (n_faces == 0) n_faces = 1; // 2D face has one "face"
        unsigned n_sides = cell_topo.getSideCount();
        if (0) std::cout << "tmp  n_edges= " << n_edges << " n_faces= " << n_faces << " n_sides= " << n_sides << std::endl;

        for (unsigned i_need = 0; i_need < needed_entities.size(); i_need++)
          {
            unsigned nSubDimEntities = 0;
            if (needed_entities[i_need].first == Edge)
              {
                nSubDimEntities = cell_topo_data->edge_count;
              }
            else if (needed_entities[i_need].first == Face)
              {
                nSubDimEntities = cell_topo_data->side_count;
              }
            else if (needed_entities[i_need].first == Element)
              {
                nSubDimEntities = 1;
              }


            // FIXME - assumes first node on each sub-dim entity is the "linear" one
            for (unsigned iSubDim = 0; iSubDim < nSubDimEntities; iSubDim++)
              {
                //!
#if STK_ADAPT_URP_LOCAL_NODE_COMPS
                nodeRegistry.addToExistingParts(*const_cast<Entity *>(&element), needed_entities[i_need].first, iSubDim);
                if (linearElement)
                  {
                    nodeRegistry.interpolateFields(*const_cast<Entity *>(&element), needed_entities[i_need].first, iSubDim);
                  }
#endif

              }
          }

        const CellTopologyData * const cell_topo_data_toTopo = shards::getCellTopologyData< ToTopology >();
        shards::CellTopology cellTopo(cell_topo_data_toTopo);

        Elem::CellTopology elem_celltopo = Elem::getCellTopology< FromTopology >();
        const Elem::RefinementTopology* ref_topo_p = Elem::getRefinementTopology(elem_celltopo); // CHECK
        if (!ref_topo_p)
          throw std::runtime_error("genericRefine_createNewElements:: error, no refinement topology found");
        const Elem::RefinementTopology& ref_topo = *ref_topo_p;

        unsigned num_child = ref_topo.num_child();
        VERIFY_OP(num_child, == , getNumNewElemPerElem(), "genericRefine_createNewElements num_child problem");

        // FIXME check if this is a wedge
        //bool homogeneous_child = ref_topo.homogeneous_child();
        //VERIFY_OP(homogeneous_child, ==, true, "genericRefine_createNewElements homogeneous_child");

        RefTopoX& ref_topo_x = Elem::StdMeshObjTopologies::RefinementTopologyExtra< FromTopology > ::refinement_topology;

        for (unsigned iChild = 0; iChild < num_child; iChild++)
          {
            refined_element_type& EN = elems[iChild];
            for (unsigned jNode = 0; jNode < ToTopology::node_count; jNode++)
              {
                unsigned childNodeIdx = ref_topo.child_node(iChild)[jNode];

#ifndef NDEBUG
                unsigned childNodeIdxCheck = ref_topo_x[childNodeIdx].ordinal_of_node;
                VERIFY_OP(childNodeIdx, ==, childNodeIdxCheck, "childNodeIdxCheck");
#endif

                unsigned inode=0;
                unsigned rank_of_subcell            = ref_topo_x[childNodeIdx].rank_of_subcell;
                unsigned ordinal_of_subcell         = ref_topo_x[childNodeIdx].ordinal_of_subcell;
                unsigned ordinal_of_node_on_subcell = ref_topo_x[childNodeIdx].ordinal_of_node_on_subcell;
                unsigned num_nodes_on_subcell       = ref_topo_x[childNodeIdx].num_nodes_on_subcell;

                bool usePerm = true;

                // only need permuation for quadratic elements
                if (num_nodes_on_subcell == 1)
                  usePerm = false;

                const unsigned * perm_array = 0;
                if (usePerm)
                  {
                    int perm_ord = getPermutation(FromTopology::vertex_count, element, cell_topo, rank_of_subcell, ordinal_of_subcell);

                    if (perm_ord < 0)
                      throw std::logic_error("permutation < 0 ");
                    //std::cout << "tmp 0 " << perm_ord << " rank_of_subcell= " << rank_of_subcell << " ordinal_of_subcell= " << ordinal_of_subcell <<  std::endl;
                    //std::cout << "tmp 0 " << cell_topo.getCellTopologyData()->subcell[rank_of_subcell][ordinal_of_subcell].topology << std::endl;
                    if (1 <= rank_of_subcell && rank_of_subcell <= 2)
                      {
                        perm_array = cell_topo.getCellTopologyData()->subcell[rank_of_subcell][ordinal_of_subcell].topology->permutation[perm_ord].node;
                      }

                  }

                if (0)
                  {
                    std::cout << "tmp 2 cell_topo                       = " << cell_topo.getName() << " linearElement= " << linearElement << std::endl;
                    std::cout << "tmp m_primaryEntityRank               = " << m_primaryEntityRank << std::endl;
                    std::cout << "tmp rank_of_subcell                   = " << rank_of_subcell << std::endl;
                    std::cout << "tmp ordinal_of_subcell                = " << ordinal_of_subcell <<  std::endl;
                    std::cout << "tmp ordinal_of_node_on_subcell        = " << ordinal_of_node_on_subcell << std::endl;
                    std::cout << "tmp num_nodes_on_subcell              = " << num_nodes_on_subcell << std::endl;
                    std::cout << "tmp new_sub_entity_nodes.size()       = " << new_sub_entity_nodes.size() << std::endl;
                    std::cout << "tmp new_sub_entity_nodes[Face].size() = " << new_sub_entity_nodes[mesh::Face].size() << std::endl;
                    if (new_sub_entity_nodes[mesh::Face].size())
                      {
                        std::cout << "tmp new_sub_entity_nodes[Face][ordinal_of_subcell].size() = " 
                                  << new_sub_entity_nodes[mesh::Face][ordinal_of_subcell].size() << std::endl;
                      }

                    //std::cout << "tmp new_sub_entity_nodes = \n" << new_sub_entity_nodes << std::endl;
                  }


                switch (rank_of_subcell)
                  {
                  case 0:
                    inode = VERT_N(ordinal_of_subcell);
                    break;

                  case 1:
                    if (usePerm) // FIXME
                      if (num_nodes_on_subcell > 1)
                        inode = NN_Q_P(mesh::Edge, ordinal_of_subcell, ordinal_of_node_on_subcell, perm_array);
                      else
                        inode = NN_Q(mesh::Edge, ordinal_of_subcell, ordinal_of_node_on_subcell);
                    else
                      inode = EDGE_N_Q(ordinal_of_subcell, ordinal_of_node_on_subcell);

                    break;

                  case 2:
                    if (cellDimension == 2)
                      {
                        VERIFY_OP(ordinal_of_subcell, == , 0, "createNewElements: ordinal_of_subcell");

                        if (usePerm)
                          {
                            if (num_nodes_on_subcell > 1)
                              {
                                inode = NN_Q_P(m_primaryEntityRank, ordinal_of_subcell, ordinal_of_node_on_subcell, perm_array);
                              }
                            else
                              {
                                inode = NN_Q(m_primaryEntityRank, ordinal_of_subcell, ordinal_of_node_on_subcell);
                              }
                          }
                        else
                          {
                            inode = NN_Q(m_primaryEntityRank, ordinal_of_subcell, ordinal_of_node_on_subcell);
                          }
                      }
                    else
                      {
                        if (usePerm)
                          {
                            if (num_nodes_on_subcell > 1)
                              {
                                if (0)
                                  {
                                    std::cout << "tmp cell_topo                  = " << cell_topo.getName() << " linearElement= " << linearElement << std::endl;
                                    std::cout << "tmp rank_of_subcell            = " << rank_of_subcell << std::endl;
                                    std::cout << "tmp ordinal_of_subcell         = " << ordinal_of_subcell <<  std::endl;
                                    std::cout << "tmp ordinal_of_node_on_subcell = " << ordinal_of_node_on_subcell << std::endl;
                                    std::cout << "tmp num_nodes_on_subcell       = " << num_nodes_on_subcell << std::endl;
                                    
                                    for (unsigned ii=0; ii < num_nodes_on_subcell; ii++)
                                      {
                                        std::cout << "tmp pa[ii]= " << perm_array[ii] << std::endl;
                                      }
                                  
                                    std::cout << "tmp new_sub_entity_nodes.size() = " << new_sub_entity_nodes.size() << std::endl;
                                    std::cout << "tmp new_sub_entity_nodes[Face].size() = " << new_sub_entity_nodes[mesh::Face].size() << std::endl;
                                    if (new_sub_entity_nodes[mesh::Face].size())
                                      {
                                        std::cout << "tmp new_sub_entity_nodes[Face][ordinal_of_subcell].size() = " 
                                                  << new_sub_entity_nodes[mesh::Face][ordinal_of_subcell].size() << std::endl;
                                      }

                                    std::cout << "tmp new_sub_entity_nodes[Face][ordinal_of_subcell] = \n" 
                                              << new_sub_entity_nodes[mesh::Face][ordinal_of_subcell] << std::endl;

                                    std::cout << "tmp new_sub_entity_nodes = \n" 
                                              << new_sub_entity_nodes << std::endl;

                                    std::cout << "tmp  pa = " << (usePerm ? perm_array[ordinal_of_node_on_subcell] : ordinal_of_node_on_subcell) << std::endl;

                                  }
                                inode = NN_Q_P(mesh::Face, ordinal_of_subcell, ordinal_of_node_on_subcell, perm_array);
                              }
                            else
                              {
                                if (0)
                                  {
                                    std::cout << "tmp 1 cell_topo                       = " << cell_topo.getName() << " linearElement= " << linearElement << std::endl;
                                    std::cout << "tmp m_primaryEntityRank               = " << m_primaryEntityRank << std::endl;
                                    std::cout << "tmp rank_of_subcell                   = " << rank_of_subcell << std::endl;
                                    std::cout << "tmp ordinal_of_subcell                = " << ordinal_of_subcell <<  std::endl;
                                    std::cout << "tmp ordinal_of_node_on_subcell        = " << ordinal_of_node_on_subcell << std::endl;
                                    std::cout << "tmp num_nodes_on_subcell              = " << num_nodes_on_subcell << std::endl;
                                    std::cout << "tmp new_sub_entity_nodes.size()       = " << new_sub_entity_nodes.size() << std::endl;
                                    std::cout << "tmp new_sub_entity_nodes[Face].size() = " << new_sub_entity_nodes[mesh::Face].size() << std::endl;
                                    if (new_sub_entity_nodes[mesh::Face].size())
                                      {
                                        std::cout << "tmp new_sub_entity_nodes[Face][ordinal_of_subcell].size() = " 
                                                  << new_sub_entity_nodes[mesh::Face][ordinal_of_subcell].size() << std::endl;
                                      }

                                    std::cout << "tmp new_sub_entity_nodes = \n" << new_sub_entity_nodes << std::endl;
                                  }

                                inode = NN_Q(mesh::Face, ordinal_of_subcell, ordinal_of_node_on_subcell);
                              }
                          } 
                        else
                          {
                            inode = NN_Q(mesh::Face, ordinal_of_subcell, ordinal_of_node_on_subcell);
                          }

                      }
                    break;
                  case 3:
                    inode = NN_Q(m_primaryEntityRank, ordinal_of_subcell, ordinal_of_node_on_subcell);
                    break;
                  default:
                    throw std::logic_error("UniformRefinerPattern logic error");
                  }

                if (0) std::cout << "tmp 2.1 " << inode << " " << jNode 
                                 << " usePerm = " << usePerm
                                 << " childNodeIdx= " << childNodeIdx
                                 << " rank_of_subcell= " << rank_of_subcell
                                 << " ordinal_of_subcell = " << ordinal_of_subcell
                                 << " ordinal_of_node_on_subcell = " << ordinal_of_node_on_subcell
                                 << " num_nodes_on_subcell = " << num_nodes_on_subcell
                                 << std::endl;
                EN[jNode] = inode;
              }
          }


        for (unsigned iChild = 0; iChild < num_child; iChild++)
          {
            Entity& newElement = *(*element_pool);

            if (m_primaryEntityRank == Element &&  proc_rank_field)
              {
                double *fdata = stk::mesh::field_data( *static_cast<const ScalarFieldType *>(proc_rank_field) , newElement );
                fdata[0] = double(newElement.owner_rank());
              }

            change_entity_parts(eMesh, element, newElement);

            for (int inode=0; inode < ToTopology::node_count; inode++)
              {
                mesh::EntityId eid = elems[iChild][inode];
                if (!eid)
                  {
                    std::cout << "P[" << eMesh.getRank() << "] eid = 0 for inode = " << inode << " iChild = " << iChild << std::endl;
                    std::cout << "elems[iChild] = " ;
                    for (int in=0; in < ToTopology::node_count; in++)
                      {
                        std::cout << "in= " << in << " elems[iChild][in]= " << elems[iChild][in] << std::endl;
                      }
                    throw std::logic_error("UniformRefinerPatternBase::genericRefine_createNewElements bad entity id = 0 ");
                  }

                /**/                                                         TRACE_CPU_TIME_AND_MEM_0(CONNECT_LOCAL_URP_createOrGetNode);
                mesh::Entity& node = createOrGetNode(nodeRegistry, eMesh, eid);
                /**/                                                         TRACE_CPU_TIME_AND_MEM_1(CONNECT_LOCAL_URP_createOrGetNode);

                /**/                                                         TRACE_CPU_TIME_AND_MEM_0(CONNECT_LOCAL_URP_declare_relation);
                eMesh.getBulkData()->declare_relation(newElement, node, inode);
                //register_relation(newElement, node, inode);
                /**/                                                         TRACE_CPU_TIME_AND_MEM_1(CONNECT_LOCAL_URP_declare_relation);
              }

            if (!linearElement)
              {
                interpolateFields(eMesh, element, newElement, ref_topo.child_node(iChild),  &ref_topo_x[0], eMesh.getCoordinatesField() );
                //FIXME FIXME FIXME
                //interpolateFields(eMesh, element, newElement, ref_topo.child_node(iChild),  &ref_topo_x[0]);
              }

            set_parent_child_relations(eMesh, element, newElement, iChild);

            element_pool++;
          }
      }

      /// utility methods for converting Sierra tables to new format (which groups DOF's on sub-entities)
      static bool on_parent_vertex(unsigned childNodeIdx)
      {
        return (childNodeIdx < FromTopology::vertex_count);
      }

      static bool on_parent_edge(unsigned childNodeIdx, const Elem::RefinementTopology& ref_topo)
      {
        unsigned num_child_nodes = ref_topo.num_child_nodes();

        shards::CellTopology cell_topo ( shards::getCellTopologyData< FromTopology >() );
        unsigned n_edges = cell_topo.getEdgeCount();

        for (unsigned i_edge = 0; i_edge < n_edges; i_edge++)
          {
            const UInt *edge_nodes = ref_topo.edge_node(i_edge);

            unsigned i_ord = 0;
            for (unsigned i_edge_n = 0; edge_nodes[i_edge_n] != END_UINT_ARRAY; i_edge_n++)
              {
                unsigned j_e_node = edge_nodes[i_edge_n];
                if (childNodeIdx == j_e_node)
                  {
                    return true;
                  }
                if (j_e_node < num_child_nodes)
                  ++i_ord;
              }
          }
        return false;
      }


      static bool on_parent_face(unsigned childNodeIdx, const Elem::RefinementTopology& ref_topo)
      {
        unsigned num_child_nodes = ref_topo.num_child_nodes();

        shards::CellTopology cell_topo ( shards::getCellTopologyData< FromTopology >() );
        if (cell_topo.getDimension() == 2)
          {
            return true; // by definition
          }

        unsigned n_faces = cell_topo.getFaceCount();
        if (n_faces == 0) n_faces = 1; // 2D face has one "face"

        for (unsigned i_face = 0; i_face < n_faces; i_face++)
          {
            const UInt *face_nodes = ref_topo.face_node(i_face);

            unsigned i_ord = 0;
            for (unsigned i_face_n = 0; face_nodes[i_face_n] != END_UINT_ARRAY; i_face_n++)
              {
                unsigned j_e_node = face_nodes[i_face_n];
                if (childNodeIdx == j_e_node)
                  {
                    return true;
                  }
                if (j_e_node < num_child_nodes)
                  ++i_ord;
              }
          }
        return false;
      }

      static bool on_parent_edge_interior(unsigned childNodeIdx, const Elem::RefinementTopology& ref_topo, unsigned& i_edge, unsigned& i_ord, unsigned& n_ord)
      {
        if (on_parent_vertex(childNodeIdx))
          return false;

        unsigned num_child_nodes = ref_topo.num_child_nodes();
        shards::CellTopology cell_topo ( shards::getCellTopologyData< FromTopology >() );
        unsigned n_edges = cell_topo.getEdgeCount();
        if (n_edges == 0) n_edges = 1;

        for ( i_edge = 0; i_edge < n_edges; i_edge++)
          {
            const UInt *edge_nodes = ref_topo.edge_node(i_edge);

            n_ord = 0;
            int n_edge_n = 0;
            for (unsigned i_edge_n = 0; edge_nodes[i_edge_n] != END_UINT_ARRAY; i_edge_n++)
              {
                if (on_parent_vertex(edge_nodes[i_edge_n]))
                  continue;
                if (edge_nodes[i_edge_n] < num_child_nodes)
                  ++n_ord;
                ++n_edge_n;
              }

            i_ord = 0;
            for (unsigned i_edge_n = 0; edge_nodes[i_edge_n] != END_UINT_ARRAY; i_edge_n++)
              // go in reverse to put mid node at the end
              //for (int i_edge_n = n_edge_n-1; i_edge_n >= 0; i_edge_n--)
              {
                if (on_parent_vertex(edge_nodes[i_edge_n]))
                  continue;
                unsigned j_e_node = edge_nodes[i_edge_n];
                if (childNodeIdx == j_e_node)
                  {
                    if (i_ord == 0)
                      i_ord = n_ord-1;
                    else
                      --i_ord;

                    return true;
                  }
                if (j_e_node < num_child_nodes)
                  ++i_ord;
              }
          }
        return false;
      }

      /** SPECIAL CASE ALERT (see below for triangle faces)
       *
       *  To prepare for future truly hierarchical elements, we want to number the nodes on the interior of each face
       *  in a manner that mimics the parent element.  For example, nodes {8, 17-20, and 21-24} below are not numbered
       *  consistent with the parent quadratic element.  The consistent numbering would be {21-24, 17-20, 8} to correspond
       *  with parent's {0-8} numbering:
       *
       * After refinement:
       *
       *  3    14    6   13     2   CHILD 9-Node Quadrilateral Object Nodes
       *   o----*----o----*----o    (new nodes = *)
       *   |         |         |
       *   |   24    |    23   |
       * 15*    *    *19  *    *12
       *   |         |         |
       *   |        8|    18   |
       * 7 o----*----o----*----o 5
       *   |   20    |         |
       *   |         |         |
       * 16*    *  17*    *    *11
       *   |   21    |   22    |
       *   |         |         |
       *   o----*----o----*----o
       *  0     9    4   10     1
       *
       *
       * After refinement:
       *
       *  3    14    6   13     2   CHILD 8-Node Quadrilateral Object Nodes
       *   o----*----o----*----o    (new nodes = *)
       *   |         |         |
       *   |         |         |
       * 15*         *19       *12    This case is so similar to the full quadratic case we just re-use the node numbering and
       *   |         |         |         go ahead and generate 9 nodes per face, which is 4 more than we need, but we drop them later.
       *   |        8|    18   |
       * 7 o----*----o----*----o 5
       *   |   20    |         |
       *   |         |         |
       * 16*       17*         *11
       *   |         |         |
       *   |         |         |
       *   o----*----o----*----o
       *  0     9    4   10     1
       *
       * The way this meshes with hierarchical elements is to imagine the face being
       *  part of a p-element with local polynomial degree 4x3 (p=4 in local-x of the face, p=3 in local-y).  In that
       *  case, we can think of the nodes laid out in a rectangular pattern as:
       *
       *      o---o---o
       *      |   |   |
       *      o---o---o
       *
       *  or in the parent's hierarchical element (e.g. node 5 is the hiearchical edge-bubble DOF), and numbered
       *  in a lexicographical (x-first, then y) ordering:
       *
       *  3        6        2
       *   o-------o-------o
       *   |               |
       *   |   11  12  13  |
       *   |    o--o--o    |
       * 7 o    |  |  |    o 5
       *   |    o--o--o    |
       *   |   8   9   10  |
       *   |               |
       *   o-------o-------o
       *  0        4        1
       *
       *
       *  Of course, this is only symbolic of the hiearchical DOF's at the center of the face, shown as Lagrange-type DOF's for
       *  exposition only.  In reality, we denote just with a + at the center:
       *
       *            6
       *   3        _       2
       *    o---------------o
       *    |               |
       *    |               |
       *    |         8     |
       * 7 ||       +       || 5
       *    |               |
       *    |               |
       *    |               |
       *    o---------------o
       *   0        -        1
       *            4
       *
       *  So, we renumber the nodes on the face interior as: {21-24, 17-20, 8} - this is used below to choose face DOF ordinals
       *  in building the tables in printRefinementTopoX_Table
       *
       */
      static unsigned renumber_quad_face_interior_nodes(unsigned original_node)
      {
        static int face_interior_inverse_map[] = { -1, /* 0 */
                                                   -1, -2, -3, -4, -5, -6, -7, 
                                                   8,  /* 8 */
                                                   -9, -10,
                                                   -11, -12, -13, -14, -15, -16, 
                                                   4, 5, 6, 7, // -17, -18, -19, -20
                                                   0, 1, 2, 3 }; //-21, -22, -23, -24};

        /*
        static int face_interior_map[] = {21, 22, 23, 24,
                                               17, 18, 19, 20,
                                               8 };
        */
        if (original_node >= 25) throw std::logic_error("renumber_quad_face_interior_nodes 1");
        int val = face_interior_inverse_map[original_node];
        if (val < 0) throw std::logic_error("renumber_quad_face_interior_nodes 2");
        return (unsigned)val;
      }

      // not used (yet)
      static unsigned renumber_quad_face_interior_nodes_quad8(unsigned original_node)
      {
        // FIXME
        if (1) return renumber_quad_face_interior_nodes(original_node);

        static int face_interior_inverse_map[] = { -1, /* 0 */
                                                   -1, -2, -3, -4, -5, -6, -7, 
                                                   4,  /* 8 */
                                                   -9, -10,
                                                   -11, -12, -13, -14, -15, -16, 
                                                   0, 1, 2, 3 // -17, -18, -19, -20
        }; 

        /*
        static int face_interior_map[] = {21, 22, 23, 24, 
                                               17, 18, 19, 20,
                                               8 };
        */
        if (original_node >= 21) throw std::logic_error("renumber_quad_face_interior_nodes_quad8 1");
        int val = face_interior_inverse_map[original_node];
        if (val < 0) throw std::logic_error("renumber_quad_face_interior_nodes_quad8 2");
        return (unsigned)val;
      }

    /*--------------------------------------------------------------------*/
    /**
     *           2            PARENT 6-Node Triangle Object Nodes
     *           o
     *          / \
     *         /   \          (PARENT) 6-Node Triangle Object Edge Node Map:
     *        /     \
     *     5 o       o 4      { {0, 1, 3}, {1, 2, 4}, {2, 0, 5} };
     *      /         \
     *     /           \
     *    /             \
     *   o-------o-------o
     *  0        3        1
     *
     *   After refinement:
     *
     *           2            CHILD 6-Node Triangle Object Nodes
     *           o                  (new nodes = *)
     *          / \
     *      10 *   * 9
     *        / 14  \
     *     5 o---*---o 4
     *      / \     / \
     *  11 * 12*   *13 * 8
     *    /     \ /     \
     *   o---*---o---*---o
     *  0    6   3   7    1
     *
     * | CHILD 6-Node Triangle Object Node Maps:
     * |
     * | static const UInt child_0[] = { 0, 3, 5, 6, 12, 11  };
     * | static const UInt child_1[] = { 3, 1, 4, 7, 8, 13   };
     * | static const UInt child_2[] = { 5, 4, 2, 14, 9, 10  };
     * | static const UInt child_3[] = { 4, 5, 3, 14, 12, 13 };
     * |
     *
     *  Refined 6-Node Triangle Object PERMUTATION Node Maps:
     *
     *  Rotation  Polarity
     *     0          1       { 0, 1, 2, 3, 4, 5, 6, 7, 8, 9, 10, 11, 12, 13, 14 };
     *     0          0       { 0, 2, 1, 5, 4, 3, 11, 10, 9, 8, 7, 6, 12, 14, 13 };
     *     1          1       { 2, 0, 1, 5, 3, 4, 10, 11, 6, 7, 8, 9, 14, 12, 13 };
     *     1          0       { 2, 1, 0, 4, 3, 5, 9, 8, 7, 6, 11, 10, 14, 13, 12 };
     *     2          1       { 1, 2, 0, 4, 5, 3, 8, 9, 10, 11, 6, 7, 13, 14, 12 };
     *     2          0       { 1, 0, 2, 3, 5, 4, 7, 6, 11, 10, 9, 8  13, 12, 14 };
     *
     **/

      static bool on_parent_face_interior(unsigned childNodeIdx, const Elem::RefinementTopology& ref_topo, unsigned& i_face, unsigned& i_ord, unsigned& n_ord)
      {
        if (on_parent_edge(childNodeIdx, ref_topo))
          return false;

        static bool doRenumber = true;

        unsigned num_child_nodes = ref_topo.num_child_nodes();
        shards::CellTopology cell_topo ( shards::getCellTopologyData< FromTopology >() );

        int topoDim = cell_topo.getDimension();
        unsigned cell_topo_key = fromTopoKey;

        getTopoDim(topoDim, cell_topo_key);

        if (topoDim == 2)
          {
            i_face = 0;
            n_ord = 0;
            int n_face_n = 0;
            for (unsigned i_face_n = 0; i_face_n < num_child_nodes; i_face_n++)
              {
                if (on_parent_edge(i_face_n, ref_topo))
                  continue;
                ++n_ord;
                ++n_face_n;
              }

            if (fromTopoKey == topo_key_quad8 || fromTopoKey == topo_key_shellquad8)
              {
                n_ord = 9;
                std::cout << "n_ord = " << n_ord << " for cell_topo= " << cell_topo.getName() << std::endl;
              }

            i_ord = 0;
            for (unsigned i_face_n = 0; i_face_n < num_child_nodes; i_face_n++)
              {
                if (on_parent_edge(i_face_n, ref_topo))
                  continue;
                if (i_face_n == childNodeIdx)
                  {
                    if (fromTopoKey == topo_key_quad9 || fromTopoKey == topo_key_quad8 || fromTopoKey == topo_key_shellquad8)
                      {
                        if (doRenumber)
                          {
                            i_ord = renumber_quad_face_interior_nodes(i_face_n);
                          }
                      }
                    return true;
                  }
                ++i_ord;
              }
            return false;
          }  // cell dim == 2

        unsigned n_faces = cell_topo.getFaceCount();

        for ( i_face = 0; i_face < n_faces; i_face++)
          {
            const UInt *face_nodes = ref_topo.face_node(i_face);

            n_ord = 0;
            int n_face_n = 0;
            for (unsigned i_face_n = 0; face_nodes[i_face_n] != END_UINT_ARRAY; i_face_n++)
              {
                if (on_parent_edge(face_nodes[i_face_n], ref_topo))
                  continue;
                if (face_nodes[i_face_n] < num_child_nodes)
                  ++n_ord;
                ++n_face_n;
              }

            if (1 && fromTopoKey == topo_key_hex20)
              {
                n_ord = 9;
              }

            i_ord = 0;
            unsigned fnl=0;
            for (unsigned i_face_n = 0; face_nodes[i_face_n] != END_UINT_ARRAY; i_face_n++)
              {
                ++fnl;
              }
            for (unsigned i_face_n = 0; face_nodes[i_face_n] != END_UINT_ARRAY; i_face_n++)
              {
                if (on_parent_edge(face_nodes[i_face_n], ref_topo))
                  continue;
                unsigned j_e_node = face_nodes[i_face_n];
                if (childNodeIdx == j_e_node)
                  {
                    if (fromTopoKey == topo_key_hex27)
                      {
                        if (doRenumber)
                          {
                            i_ord = renumber_quad_face_interior_nodes(i_face_n);
                          }
                      }
                    if (fromTopoKey == topo_key_hex20)
                      {
                        if (doRenumber)
                          {
                            i_ord = renumber_quad_face_interior_nodes_quad8(i_face_n);
                            //std::cout << "tmp childNodeIdx= " << childNodeIdx << " i_ord= " << i_ord << " i_face_n= " << i_face_n << " fnl= " << fnl <<  std::endl;
                          }
                      }
                    
                    return true;
                  }
                if (j_e_node < num_child_nodes)
                  ++i_ord;
              }
          }

        return false;
      }

      static bool on_parent_volume_interior(unsigned childNodeIdx, const Elem::RefinementTopology& ref_topo, unsigned& i_volume, unsigned& i_ord, unsigned& n_ord)
      {
        if (on_parent_face(childNodeIdx, ref_topo))
          return false;

        unsigned num_child_nodes = ref_topo.num_child_nodes();
        shards::CellTopology cell_topo ( shards::getCellTopologyData< FromTopology >() );

        i_volume = 0;

        n_ord = 0;
        for (unsigned i_volume_n = 0; i_volume_n < num_child_nodes; i_volume_n++)
          {
            if (on_parent_face(i_volume_n, ref_topo))
              continue;

            ++n_ord;
          }

        i_ord = 0;
        for (unsigned i_volume_n = 0; i_volume_n < num_child_nodes; i_volume_n++)
          {
            if (on_parent_face(i_volume_n, ref_topo))
              continue;

            if (childNodeIdx == i_volume_n)
              {
                return true;
              }
            ++i_ord;
          }

        return false;
      }


      /// utility to help convert Sierra tables - this method takes the index of the child node and finds it and adds
      ///   the associated info to the ref_topo_x tables containing the new/additional refinement table information
      static void findRefinedCellTopoInfo(unsigned childNodeIdx,
                                          const Elem::RefinementTopology& ref_topo,
                                          RefTopoX_arr ref_topo_x,  // assumed good for the vertices
                                          unsigned& rank_of_subcell,
                                          unsigned& ordinal_of_subcell,
                                          unsigned& ordinal_of_node_on_subcell,
                                          unsigned& num_node_on_subcell)
      {
        shards::CellTopology cell_topo ( shards::getCellTopologyData< FromTopology >() );

        //bool found = false;
        bool on_parent_edge = false;
        bool on_parent_face = false;
        bool on_parent_volume = false;
        if (on_parent_vertex(childNodeIdx))
          {
            rank_of_subcell = 0;
            ordinal_of_subcell = childNodeIdx;
            ordinal_of_node_on_subcell = 0;
            num_node_on_subcell = 1;
            return;
          }



        if ( (on_parent_edge = on_parent_edge_interior(childNodeIdx, ref_topo, ordinal_of_subcell, ordinal_of_node_on_subcell, num_node_on_subcell)))
          {
            rank_of_subcell = 1;
            // SPECIAL CASE
            if (cell_topo.getKey() == shards::Beam<2>::key ||
                cell_topo.getKey() == shards::Beam<3>::key )
              {
                rank_of_subcell = 3;
              }
            return;
          }

        if ( (on_parent_face = on_parent_face_interior(childNodeIdx, ref_topo, ordinal_of_subcell, ordinal_of_node_on_subcell, num_node_on_subcell)))
          {
            rank_of_subcell = 2;
            return;
          }

        // FIXME
        if (cell_topo.getDimension() == 2)
          {
          }

        if ( (on_parent_volume = on_parent_volume_interior(childNodeIdx, ref_topo, ordinal_of_subcell, ordinal_of_node_on_subcell, num_node_on_subcell)))
          {
            rank_of_subcell = 3;
            return;
          }
        throw std::logic_error("findRefinedCellTopoInfo:: hmmmm");
      }

      static void findRefinedCellParamCoords(const Elem::RefinementTopology& ref_topo,
                                             RefTopoX_arr ref_topo_x)
      {
        shards::CellTopology parent_cell_topo ( shards::getCellTopologyData< FromTopology >() );

        unsigned num_child = ref_topo.num_child();

        for (unsigned i_child = 0; i_child < num_child; i_child++)
          {
            shards::CellTopology cell_topo = ref_topo.child_cell_topology(i_child);

            const unsigned *child_nodes = ref_topo.child_node(i_child);

            unsigned n_edges = cell_topo.getEdgeCount();
            if (n_edges == 0) n_edges = 1; // 1D edge has one "edge"
            unsigned n_faces = cell_topo.getFaceCount();
            if (parent_cell_topo.getDimension() > 1 && n_faces == 0) n_faces = 1; // 2D face has one "face"

            for (unsigned i_edge = 0; i_edge < n_edges; i_edge++)
              {
                // FIXME for 2d
                shards::CellTopology edge_topo = parent_cell_topo.getDimension()==1? parent_cell_topo : shards::CellTopology(cell_topo.getCellTopologyData( 1, i_edge));

                if (edge_topo.getNodeCount() == 3)
                  {
                    unsigned i0 = 0;
                    unsigned i1 = 0;
                    unsigned i2 = 0;

                    if (parent_cell_topo.getDimension() == 1)
                      {
                        i0 = child_nodes[0];
                        i1 = child_nodes[1];
                        i2 = child_nodes[2];
                      }
                    else
                      {
                        i0 = child_nodes[cell_topo.getCellTopologyData()->edge[i_edge].node[0]];
                        i1 = child_nodes[cell_topo.getCellTopologyData()->edge[i_edge].node[1]];
                        i2 = child_nodes[cell_topo.getCellTopologyData()->edge[i_edge].node[2]];
                      }

                    double *param_coord = ref_topo_x[i2].parametric_coordinates;
                    param_coord[0] = (ref_topo_x[i0].parametric_coordinates[0]+ref_topo_x[i1].parametric_coordinates[0])/2.;
                    param_coord[1] = (ref_topo_x[i0].parametric_coordinates[1]+ref_topo_x[i1].parametric_coordinates[1])/2.;
                    param_coord[2] = (ref_topo_x[i0].parametric_coordinates[2]+ref_topo_x[i1].parametric_coordinates[2])/2.;

                    if (0)
                      std::cout<<"param_coord in findRefinedCellParamCoords edge= " << i2 << " "
                               << param_coord[0] << " "
                               << param_coord[1] << " "
                               << param_coord[2] << std::endl;
                  }
              }

            for (unsigned i_face = 0; i_face < n_faces; i_face++)
              {
                // FIXME for 2d
                shards::CellTopology face_topo = cell_topo.getDimension()==2 ? cell_topo : shards::CellTopology(cell_topo.getCellTopologyData( 2, i_face));

                // skip triangle faces
                if (face_topo.getVertexCount() == 3)
                  continue;

                // NOTE: if this is a serendipity 8-node face, it has no interior node - only 9-noded quad faces have an interior node
                if (face_topo.getNodeCount() == 9)
                  {
                    unsigned i0 = cell_topo.getDimension()==2 ? 8 : cell_topo.getCellTopologyData()->side[i_face].node[8];
                    i0 = child_nodes[i0];

                    double *param_coord = ref_topo_x[i0].parametric_coordinates;
                    param_coord[0] = 0.0;
                    param_coord[1] = 0.0;
                    param_coord[2] = 0.0;
                    for (unsigned i_face_n=0; i_face_n < 4; i_face_n++)
                      {
                        unsigned i1 = cell_topo.getDimension()==2 ? i_face_n : cell_topo.getCellTopologyData()->side[i_face].node[i_face_n];
                        i1 = child_nodes[i1];
                        param_coord[0] += ref_topo_x[i1].parametric_coordinates[0]/4.;
                        param_coord[1] += ref_topo_x[i1].parametric_coordinates[1]/4.;
                        param_coord[2] += ref_topo_x[i1].parametric_coordinates[2]/4.;
                      }
                    if (0)
                      std::cout<<"param_coord in findRefinedCellParamCoords face= " << i0 << " "
                               << param_coord[0] << " "
                               << param_coord[1] << " "
                               << param_coord[2] << std::endl;

                  }
              }

            if (cell_topo.getDimension() == 3 && toTopoKey == topo_key_hex27)
              {
                unsigned i0 = child_nodes[centroid_node]; // Has to be a Hex27 to have an interior node
                double *param_coord = ref_topo_x[i0].parametric_coordinates;

                for (unsigned ix=0; ix < 3; ix++)
                  {
                    param_coord[ix] = 0.0;
                  }
                for (unsigned k_node = 0; k_node < 8; k_node++)
                  {
                    for (unsigned ix=0; ix < 3; ix++)
                      {
                        param_coord[ix] += ref_topo_x[k_node].parametric_coordinates[ix]/8.0;
                      }
                  }
                if (0)
                  std::cout<<"param_coord in findRefinedCellParamCoords vol= "
                           << param_coord[0] << " "
                           << param_coord[1] << " "
                           << param_coord[2] << std::endl;

              }
          }
      }


      /// continuing in the convert tables theme, this helps to find the new nodes' parametric coordinates
      static void findRefinedCellParamCoordsLinear(const Elem::RefinementTopology& ref_topo,
                                                   RefTopoX_arr ref_topo_x  // assumed good for the vertices
                                                   )
      {
        double param_coord[3];
        shards::CellTopology cell_topo ( shards::getCellTopologyData< FromTopology >() );

        unsigned num_child_nodes = ref_topo.num_child_nodes();
        for (unsigned childNodeIdx = 0; childNodeIdx < num_child_nodes; childNodeIdx++)
          {
            bool found = false;
            bool on_edge = false;
            bool on_vertex = false;
            if (childNodeIdx < FromTopology::vertex_count)
              {
                param_coord[0] = ref_topo_x[childNodeIdx].parametric_coordinates[0];
                param_coord[1] = ref_topo_x[childNodeIdx].parametric_coordinates[1];
                param_coord[2] = ref_topo_x[childNodeIdx].parametric_coordinates[2];
                found = true;
                on_vertex = true;
              }

            if (!on_vertex)
              {
                unsigned n_edges = cell_topo.getEdgeCount();
                if (n_edges == 0) n_edges = 1; // 1D face has one "edge"
                unsigned n_faces = cell_topo.getFaceCount();
                if (cell_topo.getDimension() > 1 && n_faces == 0) n_faces = 1; // 2D face has one "face"
                //unsigned n_sides = cell_topo.getSideCount();

                // check for shell line elements
                int topoDim = cell_topo.getDimension();
                getTopoDim(topoDim, fromTopoKey);
                if (topoDim == 1) n_faces = 0;

                for (unsigned i_edge = 0; i_edge < n_edges; i_edge++)
                  {
                    const UInt *edge_nodes = ref_topo.edge_node(i_edge);

                    if (childNodeIdx == edge_nodes[2])  // FIXME
                      {
                        on_edge = true;
                        found = true;
                        param_coord[0] = (ref_topo_x[edge_nodes[0]].parametric_coordinates[0]+ref_topo_x[edge_nodes[1]].parametric_coordinates[0])/2.;
                        param_coord[1] = (ref_topo_x[edge_nodes[0]].parametric_coordinates[1]+ref_topo_x[edge_nodes[1]].parametric_coordinates[1])/2.;
                        param_coord[2] = (ref_topo_x[edge_nodes[0]].parametric_coordinates[2]+ref_topo_x[edge_nodes[1]].parametric_coordinates[2])/2.;
                        break;
                      }
                  }

                if (!found)
                  {
                    for (unsigned i_face = 0; i_face < n_faces; i_face++)
                      {

                        // FIXME for 2d
                        shards::CellTopology face_topo = cell_topo.getDimension()==2 ? cell_topo : shards::CellTopology(cell_topo.getCellTopologyData( 2, i_face));

                        // skip triangle faces
                        if (face_topo.getVertexCount() == 3)
                          continue;

                        const UInt *face_nodes = ref_topo.face_node(i_face);

                        unsigned j_node_end = 0;
#if 0
                        bool lfnd = false;
                        for (unsigned j_node = 0; j_node < 9; j_node++) 
                          {
                            if (face_nodes[j_node] == END_UINT_ARRAY)
                              {
                                lfnd = true;
                                j_node_end = j_node;
                                break;
                              }
                          }
                        if (!lfnd)
                          {
                            throw std::logic_error("findRefinedCellParamCoordsLinear logic err # 0");
                          }
#endif
                        j_node_end = 9;  //!#

                        for (unsigned j_node = 0; j_node < j_node_end; j_node++) // FIXME
                          {
                            if (cell_topo.getDimension() != 2 && face_nodes[j_node] == END_UINT_ARRAY)
                              {
                                throw std::logic_error("findRefinedCellParamCoordsLinear logic err # 1");
                              }
                            unsigned fn =  cell_topo.getDimension()==2 ? j_node : face_nodes[j_node];

                            if (childNodeIdx == fn)
                              {
                                found = true;

                                for (unsigned ix=0; ix < 3; ix++)
                                  {
                                    param_coord[ix] = 0.0;
                                  }

                                for (unsigned k_node = 0; k_node < 4; k_node++)
                                  {
                                    if (cell_topo.getDimension() != 2 && face_nodes[k_node] == END_UINT_ARRAY)
                                      {
                                        throw std::logic_error("findRefinedCellParamCoordsLinear logic err # 2");
                                      }
                                    unsigned fnk = cell_topo.getDimension()==2 ? k_node : face_nodes[k_node];
                                    for (unsigned ix=0; ix < 3; ix++)
                                      {
                                        param_coord[ix] += ref_topo_x[fnk].parametric_coordinates[ix]/4.0;
                                      }
                                  }

                                break;
                              }
                          }
                      }
                  }
              }

            if (!found)
              {
                found = true;

                for (unsigned ix=0; ix < 3; ix++)
                  {
                    param_coord[ix] = 0.0;
                  }
                unsigned nvert = FromTopology::vertex_count;
                double dnvert = (double)nvert;
                for (unsigned k_node = 0; k_node < nvert; k_node++)
                  {
                    for (unsigned ix=0; ix < 3; ix++)
                      {
                        param_coord[ix] += ref_topo_x[k_node].parametric_coordinates[ix]/dnvert;
                      }
                  }
              }

            for (unsigned ix=0; ix < 3; ix++)
              {
                ref_topo_x[childNodeIdx].parametric_coordinates[ix] = param_coord[ix];
              }
            if (0)
              std::cout<<"tmp param_coord in findRefinedCellParamCoordsLinear= " << childNodeIdx << " "
                       << param_coord[0] << " "
                       << param_coord[1] << " "
                       << param_coord[2] << std::endl;
          }

      }

    public:

      /// this is called one time (during code development) to generate and print a table of the extra refinement info

      static void
      printRefinementTopoX_Table(std::ostream& out = std::cout )
      {
        const CellTopologyData * const cell_topo_data = shards::getCellTopologyData< ToTopology >();

        CellTopology cell_topo(cell_topo_data);

        //std::cout << "toTopoKey: " << toTopoKey << " topo_key_quad8      = " << topo_key_quad8 << " cell_topo= " << cell_topo.getName() << std::endl;
        //std::cout << "toTopoKey: " << toTopoKey << " topo_key_shellquad8 = " << topo_key_shellquad8 << " cell_topo= " << cell_topo.getName() << std::endl;

        unsigned n_edges = cell_topo_data->edge_count;
        unsigned n_faces = cell_topo.getFaceCount();
        if (n_faces == 0) n_faces = 1; // 2D face has one "face"
        unsigned n_sides = cell_topo.getSideCount();
        if (0)  std::cout << "tmp  n_edges= " << n_edges << " n_faces= " << n_faces << " n_sides= " << n_sides << std::endl;

        Elem::CellTopology elem_celltopo = Elem::getCellTopology< FromTopology >();
        const Elem::RefinementTopology* ref_topo_p = Elem::getRefinementTopology(elem_celltopo);
        if (!ref_topo_p)
          throw std::runtime_error("printRefinementTopoX_Table:: error, no refinement topology found");
        const Elem::RefinementTopology& ref_topo = *ref_topo_p;

        unsigned num_child = ref_topo.num_child();
        unsigned num_child_nodes = ref_topo.num_child_nodes();

        if (0) std::cout << "tmp num_child_nodes= " << num_child_nodes << " num_child= " << num_child << std::endl;

        typedef Elem::StdMeshObjTopologies::RefTopoX RefTopoX;

        RefTopoX_arr ref_topo_x = new Elem::StdMeshObjTopologies::RefinementTopologyExtraEntry[num_child_nodes];

        std::string ct_name = cell_topo.getName();
        Util::replace(ct_name, "_", "<");

        bool useIntrepid = true;
        if (useIntrepid)
          {
            for (unsigned iNode = 0; iNode < FromTopology::node_count; iNode++)
              {
                const double * param_coord = Intrepid::CellTools<double>::getReferenceNode(cell_topo, iNode);
                ref_topo_x[iNode].parametric_coordinates[0] = param_coord[0];
                ref_topo_x[iNode].parametric_coordinates[1] = param_coord[1];
                ref_topo_x[iNode].parametric_coordinates[2] = param_coord[2];
                if (0) std::cout<<"tmp param_coord= "
                                << param_coord[0] << " "
                                << param_coord[1] << " "
                                << param_coord[2] << std::endl;
              }
          }

        findRefinedCellParamCoordsLinear(ref_topo, ref_topo_x);
        findRefinedCellParamCoords(ref_topo, ref_topo_x);

        out << "\n template<> RefTopoX RefinementTopologyExtra< shards:: " << ct_name << ">  > :: refinement_topology = {" << std::endl;
        for (unsigned childNodeIdx = 0; childNodeIdx < num_child_nodes; childNodeIdx++)
          {
            //*  {Ord, Rnk-assoc, Ord-rnk-assoc, Ord-node-on-subcell, num-rnk-assoc, param-coord}

            unsigned rank_of_subcell            = 0;
            unsigned ordinal_of_subcell         = 0;
            unsigned ordinal_of_node_on_subcell = 0;
            unsigned num_node_on_subcell        = 0;

            findRefinedCellTopoInfo(childNodeIdx, ref_topo, &ref_topo_x[0], rank_of_subcell,
                                    ordinal_of_subcell, ordinal_of_node_on_subcell, num_node_on_subcell);

            double *param_coord = ref_topo_x[childNodeIdx].parametric_coordinates;
            out << "{\t" << childNodeIdx << ",\t" << rank_of_subcell << ",\t" << ordinal_of_subcell << ",\t"
                << ordinal_of_node_on_subcell << ",\t" << num_node_on_subcell
                << ",\t{" << param_coord[0] << ",\t" << param_coord[1] << ",\t" << param_coord[2] << "} }"
                << (childNodeIdx==(num_child_nodes-1)? " " : ",") << std::endl;
          }
        out << "\n};" << std::endl;
        delete[] ref_topo_x;
      }

    private:

      void fixSubsets(percept::PerceptMesh& eMesh, bool sameTopology)
      {
        if (sameTopology)
          return;

        for (unsigned i_fromPart = 0; i_fromPart < m_fromParts.size(); i_fromPart++)
          {
            mesh::Part& fromPart = *m_fromParts[i_fromPart];

            switch( fromPart.primary_entity_rank() ) {

              //case mesh::Element:
            case mesh::Edge:
            case mesh::Face:
              {
                mesh::Part& toPart = *m_toParts[i_fromPart];

                const mesh::PartVector from_subsets = fromPart.subsets();
                for (unsigned i_from_subset = 0; i_from_subset < from_subsets.size(); i_from_subset++)
                  {
                    mesh::Part& from_subset = *from_subsets[i_from_subset];
                    std::string to_subset_name = from_subset.name() + m_appendConvertString;

                    mesh::Part* to_subset_p = eMesh.getMetaData()->get_part(to_subset_name);
                    if (!to_subset_p) throw std::runtime_error("fixSubsets couldn't find part error");
                    mesh::Part& to_subset = *to_subset_p;

                    eMesh.getMetaData()->declare_part_subset(toPart, to_subset);

                    //std::cout << "fixSubsets:: declare_part_subset toPart = " << toPart.name()  << " to_subset= " <<  to_subset.name() << std::endl;
                  }
              }
              break;
            }
          }
      }

    public:
      virtual ~URP() {}


      const CellTopologyData * get_effective_topo(mesh::Part& part)
      {
        const CellTopologyData * part_cell_topo_data = stk::mesh::get_cell_topology(part);

        // check subsets
        if (!part_cell_topo_data)
          {
            const mesh::PartVector subsets = part.subsets();
            for (unsigned i_subset = 0; i_subset < subsets.size(); i_subset++)
              {
                mesh::Part& subset = *subsets[i_subset];
                part_cell_topo_data = stk::mesh::get_cell_topology(subset);
                if (part_cell_topo_data) 
                  return part_cell_topo_data;
              }
          }
        return part_cell_topo_data;
      }

<<<<<<< HEAD
      void setNeededParts(percept::PerceptMesh& eMesh, BlockNamesType block_names_ranks, bool sameTopology=true)
=======
      void setNeededParts(percept::PerceptMesh& eMesh, BlockNamesType block_names_ranks, 
                          bool sameTopology=true)
>>>>>>> 5add6a8f
      {
        EXCEPTWATCH;
        if (block_names_ranks.size() == 0)
          {
            block_names_ranks.resize(mesh::EntityRankEnd);
          }

        m_fromParts.resize(0);
        m_toParts.resize(0);

        if (0)
          {
            mesh::PartVector all_parts = eMesh.getMetaData()->get_parts();
            for (mesh::PartVector::iterator i_part = all_parts.begin(); i_part != all_parts.end(); ++i_part)
              {
                mesh::Part *  part = *i_part ;
                std::cout << "tmp 0 setNeededParts: part = " << part->name() << std::endl;
              }
          }

        for (unsigned irank = 0; irank < mesh::EntityRankEnd; irank++)
          {
            if (m_primaryEntityRank != irank)
              continue;

            std::vector<std::string>& block_names_include = block_names_ranks[irank];
            //if (block_names_include.size() == 0 || m_primaryEntityRank != irank)

            //const mesh::PartVector all_parts = eMesh.getMetaData()->get_parts();
            mesh::PartVector all_parts = eMesh.getMetaData()->get_parts();
            bool found_include_only_block = false;
            for (unsigned ib = 0; ib < block_names_include.size(); ib++)
              {
                bool foundPart = false;
                //for (mesh::PartVector::const_iterator i_part = all_parts.begin(); i_part != all_parts.end(); ++i_part)
                for (mesh::PartVector::iterator i_part = all_parts.begin(); i_part != all_parts.end(); ++i_part)
                  {
                    //mesh::Part * const part = *i_part ;
                    mesh::Part * part = *i_part ;

                    std::string bname = block_names_include[ib];
                    if ('+' == bname[0])
                      found_include_only_block = true;
                    bname = bname.substr(1, bname.length()-1);
                    if (part->name() == bname)
                      {
                        foundPart = true;
                        break;
                      }
                  }
                if (!foundPart)
                  {
                    std::string msg = "UniformRefinerPattern::setNeededParts unknown block name: " + block_names_include[ib];
                    throw std::runtime_error(msg.c_str());
                  }
              }

            for (mesh::PartVector::iterator i_part = all_parts.begin(); i_part != all_parts.end(); ++i_part)
              {
                mesh::Part *  part = *i_part ;

                // FIXME - is there a better way to determine if a part is one of the "standard" parts?
                if (part->name()[0] == '{')
                  continue;

<<<<<<< HEAD
                bool doThisPart = (block_names.size() == 0);
                for (unsigned ib = 0; ib < block_names.size(); ib++)
=======
                //bool doThisPart = (block_names_include.size() == 0);
                bool doThisPart = (block_names_ranks[mesh::Element].size() == 0);

                if (!doThisPart)
>>>>>>> 5add6a8f
                  {
                    if (found_include_only_block) 
                      {
                        doThisPart = false;
                        for (unsigned ib = 0; ib < block_names_include.size(); ib++)
                          {
                            std::string bname = block_names_include[ib];
                            if ('+' == bname[0])
                              {
                                bname = bname.substr(1, bname.length()-1);
                                if (part->name() == bname)
                                  {
                                    doThisPart = true;
                                    break;
                                  }
                              }
                          }
                      }
                    // check for excludes
                    if (doThisPart)
                      {
                        for (unsigned ib = 0; ib < block_names_include.size(); ib++)
                          {
                            std::string bname = block_names_include[ib];
                            if ('-' == bname[0])
                              {
                                bname = bname.substr(1, bname.length()-1);
                                if (part->name() == bname)
                                  {
                                    doThisPart = false;
                                    break;
                                  }
                              }
                          }
                      }
                  }
                bool isOldElementsPart = ( (part->name()).find(m_oldElementsPartName) != std::string::npos);
                doThisPart = doThisPart && ( part->primary_entity_rank() == m_primaryEntityRank );
                doThisPart = doThisPart && !isOldElementsPart;
<<<<<<< HEAD

                if (!isOldElementsPart)
                  {
                    //const CellTopologyData * const part_cell_topo_data = stk::mesh::get_cell_topology(*part);
                    const CellTopologyData * part_cell_topo_data = get_effective_topo(*part);
                    
                    if (!part_cell_topo_data)
                      {
                        //std::cout << "cell topo is null for part = " << part->name() << std::endl;
                        //throw std::runtime_error("cell topo is null");
                        doThisPart = false;

=======

                if (!isOldElementsPart)
                  {
                    //const CellTopologyData * const part_cell_topo_data = stk::mesh::get_cell_topology(*part);
                    const CellTopologyData * part_cell_topo_data = get_effective_topo(*part);
                    
                    if (!part_cell_topo_data)
                      {
                        //std::cout << "cell topo is null for part = " << part->name() << std::endl;
                        //throw std::runtime_error("cell topo is null");
                        doThisPart = false;

>>>>>>> 5add6a8f
                      }
                    else
                      {
                        shards::CellTopology topo(part_cell_topo_data);
                        unsigned my_cellTopoKey = getFromTypeKey();
                        doThisPart = doThisPart && (topo.getKey() == my_cellTopoKey);

                        if (0)
                          std::cout << "tmp setNeededParts:: "
                                    << " part name= " << part->name() 
                                    << " doThisPart= " << doThisPart
                                    << " part->primary_entity_rank() = " <<  part->primary_entity_rank() 
                                    << " my_cellTopoKey= " << my_cellTopoKey
                                    << " topo.getKey() = " << topo.getKey()
                                    << " topo.getName() = " << topo.getName()
                                    << std::endl;
                      }
                  }

                if (doThisPart)
                  {
                    switch( part->primary_entity_rank() ) {

                    case mesh::Edge:
                    case mesh::Element:
                    case mesh::Face:
                      {
                        mesh::Part *  block_to=0;
                        if (sameTopology)
                          {
                            block_to = part;
                          }
                        else
                          {
                            block_to = &eMesh.getMetaData()->declare_part(part->name() + m_appendConvertString, part->primary_entity_rank());
                            if (0) std::cout << "tmp setNeededParts:: declare_part name= " << (part->name() + m_appendConvertString) << std::endl;
                            mesh::set_cell_topology< ToTopology  >( *block_to );
                            stk::io::put_io_part_attribute(*block_to);
                          }


                        if (!((part->name()).find(m_oldElementsPartName) != std::string::npos))
                          //if (!(part->name() == m_oldElementsPartName+toString(m_primaryEntityRank)))
                          {
                            if (0) std::cout << "tmp setNeededParts:: fromPart = " << part->name() << " toPart = " << block_to->name() << std::endl;
                            m_fromParts.push_back(part);
                            m_toParts.push_back(block_to);
                          }
                      }
                      break;
                    }
                  }
              }
          }
        fixSubsets(eMesh, sameTopology);


        {
          mesh::PartVector all_parts = eMesh.getMetaData()->get_parts();
          std::string oldPartName = m_oldElementsPartName+toString(m_primaryEntityRank);
          bool foundOldPart = false;
          for (mesh::PartVector::iterator i_part = all_parts.begin(); i_part != all_parts.end(); ++i_part)
            {
              mesh::Part *  part = *i_part ;
              if (oldPartName == part->name())
                {
                  foundOldPart = true;
                  break;
                }
            }

          if (!foundOldPart)
            eMesh.getMetaData()->declare_part(oldPartName, m_primaryEntityRank);
        }


      }

      void change_entity_parts(percept::PerceptMesh& eMesh, Entity& old_owning_elem, Entity& newElement)
      {
        static std::vector<stk::mesh::Part*> add_parts(1);
        static std::vector<stk::mesh::Part*> remove_parts;

        bool found = false;
        for (unsigned i_part = 0; i_part < m_fromParts.size(); i_part++)
          {
            if (old_owning_elem.bucket().member(*m_fromParts[i_part]))
              {
                add_parts[0] = m_toParts[i_part];
                if (0)
                  {
                    std::cout << "tmp changing newElement " << newElement.identifier()
                              << " rank= " << newElement.entity_rank()
                              << " from part= " << m_fromParts[i_part]->name()
                              << " to part= " << m_toParts[i_part]->name()
                              << " for old elem= " << old_owning_elem.identifier()
                              << " rank= " << old_owning_elem.entity_rank()
                              << std::endl;
                  }
                eMesh.getBulkData()->change_entity_parts( newElement, add_parts, remove_parts );
                //return;
                found = true;
              }
          }
        if (!found)
          {
            std::cout << "URP::change_entity_parts couldn't find part, listing parts: " << std::endl;
            std::cout << "m_fromParts= " << m_fromParts << std::endl;
            for (unsigned i_part = 0; i_part < m_fromParts.size(); i_part++)
              {
                std::cout << "i_part = " << i_part << " m_fromParts= " << m_fromParts[i_part]->name() << std::endl;
              }
            bool found_in_another_part = false;

            mesh::PartVector all_parts = eMesh.getMetaData()->get_parts();
            for (mesh::PartVector::iterator i_part = all_parts.begin(); i_part != all_parts.end(); ++i_part)
              {
                mesh::Part *  part = *i_part ;

                if (old_owning_elem.bucket().member(*part))
                  {
                    std::cout << "found_in_another_part part name= " << part->name() << std::endl;
                    found_in_another_part = true;
                  }
              }

            throw std::runtime_error("URP::change_entity_parts couldn't find part");
          }
      }
    };

    template<typename FromTopology,  typename ToTopology, int NumToCreate, class OptionalTag=void>
    class UniformRefinerPattern : public URP<FromTopology, ToTopology> //, public URP1<FromTopology, ToTopology>
    {
    public:
    };


  }
}



// all the patterns

// homogeneous refine
#include "UniformRefinerPattern_Quad4_Quad4_4.hpp"
#include "UniformRefinerPattern_Line2_Line2_2_sierra.hpp"
#include "UniformRefinerPattern_Beam2_Beam2_2_sierra.hpp"
#include "UniformRefinerPattern_ShellLine2_ShellLine2_2_sierra.hpp"
#include "UniformRefinerPattern_ShellLine3_ShellLine3_2_sierra.hpp"
#include "UniformRefinerPattern_Quad4_Quad4_4_sierra.hpp"
#include "UniformRefinerPattern_Tri3_Tri3_4_sierra.hpp"
#include "UniformRefinerPattern_ShellTri3_ShellTri3_4_sierra.hpp"
#include "UniformRefinerPattern_ShellTri6_ShellTri6_4_sierra.hpp"
#include "UniformRefinerPattern_ShellQuad4_ShellQuad4_4_sierra.hpp"
#include "UniformRefinerPattern_ShellQuad8_ShellQuad8_4_sierra.hpp"


#include "UniformRefinerPattern_Tet4_Tet4_8_sierra.hpp"
#include "UniformRefinerPattern_Hex8_Hex8_8_sierra.hpp"
#include "UniformRefinerPattern_Wedge6_Wedge6_8_sierra.hpp"


#include "UniformRefinerPattern_Line3_Line3_2_sierra.hpp"
#include "UniformRefinerPattern_Beam3_Beam3_2_sierra.hpp"
#include "UniformRefinerPattern_Tri6_Tri6_4_sierra.hpp"
#include "UniformRefinerPattern_Quad8_Quad8_4_sierra.hpp"
#include "UniformRefinerPattern_Quad9_Quad9_4_sierra.hpp"
#include "UniformRefinerPattern_Hex27_Hex27_8_sierra.hpp"
#include "UniformRefinerPattern_Hex20_Hex20_8_sierra.hpp"
#include "UniformRefinerPattern_Tet10_Tet10_8_sierra.hpp"
#include "UniformRefinerPattern_Wedge15_Wedge15_8_sierra.hpp"
#include "UniformRefinerPattern_Wedge18_Wedge18_8_sierra.hpp"

#include "URP_Heterogeneous_3D.hpp"
#include "URP_Heterogeneous_QuadraticRefine_3D.hpp"

// enrich

#include "UniformRefinerPattern_Line2_Line3_1_sierra.hpp"
#include "UniformRefinerPattern_ShellLine2_ShellLine3_1_sierra.hpp"
#include "UniformRefinerPattern_Beam2_Beam3_1_sierra.hpp"

#include "UniformRefinerPattern_Quad4_Quad9_1_sierra.hpp"
#include "UniformRefinerPattern_Quad4_Quad8_1_sierra.hpp"
#include "UniformRefinerPattern_ShellQuad4_ShellQuad8_1_sierra.hpp"
#include "UniformRefinerPattern_Tri3_Tri6_1_sierra.hpp"
#include "UniformRefinerPattern_Tet4_Tet10_1_sierra.hpp"
#include "UniformRefinerPattern_Hex8_Hex27_1_sierra.hpp"
#include "UniformRefinerPattern_Hex8_Hex20_1_sierra.hpp"
#include "UniformRefinerPattern_Wedge6_Wedge15_1_sierra.hpp"
#include "UniformRefinerPattern_Wedge6_Wedge18_1_sierra.hpp"

#include "URP_Heterogeneous_Enrich_3D.hpp"

// convert topology
#include "UniformRefinerPattern_Quad4_Tri3_6.hpp"
#include "UniformRefinerPattern_Quad4_Tri3_4.hpp"
#include "UniformRefinerPattern_Quad4_Tri3_2.hpp"
#include "UniformRefinerPattern_Hex8_Tet4_24.hpp"
#include "UniformRefinerPattern_Hex8_Tet4_6_12.hpp"


namespace stk {
  namespace adapt {

    // refine
    typedef  UniformRefinerPattern<shards::Line<2>,          shards::Line<2>,          2, SierraPort >            Line2_Line2_2;
    typedef  UniformRefinerPattern<shards::Beam<2>,          shards::Beam<2>,          2, SierraPort >            Beam2_Beam2_2;
    typedef  UniformRefinerPattern<shards::ShellLine<2>,     shards::ShellLine<2>,     2, SierraPort >            ShellLine2_ShellLine2_2;
    typedef  UniformRefinerPattern<shards::ShellLine<3>,     shards::ShellLine<3>,     2, SierraPort >            ShellLine3_ShellLine3_2;
    typedef  UniformRefinerPattern<shards::Quadrilateral<4>, shards::Quadrilateral<4>, 4 >                        Quad4_Quad4_4_Old;
    typedef  UniformRefinerPattern<shards::Quadrilateral<4>, shards::Quadrilateral<4>, 4, SierraPort >            Quad4_Quad4_4;

    typedef  UniformRefinerPattern<shards::Quadrilateral<4>, shards::Quadrilateral<4>, 4, SierraPort >            Quad4_Quad4_4_Sierra;
    typedef  UniformRefinerPattern<shards::Triangle<3>,      shards::Triangle<3>,      4, SierraPort >            Tri3_Tri3_4;
    typedef  UniformRefinerPattern<shards::ShellTriangle<3>, shards::ShellTriangle<3>, 4, SierraPort >            ShellTri3_ShellTri3_4;
    typedef  UniformRefinerPattern<shards::ShellTriangle<6>, shards::ShellTriangle<6>, 4, SierraPort >            ShellTri6_ShellTri6_4;
    typedef  UniformRefinerPattern<shards::ShellQuadrilateral<4>, shards::ShellQuadrilateral<4>, 4, SierraPort >  ShellQuad4_ShellQuad4_4;
    typedef  UniformRefinerPattern<shards::ShellQuadrilateral<8>, shards::ShellQuadrilateral<8>, 4, SierraPort >  ShellQuad8_ShellQuad8_4;

    typedef  UniformRefinerPattern<shards::Tetrahedron<4>,   shards::Tetrahedron<4>,   8, SierraPort >            Tet4_Tet4_8;
    typedef  UniformRefinerPattern<shards::Hexahedron<8>,    shards::Hexahedron<8>,    8, SierraPort >            Hex8_Hex8_8;
    typedef  UniformRefinerPattern<shards::Wedge<6>,         shards::Wedge<6>,         8, SierraPort >            Wedge6_Wedge6_8;

    typedef  UniformRefinerPattern<shards::Line<3>,          shards::Line<3>,          2, SierraPort >            Line3_Line3_2;
    typedef  UniformRefinerPattern<shards::Beam<3>,          shards::Beam<3>,          2, SierraPort >            Beam3_Beam3_2;
    typedef  UniformRefinerPattern<shards::Triangle<6>,      shards::Triangle<6>,      4, SierraPort >            Tri6_Tri6_4;
    typedef  UniformRefinerPattern<shards::Quadrilateral<9>, shards::Quadrilateral<9>, 4, SierraPort >            Quad9_Quad9_4;
    typedef  UniformRefinerPattern<shards::Quadrilateral<8>, shards::Quadrilateral<8>, 4, SierraPort >            Quad8_Quad8_4;
    typedef  UniformRefinerPattern<shards::Hexahedron<27>,   shards::Hexahedron<27>,   8, SierraPort >            Hex27_Hex27_8;
    typedef  UniformRefinerPattern<shards::Hexahedron<20>,   shards::Hexahedron<20>,   8, SierraPort >            Hex20_Hex20_8;
    typedef  UniformRefinerPattern<shards::Tetrahedron<10>,  shards::Tetrahedron<10>,  8, SierraPort >            Tet10_Tet10_8;
    typedef  UniformRefinerPattern<shards::Wedge<15>,        shards::Wedge<15>,        8, SierraPort >            Wedge15_Wedge15_8;
    typedef  UniformRefinerPattern<shards::Wedge<18>,        shards::Wedge<18>,        8, SierraPort >            Wedge18_Wedge18_8;

    // enrich
    typedef  UniformRefinerPattern<shards::Quadrilateral<4>, shards::Quadrilateral<9>, 1, SierraPort >            Quad4_Quad9_1;
    typedef  UniformRefinerPattern<shards::Quadrilateral<4>, shards::Quadrilateral<8>, 1, SierraPort >            Quad4_Quad8_1;
    typedef  UniformRefinerPattern<shards::Beam<2>,          shards::Beam<3>,          1, SierraPort >            Beam2_Beam3_1;

    typedef  UniformRefinerPattern<shards::ShellQuadrilateral<4>, shards::ShellQuadrilateral<8>, 1, SierraPort >            ShellQuad4_ShellQuad8_1;
    typedef  UniformRefinerPattern<shards::Triangle<3>,      shards::Triangle<6>,      1, SierraPort >            Tri3_Tri6_1;
    typedef  UniformRefinerPattern<shards::Tetrahedron<4>,   shards::Tetrahedron<10>,  1, SierraPort >            Tet4_Tet10_1;
    typedef  UniformRefinerPattern<shards::Hexahedron<8>,    shards::Hexahedron<27>,   1, SierraPort >            Hex8_Hex27_1;
    typedef  UniformRefinerPattern<shards::Hexahedron<8>,    shards::Hexahedron<20>,   1, SierraPort >            Hex8_Hex20_1;
    typedef  UniformRefinerPattern<shards::Wedge<6>,         shards::Wedge<15>,        1, SierraPort >            Wedge6_Wedge15_1;
    typedef  UniformRefinerPattern<shards::Wedge<6>,         shards::Wedge<18>,        1, SierraPort >            Wedge6_Wedge18_1;

    // convert
    typedef  UniformRefinerPattern<shards::Quadrilateral<4>, shards::Triangle<3>,      2 >                        Quad4_Tri3_2;
    typedef  UniformRefinerPattern<shards::Quadrilateral<4>, shards::Triangle<3>,      4, Specialization >        Quad4_Tri3_4;
    typedef  UniformRefinerPattern<shards::Quadrilateral<4>, shards::Triangle<3>,      6 >                        Quad4_Tri3_6;
    typedef  UniformRefinerPattern<shards::Hexahedron<8>,    shards::Tetrahedron<4>,  24 >                        Hex8_Tet4_24;
    typedef  UniformRefinerPattern<shards::Hexahedron<8>,    shards::Tetrahedron<4>,   6 >                        Hex8_Tet4_6_12;

  }
}



#endif<|MERGE_RESOLUTION|>--- conflicted
+++ resolved
@@ -855,11 +855,7 @@
                 for (unsigned i_face = 0; i_face < n_faces; i_face++)
                   {
                     // FIXME assumes face is quadrilateral
-<<<<<<< HEAD
                     shards::CellTopology face_topo = cell_topo.getDimension()==2 ? cell_topo : shards::CellTopology(cell_topo.getCellTopologyData( 2, i_face));
-=======
-                    shards::CellTopology face_topo = cell_topo.getDimension()==2 ? cell_topo : shards::CellTopology(cell_topo.getTopology( 2, i_face));
->>>>>>> 5add6a8f
                     if (0)
                       std::cout << "tmp P[" << eMesh.getRank() << "] inode = " << FACE_N(i_face) << " for i_face = " << i_face 
                                 << " face_topo.getNodeCount()= " << face_topo.getNodeCount()
@@ -2338,12 +2334,8 @@
         return part_cell_topo_data;
       }
 
-<<<<<<< HEAD
-      void setNeededParts(percept::PerceptMesh& eMesh, BlockNamesType block_names_ranks, bool sameTopology=true)
-=======
       void setNeededParts(percept::PerceptMesh& eMesh, BlockNamesType block_names_ranks, 
                           bool sameTopology=true)
->>>>>>> 5add6a8f
       {
         EXCEPTWATCH;
         if (block_names_ranks.size() == 0)
@@ -2409,15 +2401,10 @@
                 if (part->name()[0] == '{')
                   continue;
 
-<<<<<<< HEAD
-                bool doThisPart = (block_names.size() == 0);
-                for (unsigned ib = 0; ib < block_names.size(); ib++)
-=======
                 //bool doThisPart = (block_names_include.size() == 0);
                 bool doThisPart = (block_names_ranks[mesh::Element].size() == 0);
 
                 if (!doThisPart)
->>>>>>> 5add6a8f
                   {
                     if (found_include_only_block) 
                       {
@@ -2457,7 +2444,6 @@
                 bool isOldElementsPart = ( (part->name()).find(m_oldElementsPartName) != std::string::npos);
                 doThisPart = doThisPart && ( part->primary_entity_rank() == m_primaryEntityRank );
                 doThisPart = doThisPart && !isOldElementsPart;
-<<<<<<< HEAD
 
                 if (!isOldElementsPart)
                   {
@@ -2470,20 +2456,6 @@
                         //throw std::runtime_error("cell topo is null");
                         doThisPart = false;
 
-=======
-
-                if (!isOldElementsPart)
-                  {
-                    //const CellTopologyData * const part_cell_topo_data = stk::mesh::get_cell_topology(*part);
-                    const CellTopologyData * part_cell_topo_data = get_effective_topo(*part);
-                    
-                    if (!part_cell_topo_data)
-                      {
-                        //std::cout << "cell topo is null for part = " << part->name() << std::endl;
-                        //throw std::runtime_error("cell topo is null");
-                        doThisPart = false;
-
->>>>>>> 5add6a8f
                       }
                     else
                       {
