
//@HEADER
// ************************************************************************
//
//                 Belos: Block Linear Solvers Package
//                  Copyright 2004 Sandia Corporation
//
// Under the terms of Contract DE-AC04-94AL85000 with Sandia Corporation,
// the U.S. Government retains certain rights in this software.
//
// Redistribution and use in source and binary forms, with or without
// modification, are permitted provided that the following conditions are
// met:
//
// 1. Redistributions of source code must retain the above copyright
// notice, this list of conditions and the following disclaimer.
//
// 2. Redistributions in binary form must reproduce the above copyright
// notice, this list of conditions and the following disclaimer in the
// documentation and/or other materials provided with the distribution.
//
// 3. Neither the name of the Corporation nor the names of the
// contributors may be used to endorse or promote products derived from
// this software without specific prior written permission.
//
// THIS SOFTWARE IS PROVIDED BY SANDIA CORPORATION "AS IS" AND ANY
// EXPRESS OR IMPLIED WARRANTIES, INCLUDING, BUT NOT LIMITED TO, THE
// IMPLIED WARRANTIES OF MERCHANTABILITY AND FITNESS FOR A PARTICULAR
// PURPOSE ARE DISCLAIMED. IN NO EVENT SHALL SANDIA CORPORATION OR THE
// CONTRIBUTORS BE LIABLE FOR ANY DIRECT, INDIRECT, INCIDENTAL, SPECIAL,
// EXEMPLARY, OR CONSEQUENTIAL DAMAGES (INCLUDING, BUT NOT LIMITED TO,
// PROCUREMENT OF SUBSTITUTE GOODS OR SERVICES; LOSS OF USE, DATA, OR
// PROFITS; OR BUSINESS INTERRUPTION) HOWEVER CAUSED AND ON ANY THEORY OF
// LIABILITY, WHETHER IN CONTRACT, STRICT LIABILITY, OR TORT (INCLUDING
// NEGLIGENCE OR OTHERWISE) ARISING IN ANY WAY OUT OF THE USE OF THIS
// SOFTWARE, EVEN IF ADVISED OF THE POSSIBILITY OF SUCH DAMAGE.
//
// Questions? Contact Michael A. Heroux (maherou@sandia.gov)
//
// ************************************************************************
//@HEADER

#ifndef BELOS_LINEAR_PROBLEM_HPP
#define BELOS_LINEAR_PROBLEM_HPP

/// \file BelosLinearProblem.hpp 
/// \brief Class which describes the linear problem to be solved by
///   the iterative solver.
#include "BelosMultiVecTraits.hpp"
#include "BelosOperatorTraits.hpp"
#include "Teuchos_ParameterList.hpp"
#include "Teuchos_TimeMonitor.hpp"

namespace Belos {

  //! @name LinearProblem Exceptions
  //@{
  
  /// \class LinearProblemError
  /// \brief Exception thrown to signal error with the Belos::LinearProblem object.
  class LinearProblemError : public BelosError {
  public: 
    LinearProblemError (const std::string& what_arg) : 
      BelosError(what_arg) {}
  };
  
  //@}

  /// \class LinearProblem  
  /// \brief A linear system to solve, and its associated information.
  ///
  /// This class encapsulates the general information needed for
  /// solving a linear system of equations using an iterative method.
  ///
  /// \tparam ScalarType The type of the entries in the matrix and
  ///   vectors.
  /// \tparam MV The (multi)vector type.
  /// \tparam OP The operator type.  (Operators are functions that
  ///   take a multivector as input and compute a multivector as
  ///   output.)
  template <class ScalarType, class MV, class OP>
  class LinearProblem {
  public:
    
    //! @name Constructors/Destructor
    //@{ 

    /// \brief Default constructor.
    ///
    /// Creates an empty Belos::LinearProblem instance.  The operator
    /// A, left-hand-side X and right-hand-side B must be set using
    /// the \c setOperator(), \c setLHS(), and \c setRHS() methods
    /// respectively.
    LinearProblem (void);
    
    /// \brief Unpreconditioned linear system constructor.
    ///
    /// Creates an unpreconditioned LinearProblem instance with the
    /// operator (\c A), initial guess (\c X), and right hand side (\c
    /// B).  Preconditioners can be set using the \c setLeftPrec() and
    /// \c setRightPrec() methods.
    LinearProblem (const Teuchos::RCP<const OP> &A, 
		   const Teuchos::RCP<MV> &X, 
		   const Teuchos::RCP<const MV> &B);
    
    /// \brief Copy constructor.
    ///
    /// Makes a copy of an existing LinearProblem instance.
    LinearProblem (const LinearProblem<ScalarType,MV,OP>& Problem);
    
    //! Destructor (declared virtual for memory safety of derived classes).
    virtual ~LinearProblem (void) {}

    //@}
    
    //! @name Set methods
    //@{ 
    
    /// \brief Set the operator A of the linear problem \f$AX = B\f$.
    /// 
    /// The operator is set by pointer; no copy of the operator is made.
    void setOperator (const Teuchos::RCP<const OP> &A) { 
      A_ = A; 
      isSet_=false; 
    }
    
    /// \brief Set left-hand-side X of linear problem \f$AX = B\f$.
    ///
    /// Setting the "left-hand side" sets the starting vector (also
    /// called "initial guess") of an iterative method.  The
    /// multivector is set by pointer; no copy of the object is made.
    /// Belos' solvers will modify this multivector in place.
    void setLHS (const Teuchos::RCP<MV> &X) { 
      X_ = X; 
      isSet_=false; 
    }
    
    /// \brief Set right-hand-side B of linear problem \f$AX = B\f$.
    ///
    /// The multivector is set by pointer; no copy of the object is
    /// made.
    void setRHS (const Teuchos::RCP<const MV> &B) { 
      B_ = B; 
      isSet_=false; 
    }

    /// \brief Set the user-defined residual of linear problem \f$AX = B\f$.
    ///
    /// The multivector is set by pointer; no copy of the object is made.
    /// \note If the passed in residual vector is not compatible with B,
    ///       this vector will be ignored.
    void setInitResVec(const Teuchos::RCP<const MV> &R0) {
      R0_user_ = R0;
      isSet_=false;
    }

    /// \brief Set the user-defined preconditioned residual of linear problem \f$AX = B\f$.
    ///
    /// The multivector is set by pointer; no copy of the object is made.
    /// \note If the passed in residual vector is not compatible with B,
    ///       this vector will be ignored.
    void setInitPrecResVec(const Teuchos::RCP<const MV> &PR0) {
      PR0_user_ = PR0;
      isSet_=false;
    }
    
    /// \brief Set left preconditioner (\c LP) of linear problem \f$AX = B\f$.
    ///
    /// The operator is set by pointer; no copy of the operator is made.
    void setLeftPrec(const Teuchos::RCP<const OP> &LP) {  LP_ = LP; }

    /// \brief Set right preconditioner (\c RP) of linear problem \f$AX = B\f$.
    ///
    /// The operator is set by pointer; no copy of the operator is made.
    void setRightPrec(const Teuchos::RCP<const OP> &RP) { RP_ = RP; }

    /// Tell the linear problem that the solver is finished with the current linear system.
    ///
    /// \note This method is <b>only</b> to be used by the solver to
    ///   inform the linear problem that it is finished with the
    ///   current block of linear systems.  The next time that
    ///   Curr{RHS, LHS}Vec() is called, the next linear system will
    ///   be returned.  Computing the next linear system isn't done in
    ///   this method in case the block size is changed.
    virtual void setCurrLS ();

    /// \brief Tell the linear problem which linear system(s) need to be solved next.
    ///
    /// Any calls to get the current RHS/LHS vectors after this method
    /// is called will return the new linear system(s) indicated by \c
    /// index.  The length of \c index is assumed to be the blocksize.
    /// Entries of \c index must be between 0 and the number of
    /// vectors in the RHS/LHS multivector.  An entry of \c index may
    /// also be -1, which means this column of the linear system is
    /// augmented using a random vector.
    virtual void setLSIndex (const std::vector<int>& index); 
    
    /// \brief Tell the linear problem that the (preconditioned) operator is Hermitian.
    ///
    /// This knowledge may allow the operator to take advantage of the
    /// linear problem's symmetry.  However, this method should not be
    /// called if the preconditioned operator is not Hermitian (or
    /// symmetric in real arithmetic).
    ///
    /// We make no attempt to detect the symmetry of the operators, so
    /// we cannot check whether this method has been called
    /// incorrectly.
    void setHermitian( bool isSym = true ) { isHermitian_ = isSym; }
   
    /// \brief Set the label prefix used by the timers in this object.  
    ///
    /// The default label prefix is "Belos".  The timers are created
    /// during the call to \c setProblem().  If they have already been
    /// created and this label is different than the current one, then
    /// this method will generate a new timer.
    void setLabel (const std::string& label);

    /// \brief Compute the new solution to the linear system using the
    ///   given update vector.
    ///
    /// Let \f$\delta\f$ be the update vector, \f$\alpha\f$ the scale
    /// factor, and \f$x\f$ the current solution.  If there is a right
    /// preconditioner \f$M_R^{-1}\f$, then we compute the new
    /// solution as \f$x + \alpha M_R^{-1} \delta\f$.  Otherwise, if
    /// there is no right preconditioner, we compute the new solution
    /// as \f$x + \alpha \delta\f$.
    ///
    /// This method always returns the new solution.  If updateLP is
    /// false, it computes the new solution as a deep copy, without
    /// modifying the internally stored current solution.  If updateLP
    /// is true, it computes the new solution in place, and returns a
    /// pointer to the internally stored solution.
    ///
    /// \param update [in/out] The solution update vector.  If null,
    ///   this method returns a pointer to the new solution.
    ///
    /// \param updateLP [in] This is ignored if the update vector is
    ///   null.  Otherwise, if updateLP is true, the following things
    ///   happen: (a) this LinearProblem's stored solution is updated
    ///   in place, and (b) the next time \c GetCurrResVecs() is
    ///   called, a new residual will be computed.  If updateLP is
    ///   false, then the new solution is computed and returned as a
    ///   copy, without modifying this LinearProblem's stored current
    ///   solution.
    ///
    /// \param scale [in] The factor \f$\alpha\f$ by which to multiply
    ///   the solution update vector when computing the update.  This
    ///   is ignored if the update vector is null.
    ///
    /// \return A pointer to the new solution.  This is freshly
    ///   allocated if updateLP is false, otherwise it is a view of
    ///   the LinearProblem's stored current solution.
    ///
    virtual 
    Teuchos::RCP<MV> 
    updateSolution (const Teuchos::RCP<MV>& update = Teuchos::null,
		    bool updateLP = false,
		    ScalarType scale = Teuchos::ScalarTraits<ScalarType>::one());    

    /// \brief Compute the new solution to the linear system using the
    ///   given update vector.
    ///
    /// This method does the same thing as calling the three-argument
    /// version of updateSolution() with updateLP = false.  It does
    /// not update the linear problem or change the linear problem's
    /// state in any way.
    ///
    /// \param update [in/out] The solution update vector.  If null,
    ///   this method returns a pointer to the new solution.
    ///
    /// \param scale [in] The factor \f$\alpha\f$ by which to multiply
    ///   the solution update vector when computing the update.  This
    ///   is ignored if the update vector is null.
    ///
    /// \return A pointer to the new solution. 
    ///
    virtual
    Teuchos::RCP<MV> 
    updateSolution( const Teuchos::RCP<MV>& update = Teuchos::null,
                    ScalarType scale = Teuchos::ScalarTraits<ScalarType>::one() ) const
    { return const_cast<LinearProblem<ScalarType,MV,OP> *>(this)->updateSolution( update, false, scale ); }

    //@}
    
    //! @name Set / Reset method
    //@{ 
    
    /// \brief Set up the linear problem manager.
    ///
    /// Call this method if you want to solve the linear system with a
    /// different left- or right-hand side, or if you want to prepare
    /// the linear problem to solve the linear system that was already
    /// passed in.  (In the latter case, call this method with the
    /// default arguments.)  The internal flags will be set as if the
    /// linear system manager was just initialized, and the initial
    /// residual will be computed.
    ///
    /// Many of Belos' solvers require that this method has been
    /// called on the linear problem, before they can solve it.
    ///
    /// \param newX [in/out] If you want to solve the linear system
    ///   with a different left-hand side, pass it in here.
    ///   Otherwise, set this to null (the default value).
    ///
    /// \param newB [in] If you want to solve the linear system with a
    ///   different right-hand side, pass it in here.  Otherwise, set
    ///   this to null (the default value).
    ///
    /// \return Whether the linear problem was successfully set up.
    ///   Successful setup requires at least that the matrix operator
    ///   A, the left-hand side X, and the right-hand side B all be
    ///   non-null.
    virtual
    bool 
    setProblem (const Teuchos::RCP<MV> &newX = Teuchos::null, 
		const Teuchos::RCP<const MV> &newB = Teuchos::null);

    //@}
    
    //! @name Accessor methods
    //@{ 
    
    //! A pointer to the (unpreconditioned) operator A.
    Teuchos::RCP<const OP> getOperator() const { return(A_); }
    
    //! A pointer to the left-hand side X.
    Teuchos::RCP<MV> getLHS() const { return(X_); }
    
    //! A pointer to the right-hand side B.
    Teuchos::RCP<const MV> getRHS() const { return(B_); }
    
    //! A pointer to the initial unpreconditioned residual vector.
    Teuchos::RCP<const MV> getInitResVec() const;
    
    /// \brief A pointer to the preconditioned initial residual vector.
    ///
    /// \note This is the preconditioned residual if the linear system
    ///   is left preconditioned.
    Teuchos::RCP<const MV> getInitPrecResVec() const;
    
    /// \brief Get a pointer to the current left-hand side (solution) of the linear system.
    ///
    /// This method is called by the solver or any method that is
    /// interested in the current linear system being solved.
    ///   - If the solution has been updated by the solver, then this
    ///     vector is current ( see \c isSolutionUpdated() ).
    ///   - If there is no linear system to solve, this method returns
    ///     a null pointer.
    ///
    /// This method is <i>not</i> the same thing as \c getLHS().  The
    /// \c getLHS() method just returns a pointer to the original
    /// left-hand side vector.  This method only returns a valid
    /// vector if the current subset of right-hand side(s) to solve
    /// has been set (via the \c setLSIndex() method).
    Teuchos::RCP<MV> getCurrLHSVec();
    
    /// \brief Get a pointer to the current right-hand side of the linear system.
    ///
    /// This method is called by the solver or any method that is
    /// interested in the current linear system being solved.
    ///   - If the solution has been updated by the solver, then this
    ///     vector is current ( see \c isSolutionUpdated() ).
    ///   - If there is no linear system to solve, this method returns
    ///     a null pointer.
    ///
    /// This method is <i>not</i> the same thing as \c getRHS().  The
    /// \c getRHS() method just returns a pointer to the original
    /// right-hand side vector.  This method only returns a valid
    /// vector if the current subset of right-hand side(s) to solve
    /// has been set (via the \c setLSIndex() method).
    Teuchos::RCP<const MV> getCurrRHSVec();
    
    //! Get a pointer to the left preconditioner.
    Teuchos::RCP<const OP> getLeftPrec() const { return(LP_); };
    
    //! Get a pointer to the right preconditioner.
    Teuchos::RCP<const OP> getRightPrec() const { return(RP_); };
    
    /// \brief (Zero-based) indices of the linear system(s) currently being solved.
    ///
    /// Since the block size is independent of the number of
    /// right-hand sides for some solvers (GMRES, CG, etc.), it is
    /// important to know which linear systems are being solved.  That
    /// may mean you need to update the information about the norms of
    /// your initial residual vector for weighting purposes.  This
    /// information can help you avoid querying the solver for
    /// information that rarely changes.
    ///
    /// \note The length of the returned index vector is the number of
    ///   right-hand sides currently being solved.  If an entry of the
    ///   index vector is -1, then the corresponding linear system is
    ///   an augmented linear system and doesn't need to be considered
    ///   for convergence.
    /// 
    /// \note The index vector returned from this method can only be
    ///   nonempty if \c setLSIndex() has been called with a nonempty
    ///   index vector argument, or if this linear problem was
    ///   constructed via the copy constructor of a linear problem
    ///   with a nonempty index vector.
    const std::vector<int>& getLSIndex() const { return(rhsIndex_); }

    /// \brief The number of linear systems that have been set.
    ///
    /// This can be used by status test classes to determine if the
    /// solver manager has advanced and is solving another linear
    /// system.  This is incremented by one every time that \c
    /// setLSIndex() completes successfully.
    int getLSNumber() const { return(lsNum_); }

    /*! \brief The timers for this object.
     *
     * The timers are ordered as follows:
     *   - time spent applying operator
     *   - time spent applying preconditioner
     */
    Teuchos::Array<Teuchos::RCP<Teuchos::Time> > getTimers() const {
      return Teuchos::tuple(timerOp_,timerPrec_);
    }


    //@}
    
    //! @name State methods
    //@{ 
    
    /// \brief Has the current approximate solution been updated?
    ///
    /// This only means that the current linear system for which the
    /// solver is solving (as obtained by getCurr{LHS, RHS}Vec()) has
    /// been updated by the solver.  This will be true every iteration
    /// for solvers like CG, but not true for solvers like GMRES until
    /// the solver restarts.
    bool isSolutionUpdated() const { return(solutionUpdated_); }

    //! Whether the problem has been set.
    bool isProblemSet() const { return(isSet_); }

    /// \brief Whether the (preconditioned) operator is Hermitian.
    ///
    /// If preconditioner(s) are defined and this method returns true,
    /// then the entire preconditioned operator is Hermitian (or
    /// symmetric in real arithmetic).
    bool isHermitian() const { return(isHermitian_); }
    
    //! Whether the linear system is being preconditioned on the left.
    bool isLeftPrec() const { return(LP_!=Teuchos::null); }

    //! Whether the linear system is being preconditioned on the right.
    bool isRightPrec() const { return(RP_!=Teuchos::null); }
 
    //@}
    
    //! @name Apply / Compute methods
    //@{ 
    
    //! Apply the composite operator of this linear problem to \c x, returning \c y.
    /*! This application is the composition of the left/right preconditioner and operator.
      Most Krylov methods will use this application method within their code.
      
      Precondition:<ul>
      <li><tt>getOperator().get()!=NULL</tt>
      </ul>
    */
    virtual void apply( const MV& x, MV& y ) const;
    
    /// \brief Apply ONLY the operator to \c x, returning \c y.
    ///
    /// This method only applies the linear problem's operator,
    /// without any preconditioners that may have been defined.
    /// Flexible variants of Krylov methods will use this method.  If
    /// no operator has been defined, this method just copies x into
    /// y.
    virtual void applyOp( const MV& x, MV& y ) const;
    
    /// \brief Apply ONLY the left preconditioner to \c x, returning \c y.
    ///
    /// This method only applies the left preconditioner.  This may be
    /// required for flexible variants of Krylov methods.  If no left
    /// preconditioner has been defined, this method just copies x
    /// into y.
    virtual void applyLeftPrec( const MV& x, MV& y ) const;

    /// \brief Apply ONLY the right preconditioner to \c x, returning \c y.
    ///
    /// This method only applies the right preconditioner.  This may
    /// be required for flexible variants of Krylov methods.  If no
    /// right preconditioner has been defined, this method just copies
    /// x into y.
    virtual void applyRightPrec( const MV& x, MV& y ) const;
    
    //! Compute a residual \c R for this operator given a solution \c X, and right-hand side \c B.
    /*! This method will compute the residual for the current linear system if \c X and \c B are null pointers.
      The result will be returned into R.  Otherwise <tt>R = OP(A)X - B</tt> will be computed and returned.
      \note This residual will not be preconditioned if the system has a left preconditioner.
    */
    virtual void computeCurrResVec( MV* R , const MV* X = 0, const MV* B = 0 ) const;

    //! Compute a residual \c R for this operator given a solution \c X, and right-hand side \c B.
    /*! This method will compute the residual for the current linear system if \c X and \c B are null pointers.
      The result will be returned into R.  Otherwise <tt>R = OP(A)X - B</tt> will be computed and returned.
      \note This residual will be preconditioned if the system has a left preconditioner.
    */
    virtual void computeCurrPrecResVec( MV* R, const MV* X = 0, const MV* B = 0 ) const;
    
    //@}
  
  protected:

    //! Operator of linear system. 
    Teuchos::RCP<const OP> A_;
    
    //! Solution vector of linear system.
    Teuchos::RCP<MV> X_;
    
    //! Current solution vector of the linear system.
    Teuchos::RCP<MV> curX_;
    
    //! Right-hand side of linear system.
    Teuchos::RCP<const MV> B_;
    
    //! Current right-hand side of the linear system.
    Teuchos::RCP<const MV> curB_;
    
    //! Initial residual of the linear system.
    Teuchos::RCP<MV> R0_;
   
    //! Preconditioned initial residual of the linear system.
    Teuchos::RCP<MV> PR0_;

    //! User-defined initial residual of the linear system
    Teuchos::RCP<const MV> R0_user_;

    //! User-defined preconditioned initial residual of the linear system
    Teuchos::RCP<const MV> PR0_user_;
 
    //! Left preconditioning operator of linear system
    Teuchos::RCP<const OP> LP_;  
    
    //! Right preconditioning operator of linear system
    Teuchos::RCP<const OP> RP_;
    
    //! Timers
    mutable Teuchos::RCP<Teuchos::Time> timerOp_, timerPrec_;

    //! Current block size of linear system.
    int blocksize_;

    //! Number of linear systems that are currently being solver for ( <= blocksize_ )
    int num2Solve_;
    
    //! Indices of current linear systems being solver for.
    std::vector<int> rhsIndex_;    

    //! Number of linear systems that have been loaded in this linear problem object.
    int lsNum_;

    //! @name Booleans to keep track of linear problem attributes and status.
    //@{ 

    //! Has the linear problem to solve been set?
    bool isSet_;

    /// Whether the operator A is symmetric (in real arithmetic, or
    /// Hermitian in complex arithmetic).
    bool isHermitian_;

    //! Has the current approximate solution been updated?
    bool solutionUpdated_;    

    //@}
   
    //! Linear problem label that prefixes the timer labels.
    std::string label_;

  private:
 
    typedef MultiVecTraits<ScalarType,MV>  MVT;
    typedef OperatorTraits<ScalarType,MV,OP>  OPT;
  };
  
  //--------------------------------------------
  //  Constructor Implementations
  //--------------------------------------------
  
  template <class ScalarType, class MV, class OP>
  LinearProblem<ScalarType,MV,OP>::LinearProblem(void) : 
    blocksize_(0),
    num2Solve_(0),
    rhsIndex_(0),
    lsNum_(0),
    isSet_(false),
    isHermitian_(false),
    solutionUpdated_(false),
    label_("Belos")
  {
  }
  
  template <class ScalarType, class MV, class OP>
  LinearProblem<ScalarType,MV,OP>::LinearProblem(const Teuchos::RCP<const OP> &A, 
						 const Teuchos::RCP<MV> &X, 
						 const Teuchos::RCP<const MV> &B
						 ) :
    A_(A),
    X_(X),
    B_(B),
    blocksize_(0),
    num2Solve_(0),
    rhsIndex_(0),
    lsNum_(0),
    isSet_(false),
    isHermitian_(false),
    solutionUpdated_(false),
    label_("Belos")
  {
  }
  
  template <class ScalarType, class MV, class OP>
  LinearProblem<ScalarType,MV,OP>::LinearProblem(const LinearProblem<ScalarType,MV,OP>& Problem) :
    A_(Problem.A_),
    X_(Problem.X_),
    curX_(Problem.curX_),
    B_(Problem.B_),
    curB_(Problem.curB_),
    R0_(Problem.R0_),
    PR0_(Problem.PR0_),
    R0_user_(Problem.R0_user_),
    PR0_user_(Problem.PR0_user_),
    LP_(Problem.LP_),
    RP_(Problem.RP_),
    timerOp_(Problem.timerOp_),
    timerPrec_(Problem.timerPrec_),
    blocksize_(Problem.blocksize_),
    num2Solve_(Problem.num2Solve_),
    rhsIndex_(Problem.rhsIndex_),
    lsNum_(Problem.lsNum_),
    isSet_(Problem.isSet_),
    isHermitian_(Problem.isHermitian_),
    solutionUpdated_(Problem.solutionUpdated_),
    label_(Problem.label_)
  {
  }
  
  template <class ScalarType, class MV, class OP>
  void LinearProblem<ScalarType,MV,OP>::setLSIndex(const std::vector<int>& index)
  {
    // Set new linear systems using the indices in index.
    rhsIndex_ = index;
    
    // Compute the new block linear system.
    // ( first clean up old linear system )
    curB_ = Teuchos::null;
    curX_ = Teuchos::null;
   
    // Create indices for the new linear system.
    int validIdx = 0, ivalidIdx = 0;
    blocksize_ = rhsIndex_.size();
    std::vector<int> vldIndex( blocksize_ );
    std::vector<int> newIndex( blocksize_ );
    std::vector<int> iIndex( blocksize_ );
    for (int i=0; i<blocksize_; ++i) {
      if (rhsIndex_[i] > -1) {
        vldIndex[validIdx] = rhsIndex_[i];
        newIndex[validIdx] = i;
        validIdx++;
      }
      else {
        iIndex[ivalidIdx] = i;
        ivalidIdx++;
      }
    }
    vldIndex.resize(validIdx);
    newIndex.resize(validIdx);   
    iIndex.resize(ivalidIdx);
    num2Solve_ = validIdx;

    // Create the new linear system using index
    if (num2Solve_ != blocksize_) {
      newIndex.resize(num2Solve_);
      vldIndex.resize(num2Solve_);
      //
      // First create multivectors of blocksize.
      // Fill the RHS with random vectors LHS with zero vectors.
      curX_ = MVT::Clone( *X_, blocksize_ );
      MVT::MvInit(*curX_);
      Teuchos::RCP<MV> tmpCurB = MVT::Clone( *B_, blocksize_ );
      MVT::MvRandom(*tmpCurB);
      //
      // Now put in the part of B into curB 
      Teuchos::RCP<const MV> tptr = MVT::CloneView( *B_, vldIndex );
      MVT::SetBlock( *tptr, newIndex, *tmpCurB );
      curB_ = tmpCurB;
      //
      // Now put in the part of X into curX
      tptr = MVT::CloneView( *X_, vldIndex );
      MVT::SetBlock( *tptr, newIndex, *curX_ );
      //
      solutionUpdated_ = false;
    }
    else {
      curX_ = MVT::CloneViewNonConst( *X_, rhsIndex_ );
      curB_ = MVT::CloneView( *B_, rhsIndex_ );
    }
    //
    // Increment the number of linear systems that have been loaded into this object.
    //
    lsNum_++;
  }


  template <class ScalarType, class MV, class OP>
  void LinearProblem<ScalarType,MV,OP>::setCurrLS() 
  { 
    //
    // We only need to copy the solutions back if the linear systems of
    // interest are less than the block size.
    //
    if (num2Solve_ < blocksize_) {
      //
      // Get a view of the current solutions and correction std::vector.
      //
      int validIdx = 0;
      std::vector<int> newIndex( num2Solve_ );
      std::vector<int> vldIndex( num2Solve_ );
      for (int i=0; i<blocksize_; ++i) {
        if ( rhsIndex_[i] > -1 ) { 
          vldIndex[validIdx] = rhsIndex_[i];
	  newIndex[validIdx] = i;
          validIdx++;
        }	
      }
      Teuchos::RCP<MV> tptr = MVT::CloneViewNonConst( *curX_, newIndex );
      MVT::SetBlock( *tptr, vldIndex, *X_ );
    }
    //
    // Clear the current vectors of this linear system so that any future calls
    // to get the vectors for this system return null pointers.
    //
    curX_ = Teuchos::null;
    curB_ = Teuchos::null;
    rhsIndex_.resize(0);
  }
  

  template <class ScalarType, class MV, class OP>
  Teuchos::RCP<MV> 
  LinearProblem<ScalarType,MV,OP>::
  updateSolution (const Teuchos::RCP<MV>& update, 
		  bool updateLP,
		  ScalarType scale)
  { 
    using Teuchos::RCP;
    using Teuchos::null;

    RCP<MV> newSoln;
    if (update.is_null())
      { // The caller didn't supply an update vector, so we assume
	// that the current solution curX_ is unchanged, and return a
	// pointer to it.
	newSoln = curX_;
      }
    else // the update vector is NOT null.
      { 
	if (updateLP) // The caller wants us to update the linear problem.
	  { 
	    if (RP_.is_null()) 
	      { // There is no right preconditioner.
		// curX_ := curX_ + scale * update.
		MVT::MvAddMv( 1.0, *curX_, scale, *update, *curX_ ); 
	      }
	    else 
	      { // There is indeed a right preconditioner, so apply it
		// before computing the new solution.
		RCP<MV> rightPrecUpdate = 
		  MVT::Clone (*update, MVT::GetNumberVecs (*update));
                applyRightPrec( *update, *rightPrecUpdate ); 
		// curX_ := curX_ + scale * rightPrecUpdate.
		MVT::MvAddMv( 1.0, *curX_, scale, *rightPrecUpdate, *curX_ ); 
	      } 
	    solutionUpdated_ = true; 
	    newSoln = curX_;
	  }
	else 
	  { // Rather than updating our stored current solution curX_,
	    // we make a copy and compute the new solution in the
	    // copy, without modifying curX_.
	    newSoln = MVT::Clone (*update, MVT::GetNumberVecs (*update));
	    if (RP_.is_null())
	      { // There is no right preconditioner.
		// newSoln := curX_ + scale * update.
		MVT::MvAddMv( 1.0, *curX_, scale, *update, *newSoln ); 
	      }
	    else 
	      { // There is indeed a right preconditioner, so apply it
		// before computing the new solution.
		RCP<MV> rightPrecUpdate = 
		  MVT::Clone (*update, MVT::GetNumberVecs (*update));
                applyRightPrec( *update, *rightPrecUpdate ); 
		// newSoln := curX_ + scale * rightPrecUpdate.
		MVT::MvAddMv( 1.0, *curX_, scale, *rightPrecUpdate, *newSoln ); 
	      } 
	  }
      }
    return newSoln;
  }
  
  template <class ScalarType, class MV, class OP>
  void LinearProblem<ScalarType,MV,OP>::setLabel(const std::string& label)
  {
    if (label != label_) {
      label_ = label;
      // Create new timers if they have already been created.
      if (timerOp_ != Teuchos::null) {
        std::string opLabel = label_ + ": Operation Op*x";
#ifdef BELOS_TEUCHOS_TIME_MONITOR
        timerOp_ = Teuchos::TimeMonitor::getNewCounter( opLabel );
#endif
      }
      if (timerPrec_ != Teuchos::null) {
        std::string precLabel = label_ + ": Operation Prec*x";
#ifdef BELOS_TEUCHOS_TIME_MONITOR
        timerPrec_ = Teuchos::TimeMonitor::getNewCounter( precLabel );
#endif
      }
    }
  }

  template <class ScalarType, class MV, class OP>
  bool 
  LinearProblem<ScalarType,MV,OP>::
  setProblem (const Teuchos::RCP<MV> &newX, 
	      const Teuchos::RCP<const MV> &newB)
  {
    // Create timers if the haven't been created yet.
    if (timerOp_ == Teuchos::null) {
      std::string opLabel = label_ + ": Operation Op*x";
#ifdef BELOS_TEUCHOS_TIME_MONITOR
      timerOp_ = Teuchos::TimeMonitor::getNewCounter( opLabel );
#endif
    }
    if (timerPrec_ == Teuchos::null) {
      std::string precLabel = label_ + ": Operation Prec*x";
#ifdef BELOS_TEUCHOS_TIME_MONITOR
      timerPrec_ = Teuchos::TimeMonitor::getNewCounter( precLabel );
#endif
    }

    // Set the linear system using the arguments newX and newB
    if (newX != Teuchos::null)
      X_ = newX;
    if (newB != Teuchos::null)
      B_ = newB;

    // Invalidate the current linear system indices and multivectors.
    rhsIndex_.resize(0);
    curX_ = Teuchos::null;
    curB_ = Teuchos::null;

    // If we didn't set a matrix A, a left-hand side X, or a
    // right-hand side B, then we didn't set the problem.
    if (A_ == Teuchos::null || X_ == Teuchos::null || B_ == Teuchos::null) {
      isSet_ = false;
      return isSet_;
    }

    // Reset whether the solution has been updated.  (We're just
    // setting the problem now, so of course we haven't updated the
    // solution yet.)
    solutionUpdated_ = false;
    
    // Compute the initial residuals.
    if(Teuchos::is_null(R0_user_)) {
      if (R0_==Teuchos::null || MVT::GetNumberVecs( *R0_ )!=MVT::GetNumberVecs( *B_ )) {
        R0_ = MVT::Clone( *B_, MVT::GetNumberVecs( *B_ ) );
      }
      computeCurrResVec( &*R0_, &*X_, &*B_ );
<<<<<<< HEAD

      if (LP_!=Teuchos::null) {
        if (PR0_==Teuchos::null || (PR0_==R0_) || (MVT::GetNumberVecs(*PR0_)!=MVT::GetNumberVecs(*B_))) {
          PR0_ = MVT::Clone( *B_, MVT::GetNumberVecs( *B_ ) );
        }
        {
#ifdef BELOS_TEUCHOS_TIME_MONITOR
          Teuchos::TimeMonitor PrecTimer(*timerPrec_);
#endif
          OPT::Apply( *LP_, *R0_, *PR0_ );
        }
      } 
      else {
        PR0_ = R0_;
      }
    }
    else { // User specified the residuals
      // If the user did not specify the right sized residual, create one and set R0_user_ to null.
      if (MVT::GetNumberVecs( *R0_user_ )!=MVT::GetNumberVecs( *B_ )) {
        Teuchos::RCP<MV> helper = MVT::Clone( *B_, MVT::GetNumberVecs( *B_ ) );
        computeCurrResVec( &*helper, &*X_, &*B_ );
        R0_user_ = Teuchos::null;
        R0_ = helper;
      }

      if (LP_!=Teuchos::null) {
        // If the user provided preconditioned residual is the wrong size or pointing at
        // the wrong object, create one and set the PR0_user_ to null.
        if (PR0_user_==Teuchos::null || (PR0_user_==R0_) || (PR0_user_==R0_user_) 
          || (MVT::GetNumberVecs(*PR0_user_)!=MVT::GetNumberVecs(*B_))) {
          Teuchos::RCP<MV> helper = MVT::Clone( *B_, MVT::GetNumberVecs( *B_ ) );
          {
            // Get the initial residual from getInitResVec because R0_user_ may be null from above.
#ifdef BELOS_TEUCHOS_TIME_MONITOR
            Teuchos::TimeMonitor PrecTimer(*timerPrec_);
#endif
            OPT::Apply( *LP_, *getInitResVec(), *helper );
          }
          PR0_user_ = Teuchos::null;
          PR0_ = helper;
        }
      }
      else {
        // The preconditioned initial residual vector is the residual vector.
        // NOTE:  R0_user_ could be null if incompatible.
        if (R0_user_!=Teuchos::null)  
        {
          PR0_user_ = R0_user_;
        }
        else
        {
          PR0_user_ = Teuchos::null;
          PR0_ = R0_;
        }
      }
=======

      if (LP_!=Teuchos::null) {
        if (PR0_==Teuchos::null || (PR0_==R0_) || (MVT::GetNumberVecs(*PR0_)!=MVT::GetNumberVecs(*B_))) {
          PR0_ = MVT::Clone( *B_, MVT::GetNumberVecs( *B_ ) );
        }
        applyLeftPrec( *R0_, *PR0_ );
      } 
      else {
        PR0_ = R0_;
      }
    }
    else { // User specified the residuals
      // If the user did not specify the right sized residual, create one and set R0_user_ to null.
      if (MVT::GetNumberVecs( *R0_user_ )!=MVT::GetNumberVecs( *B_ )) {
        Teuchos::RCP<MV> helper = MVT::Clone( *B_, MVT::GetNumberVecs( *B_ ) );
        computeCurrResVec( &*helper, &*X_, &*B_ );
        R0_user_ = Teuchos::null;
        R0_ = helper;
      }

      if (LP_!=Teuchos::null) {
        // If the user provided preconditioned residual is the wrong size or pointing at
        // the wrong object, create one and set the PR0_user_ to null.
        if (PR0_user_==Teuchos::null || (PR0_user_==R0_) || (PR0_user_==R0_user_) 
          || (MVT::GetNumberVecs(*PR0_user_)!=MVT::GetNumberVecs(*B_))) {
          Teuchos::RCP<MV> helper = MVT::Clone( *B_, MVT::GetNumberVecs( *B_ ) );
   
          // Get the initial residual from getInitResVec because R0_user_ may be null from above.
          applyLeftPrec( *getInitResVec(), *helper );
          PR0_user_ = Teuchos::null;
          PR0_ = helper;
        }
      }
      else {
        // The preconditioned initial residual vector is the residual vector.
        // NOTE:  R0_user_ could be null if incompatible.
        if (R0_user_!=Teuchos::null)  
        {
          PR0_user_ = R0_user_;
        }
        else
        {
          PR0_user_ = Teuchos::null;
          PR0_ = R0_;
        }
      }
>>>>>>> 4103bf6c
    }

    // The problem has been set and is ready for use.
    isSet_ = true;
    
    // Return isSet.
    return isSet_;
  }

  template <class ScalarType, class MV, class OP>
  Teuchos::RCP<const MV> LinearProblem<ScalarType,MV,OP>::getInitResVec() const 
  {
    if(Teuchos::nonnull(R0_user_)) {
      return R0_user_;
    }
    return(R0_); 
  }

  template <class ScalarType, class MV, class OP>
  Teuchos::RCP<const MV> LinearProblem<ScalarType,MV,OP>::getInitPrecResVec() const 
  { 
    if(Teuchos::nonnull(PR0_user_)) {
      return PR0_user_;
    }
    return(PR0_); 
  }
  
  template <class ScalarType, class MV, class OP>
  Teuchos::RCP<MV> LinearProblem<ScalarType,MV,OP>::getCurrLHSVec()
  {
    if (isSet_) {
      return curX_;
    }
    else {
      return Teuchos::null;
    }
  }
  
  template <class ScalarType, class MV, class OP>
  Teuchos::RCP<const MV> LinearProblem<ScalarType,MV,OP>::getCurrRHSVec()
  {
    if (isSet_) {
      return curB_;
    }
    else {
      return Teuchos::null;
    }
  }
  
  template <class ScalarType, class MV, class OP>
  void LinearProblem<ScalarType,MV,OP>::apply( const MV& x, MV& y ) const
  {
    using Teuchos::null;
    using Teuchos::RCP;

    const bool leftPrec = LP_ != null;
    const bool rightPrec = RP_ != null;

    // We only need a temporary vector for intermediate results if
    // there is a left or right preconditioner.  We really should just
    // keep this temporary vector around instead of allocating it each
    // time.
    RCP<MV> ytemp = (leftPrec || rightPrec) ? MVT::Clone (y, MVT::GetNumberVecs (y)) : null;

    //
    // No preconditioning.
    // 
    if (!leftPrec && !rightPrec) { 
      applyOp( x, y );
    }
    //
    // Preconditioning is being done on both sides
    //
    else if( leftPrec && rightPrec ) 
    {
      applyRightPrec( x, y );
      applyOp( y, *ytemp );
      applyLeftPrec( *ytemp, y );
    }
    //
    // Preconditioning is only being done on the left side
    //
    else if( leftPrec ) 
    {
      applyOp( x, *ytemp );
      applyLeftPrec( *ytemp, y );
    }
    //
    // Preconditioning is only being done on the right side
    //
    else 
    {
      applyRightPrec( x, *ytemp );
      applyOp( *ytemp, y );
    }  
  }
  
  template <class ScalarType, class MV, class OP>
  void LinearProblem<ScalarType,MV,OP>::applyOp( const MV& x, MV& y ) const {
    if (A_.get()) {
#ifdef BELOS_TEUCHOS_TIME_MONITOR
      Teuchos::TimeMonitor OpTimer(*timerOp_);
#endif
      OPT::Apply( *A_,x, y);   
    }
    else {
      MVT::MvAddMv( Teuchos::ScalarTraits<ScalarType>::one(), x, 
		    Teuchos::ScalarTraits<ScalarType>::zero(), x, y );
    }
  }
  
  template <class ScalarType, class MV, class OP>
  void LinearProblem<ScalarType,MV,OP>::applyLeftPrec( const MV& x, MV& y ) const {
    if (LP_!=Teuchos::null) {
#ifdef BELOS_TEUCHOS_TIME_MONITOR
      Teuchos::TimeMonitor PrecTimer(*timerPrec_);
#endif
      OPT::Apply( *LP_,x, y);
    }
    else {
      MVT::MvAddMv( Teuchos::ScalarTraits<ScalarType>::one(), x, 
		    Teuchos::ScalarTraits<ScalarType>::zero(), x, y );
    }
  }
  
  template <class ScalarType, class MV, class OP>
  void LinearProblem<ScalarType,MV,OP>::applyRightPrec( const MV& x, MV& y ) const {
    if (RP_!=Teuchos::null) {
#ifdef BELOS_TEUCHOS_TIME_MONITOR
      Teuchos::TimeMonitor PrecTimer(*timerPrec_);
#endif
      OPT::Apply( *RP_,x, y);
    }
    else {
      MVT::MvAddMv( Teuchos::ScalarTraits<ScalarType>::one(), x, 
		    Teuchos::ScalarTraits<ScalarType>::zero(), x, y );
    }
  }
  
  template <class ScalarType, class MV, class OP>
  void LinearProblem<ScalarType,MV,OP>::computeCurrPrecResVec( MV* R, const MV* X, const MV* B ) const {

    if (R) {
      if (X && B) // The entries are specified, so compute the residual of Op(A)X = B
      {
	if (LP_!=Teuchos::null)
	{
	  Teuchos::RCP<MV> R_temp = MVT::Clone( *B, MVT::GetNumberVecs( *B ) );
          applyOp( *X, *R_temp );
	  MVT::MvAddMv( -1.0, *R_temp, 1.0, *B, *R_temp );
          applyLeftPrec( *R_temp, *R );
	}
	else 
	{
          applyOp( *X, *R );
	  MVT::MvAddMv( -1.0, *R, 1.0, *B, *R );
	}
      }
      else { 
	// The solution and right-hand side may not be specified, check and use which ones exist.
	Teuchos::RCP<const MV> localB, localX;
	if (B)
	  localB = Teuchos::rcp( B, false );
	else
	  localB = curB_;
	
	if (X)
	  localX = Teuchos::rcp( X, false );
	else
	  localX = curX_;
	
	if (LP_!=Teuchos::null)
	{
	  Teuchos::RCP<MV> R_temp = MVT::Clone( *localB, MVT::GetNumberVecs( *localB ) );
          applyOp( *localX, *R_temp );
	  MVT::MvAddMv( -1.0, *R_temp, 1.0, *localB, *R_temp );
          applyLeftPrec( *R_temp, *R );
	}
	else 
	{
          applyOp( *localX, *R );
	  MVT::MvAddMv( -1.0, *R, 1.0, *localB, *R );
	}
      }    
    } 
  }
  
  
  template <class ScalarType, class MV, class OP>
  void LinearProblem<ScalarType,MV,OP>::computeCurrResVec( MV* R, const MV* X, const MV* B ) const {

    if (R) {
      if (X && B) // The entries are specified, so compute the residual of Op(A)X = B
      {
        applyOp( *X, *R );
	MVT::MvAddMv( -1.0, *R, 1.0, *B, *R );
      }
      else { 
	// The solution and right-hand side may not be specified, check and use which ones exist.
	Teuchos::RCP<const MV> localB, localX;
	if (B)
	  localB = Teuchos::rcp( B, false );
	else
	  localB = curB_;
	
	if (X)
	  localX = Teuchos::rcp( X, false );
	else
	  localX = curX_;

        applyOp( *localX, *R );	  
	MVT::MvAddMv( -1.0, *R, 1.0, *localB, *R );
      }    
    }
  }
  
} // end Belos namespace

#endif /* BELOS_LINEAR_PROBLEM_HPP */

<|MERGE_RESOLUTION|>--- conflicted
+++ resolved
@@ -873,18 +873,12 @@
         R0_ = MVT::Clone( *B_, MVT::GetNumberVecs( *B_ ) );
       }
       computeCurrResVec( &*R0_, &*X_, &*B_ );
-<<<<<<< HEAD
 
       if (LP_!=Teuchos::null) {
         if (PR0_==Teuchos::null || (PR0_==R0_) || (MVT::GetNumberVecs(*PR0_)!=MVT::GetNumberVecs(*B_))) {
           PR0_ = MVT::Clone( *B_, MVT::GetNumberVecs( *B_ ) );
         }
-        {
-#ifdef BELOS_TEUCHOS_TIME_MONITOR
-          Teuchos::TimeMonitor PrecTimer(*timerPrec_);
-#endif
-          OPT::Apply( *LP_, *R0_, *PR0_ );
-        }
+        applyLeftPrec( *R0_, *PR0_ );
       } 
       else {
         PR0_ = R0_;
@@ -905,13 +899,9 @@
         if (PR0_user_==Teuchos::null || (PR0_user_==R0_) || (PR0_user_==R0_user_) 
           || (MVT::GetNumberVecs(*PR0_user_)!=MVT::GetNumberVecs(*B_))) {
           Teuchos::RCP<MV> helper = MVT::Clone( *B_, MVT::GetNumberVecs( *B_ ) );
-          {
-            // Get the initial residual from getInitResVec because R0_user_ may be null from above.
-#ifdef BELOS_TEUCHOS_TIME_MONITOR
-            Teuchos::TimeMonitor PrecTimer(*timerPrec_);
-#endif
-            OPT::Apply( *LP_, *getInitResVec(), *helper );
-          }
+   
+          // Get the initial residual from getInitResVec because R0_user_ may be null from above.
+          applyLeftPrec( *getInitResVec(), *helper );
           PR0_user_ = Teuchos::null;
           PR0_ = helper;
         }
@@ -929,54 +919,6 @@
           PR0_ = R0_;
         }
       }
-=======
-
-      if (LP_!=Teuchos::null) {
-        if (PR0_==Teuchos::null || (PR0_==R0_) || (MVT::GetNumberVecs(*PR0_)!=MVT::GetNumberVecs(*B_))) {
-          PR0_ = MVT::Clone( *B_, MVT::GetNumberVecs( *B_ ) );
-        }
-        applyLeftPrec( *R0_, *PR0_ );
-      } 
-      else {
-        PR0_ = R0_;
-      }
-    }
-    else { // User specified the residuals
-      // If the user did not specify the right sized residual, create one and set R0_user_ to null.
-      if (MVT::GetNumberVecs( *R0_user_ )!=MVT::GetNumberVecs( *B_ )) {
-        Teuchos::RCP<MV> helper = MVT::Clone( *B_, MVT::GetNumberVecs( *B_ ) );
-        computeCurrResVec( &*helper, &*X_, &*B_ );
-        R0_user_ = Teuchos::null;
-        R0_ = helper;
-      }
-
-      if (LP_!=Teuchos::null) {
-        // If the user provided preconditioned residual is the wrong size or pointing at
-        // the wrong object, create one and set the PR0_user_ to null.
-        if (PR0_user_==Teuchos::null || (PR0_user_==R0_) || (PR0_user_==R0_user_) 
-          || (MVT::GetNumberVecs(*PR0_user_)!=MVT::GetNumberVecs(*B_))) {
-          Teuchos::RCP<MV> helper = MVT::Clone( *B_, MVT::GetNumberVecs( *B_ ) );
-   
-          // Get the initial residual from getInitResVec because R0_user_ may be null from above.
-          applyLeftPrec( *getInitResVec(), *helper );
-          PR0_user_ = Teuchos::null;
-          PR0_ = helper;
-        }
-      }
-      else {
-        // The preconditioned initial residual vector is the residual vector.
-        // NOTE:  R0_user_ could be null if incompatible.
-        if (R0_user_!=Teuchos::null)  
-        {
-          PR0_user_ = R0_user_;
-        }
-        else
-        {
-          PR0_user_ = Teuchos::null;
-          PR0_ = R0_;
-        }
-      }
->>>>>>> 4103bf6c
     }
 
     // The problem has been set and is ready for use.
