--- conflicted
+++ resolved
@@ -464,13 +464,9 @@
 ## Specific <system_name> directories
 
 The following `<system_name>` sub-directories exist (in alphabetical order):
-<<<<<<< HEAD
  
 * `cee-rhel7/`: Contains files to drive builds on CEE LAN RHEL7 machines with
-=======
-* `cee-rhel6/`: Contains files to drive builds on CEE LAnL RHEL6 machines with
->>>>>>> 2f4a3f00
-  a SEMS environment.
+  the 'sparc-dev' modules.
 
 * `ride/`: Contains the files to drive builds on the SRN test bed machine
   `ride` which also can be run on the SON machine `white`.
